node {
  checkout scm

  String registry = 'docker.darklight.ai'
  String product = 'opencti'
  String branch = "${env.BRANCH_NAME}"
  String tag = 'latest'
  String graphql = 'https://cyio.darklight.ai/graphql'
  String api = 'api'

  if (branch != 'master' && branch != 'main') {
    if (branch == 'develop') {
      tag = branch
      graphql = 'https://cyio-dev.darklight.ai/graphql'
      api = 'api-dev'
    } else if (branch == 'staging') {
      tag = branch
      graphql = 'https://cyio-staging.darklight.ai/graphql'
      api = 'api-staging'
    } else {
      throw new Exception("Somehow a branch that was not suppose to cause a build, did. Branch: ${branch}")
    }
  }

  stage('Setup') {
    dir('opencti-platform') {
      dir('opencti-graphql') {
        if (fileExists('config/schema/compiled.graphql')) {
          sh 'rm config/schema/compiled.graphql'
        }
        sh 'yarn install'
      }
      dir('opencti-front') {
        dir('src/relay') {
          sh "sed -i 's|\${hostUrl}/graphql|${graphql}|g' environmentDarkLight.js"
        }
        sh "sed -i 's|https://api-dev.|https://${api}.|g' package.json"
        sh 'yarn schema-compile'
        sh 'yarn install'
      }
    }
  }

  dir('opencti-platform') {
    String buildArgs = '--no-cache --progress=plain .'
    docker_steps(registry, product, tag, buildArgs)
  }

  office365ConnectorSend(
    status: 'Completed',
    color: '00FF00',
    webhookUrl: "${env.TEAMS_DOCKER_HOOK_URL}"
  )
}

void docker_steps(String registry, String image, String tag, String buildArgs) {
  def app
  stage('Build') {
    app = docker.build("${registry}/${image}:${tag}", "${buildArgs}")
  }

  stage('Save') {
    sh "docker save ${registry}/${image}:${tag} | gzip > ${image}.${tag}.tar.gz"
  }

  stage('Archive') {
    archiveArtifacts artifacts: "${image}.${tag}.tar.gz", fingerprint: true, followSymlinks: false
  }

  stage('Push') {
<<<<<<< HEAD
    app.push("${tag}")
=======
    docker.withRegistry("https://${registry}", "docker-registry-credentials") {
      app.push("${tag}")
    }
>>>>>>> 8dd8f572
  }

  stage('Clean') {
    sh "docker ps -a | grep Exit | cut -d ' ' -f 1 | xargs docker rm || true"
    sh 'docker system prune --filter "until=336h" -f'
    sh "rm ${image}.${tag}.tar.gz"
  }
}<|MERGE_RESOLUTION|>--- conflicted
+++ resolved
@@ -68,13 +68,9 @@
   }
 
   stage('Push') {
-<<<<<<< HEAD
-    app.push("${tag}")
-=======
     docker.withRegistry("https://${registry}", "docker-registry-credentials") {
       app.push("${tag}")
     }
->>>>>>> 8dd8f572
   }
 
   stage('Clean') {
