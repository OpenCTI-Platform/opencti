import { assoc, head } from 'ramda';
import { delEditContext, pubsub, setEditContext } from '../database/redis';
import {
  createRelation,
  deleteByID,
  editInput,
  loadByID,
  now,
  paginate,
  qk
} from '../database/grakn';
import { BUS_TOPICS } from '../config/conf';

export const findAll = args => paginate('match $m isa Intrusion-Set', args);

export const markingDefinitions = (intrusionSetId, args) =>
  paginate(
    `match $marking isa Marking-Definition; 
    (marking:$marking, so:$intrusionSet) isa object_marking_refs; 
    $intrusionSet id ${intrusionSetId}`,
    args
  );

export const findById = intrusionSetId => loadByID(intrusionSetId);

export const addIntrusionSet = async (user, intrusionSet) => {
  const createIntrusionSet = qk(`insert $intrusionSet isa Intrusion-Set 
    has type "intrusion-set";
    $intrusionSet has name "${intrusionSet.name}";
    $intrusionSet has description "${intrusionSet.description}";
    $intrusionSet has created ${now()};
    $intrusionSet has modified ${now()};
    $intrusionSet has revoked false;
  `);
  return createIntrusionSet.then(result => {
    const { data } = result;
    return findById(head(data).intrusionSet.id).then(intrusionSetCreated => {
      pubsub.publish(BUS_TOPICS.IntrusionSet.ADDED_TOPIC, {
        intrusionSetCreated
      });
      return intrusionSetCreated;
    });
  });
};

<<<<<<< HEAD
export const deleteIntrusionSet = intrusionSetId => deleteByID(intrusionSetId);

export const intrusionSetEditContext = (user, input) => {
  const { focusOn } = input;
  // Context map of intrusionSet users notifications
  // SET edit:{V15431} '[ {"user": "email01", "focusOn": "name", "isTyping": true } ]'
  return [
    {
      username: user.email,
      focusOn
    }
  ];
=======
export const intrusionSetDelete = intrusionSetId => deleteByID(intrusionSetId);

export const intrusionSetDeleteRelation = relationId => deleteByID(relationId);

export const intrusionSetAddRelation = (intrusionSetId, input) =>
  createRelation(intrusionSetId, input, BUS_TOPICS.IntrusionSet.EDIT_TOPIC);

export const intrusionSetCleanContext = (user, intrusionSetId) => {
  delEditContext(user, intrusionSetId);
  return findById(intrusionSetId).then(intrusionSet => {
    pubsub.publish(BUS_TOPICS.IntrusionSet.EDIT_TOPIC, {
      instance: intrusionSet
    });
    return intrusionSet;
  });
};

export const intrusionSetEditContext = (user, intrusionSetId, input) => {
  setEditContext(user, intrusionSetId, input);
  findById(intrusionSetId).then(intrusionSet => {
    pubsub.publish(BUS_TOPICS.IntrusionSet.EDIT_TOPIC, {
      instance: intrusionSet
    });
    return intrusionSet;
  });
>>>>>>> 1fb59254
};

export const intrusionSetEditField = (intrusionSetId, input) =>
  editInput(assoc('id', intrusionSetId, input)).then(intrusionSet => {
    pubsub.publish(BUS_TOPICS.IntrusionSet.EDIT_TOPIC, {
      instance: intrusionSet
    });
    return intrusionSet;
  });<|MERGE_RESOLUTION|>--- conflicted
+++ resolved
@@ -43,20 +43,6 @@
   });
 };
 
-<<<<<<< HEAD
-export const deleteIntrusionSet = intrusionSetId => deleteByID(intrusionSetId);
-
-export const intrusionSetEditContext = (user, input) => {
-  const { focusOn } = input;
-  // Context map of intrusionSet users notifications
-  // SET edit:{V15431} '[ {"user": "email01", "focusOn": "name", "isTyping": true } ]'
-  return [
-    {
-      username: user.email,
-      focusOn
-    }
-  ];
-=======
 export const intrusionSetDelete = intrusionSetId => deleteByID(intrusionSetId);
 
 export const intrusionSetDeleteRelation = relationId => deleteByID(relationId);
@@ -82,7 +68,6 @@
     });
     return intrusionSet;
   });
->>>>>>> 1fb59254
 };
 
 export const intrusionSetEditField = (intrusionSetId, input) =>
