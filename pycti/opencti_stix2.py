--- conflicted
+++ resolved
@@ -6,13 +6,8 @@
 import datefinder
 import dateutil.parser
 import pytz
-<<<<<<< HEAD
-
-from pycti.constants import ObservableTypes, CustomProperties
-=======
->>>>>>> 0c2d8de8
+
 import stix2
-
 from stix2 import ObjectPath, ObservationExpression, EqualityComparisonExpression, HashConstant
 from pycti.constants import ObservableTypes, CustomProperties
 
@@ -27,11 +22,7 @@
     'file:hashes.sha256': ObservableTypes.FILE_HASH_SHA256,
     'ipv4-addr:value': ObservableTypes.IPV4_ADDR,
     'domain:value': ObservableTypes.DOMAIN,
-<<<<<<< HEAD
-    'url:value': ObservableTypes.URL,
-=======
     'url:value': ObservableTypes.URL
->>>>>>> 0c2d8de8
 }
 
 
@@ -1215,11 +1206,7 @@
 
         start_time = time.time()
         for item in stix_bundle['objects']:
-<<<<<<< HEAD
             if item['type'] == 'identity' and (len(types) == 0 or 'identity' in types or ('x_opencti_identity_type' in item and item['x_opencti_identity_type'] in types)):
-=======
-            if item['type'] == 'identity' and (len(types) == 0 or 'identity' in types or item[CustomProperties.IDENTITY_TYPE] in types):
->>>>>>> 0c2d8de8
                 self.import_object(item, update)
         end_time = time.time()
         logging.info("Identities imported in: %ssecs" % round(end_time - start_time))
