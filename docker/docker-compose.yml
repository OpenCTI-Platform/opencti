version: '3'

services:
  redis:
    image: redis:6.2.5
    container_name: redis
    restart: unless-stopped
    volumes:
      - redisdata:/data
  
  elasticsearch:
    image: docker.elastic.co/elasticsearch/elasticsearch:7.15.0
    container_name: elasticsearch
    volumes:
      - esdata:/usr/share/elasticsearch/data
    environment:
      - discovery.type=single-node
      - xpack.ml.enabled=false
    restart: unless-stopped
    ulimits:
      memlock:
        soft: -1
        hard: -1
      nofile:
        soft: 65536
        hard: 65536
  
  # minio:
  #   image: minio/minio:RELEASE.2021-09-15T04-54-25Z
  #   volumes:
  #     - s3data:/data
  #   ports:
  #     - "9000:9000"
  #   environment:
  #     MINIO_ROOT_USER: ${MINIO_ROOT_USER}
  #     MINIO_ROOT_PASSWORD: ${MINIO_ROOT_PASSWORD}    
  #   command: server /data
  #   healthcheck:
  #     test: ["CMD", "curl", "-f", "http://localhost:9000/minio/health/live"]
  #     interval: 30s
  #     timeout: 20s
  #     retries: 3
  #   restart: always
  
  rabbitmq:
    image: rabbitmq:3.9-management
    container_name: rabbitmq
    environment:
      - RABBITMQ_DEFAULT_USER=GUEST
      - RABBITMQ_DEFAULT_PASS=GUEST
    volumes:
      - amqpdata:/var/lib/rabbitmq
    restart: unless-stopped
  
  opencti:
    image: docker.darklight.ai/opencti:5.0.1
    container_name: opencti
    environment:
      - NODE_OPTIONS=--max-old-space-size=8096
      - APP__PORT=8080
      - APP__ADMIN__EMAIL=admin@opencti.io
      - APP__ADMIN__PASSWORD=opencti
      - APP__ADMIN__TOKEN=0928d607-2abe-4b59-8c92-1ec9b565f3a7
      - APP__APP_LOGS__LOGS_LEVEL=error
      - REDIS__HOSTNAME=redis
      - REDIS__PORT=6379
      - ELASTICSEARCH__URL=http://localhost:9200
      - MINIO__ENDPOINT=minio
      - MINIO__PORT=9000
      - MINIO__USE_SSL=false
      - MINIO__ACCESS_KEY=yoshida
      - MINIO__SECRET_KEY=torajiro
      - RABBITMQ__HOSTNAME=rabbitmq
      - RABBITMQ__PORT=5672
      - RABBITMQ__PORT_MANAGEMENT=15672
      - RABBITMQ__MANAGEMENT_SSL=false
      - RABBITMQ__USERNAME=admin
      - RABBITMQ__PASSWORD=adminpass
      - SMTP__HOSTNAME=${SMTP_HOSTNAME}
      - SMTP__PORT=25
      - PROVIDERS__LOCAL__STRATEGY=LocalStrategy
      - SUBSCRIPTION_SCHEDULER__ENABLED=false
    ports:
      - "8080:8080"
    depends_on:
      - redis
      - elasticsearch
      - rabbitmq
    restart: unless-stopped
<<<<<<< HEAD

    
=======
  
>>>>>>> 63f72d98
  # worker:
  #   image: opencti/worker:5.0.1
  #   environment:
  #     - OPENCTI_URL=http://opencti:8080
  #     - OPENCTI_TOKEN=${OPENCTI_ADMIN_TOKEN}
  #     - WORKER_LOG_LEVEL=info
  #   depends_on:
  #     - opencti
  #   deploy:
  #     mode: replicated
  #     replicas: 3
  #   restart: always
  
  # connector-history:
  #   image: opencti/connector-history:5.0.1
  #   environment:
  #     - OPENCTI_URL=http://opencti:8080
  #     - OPENCTI_TOKEN=${OPENCTI_ADMIN_TOKEN}
  #     - CONNECTOR_ID=${CONNECTOR_HISTORY_ID} # Valid UUIDv4
  #     - CONNECTOR_TYPE=STREAM
  #     - CONNECTOR_NAME=History
  #     - CONNECTOR_SCOPE=history
  #     - CONNECTOR_CONFIDENCE_LEVEL=15 # From 0 (Unknown) to 100 (Fully trusted)
  #     - CONNECTOR_LOG_LEVEL=info
  #   restart: always
  #   depends_on:
  #     - opencti
  
  # connector-export-file-stix:
  #   image: opencti/connector-export-file-stix:5.0.1
  #   environment:
  #     - OPENCTI_URL=http://opencti:8080
  #     - OPENCTI_TOKEN=${OPENCTI_ADMIN_TOKEN}
  #     - CONNECTOR_ID=${CONNECTOR_EXPORT_FILE_STIX_ID} # Valid UUIDv4
  #     - CONNECTOR_TYPE=INTERNAL_EXPORT_FILE
  #     - CONNECTOR_NAME=ExportFileStix2
  #     - CONNECTOR_SCOPE=application/json
  #     - CONNECTOR_CONFIDENCE_LEVEL=15 # From 0 (Unknown) to 100 (Fully trusted)
  #     - CONNECTOR_LOG_LEVEL=info
  #   restart: always
  #   depends_on:
  #     - opencti
  
  # connector-export-file-csv:
  #   image: opencti/connector-export-file-csv:5.0.1
  #   environment:
  #     - OPENCTI_URL=http://opencti:8080
  #     - OPENCTI_TOKEN=${OPENCTI_ADMIN_TOKEN}
  #     - CONNECTOR_ID=${CONNECTOR_EXPORT_FILE_CSV_ID} # Valid UUIDv4
  #     - CONNECTOR_TYPE=INTERNAL_EXPORT_FILE
  #     - CONNECTOR_NAME=ExportFileCsv
  #     - CONNECTOR_SCOPE=text/csv
  #     - CONNECTOR_CONFIDENCE_LEVEL=15 # From 0 (Unknown) to 100 (Fully trusted)
  #     - CONNECTOR_LOG_LEVEL=info
  #   restart: always
  #   depends_on:
  #     - opencti
  
  # connector-import-file-stix:
  #   image: opencti/connector-import-file-stix:5.0.1
  #   environment:
  #     - OPENCTI_URL=http://opencti:8080
  #     - OPENCTI_TOKEN=${OPENCTI_ADMIN_TOKEN}
  #     - CONNECTOR_ID=${CONNECTOR_IMPORT_FILE_STIX_ID} # Valid UUIDv4
  #     - CONNECTOR_TYPE=INTERNAL_IMPORT_FILE
  #     - CONNECTOR_NAME=ImportFileStix
  #     - CONNECTOR_SCOPE=application/json,text/xml
  #     - CONNECTOR_AUTO=false # Enable/disable auto-import of file
  #     - CONNECTOR_CONFIDENCE_LEVEL=15 # From 0 (Unknown) to 100 (Fully trusted)
  #     - CONNECTOR_LOG_LEVEL=info
  #   restart: always
  #   depends_on:
  #     - opencti
  
  # connector-import-report:
  #   image: opencti/connector-import-report:5.0.1
  #   environment:
  #     - OPENCTI_URL=http://opencti:8080
  #     - OPENCTI_TOKEN=${OPENCTI_ADMIN_TOKEN}
  #     - CONNECTOR_ID=${CONNECTOR_IMPORT_REPORT_ID} # Valid UUIDv4
  #     - CONNECTOR_TYPE=INTERNAL_IMPORT_FILE
  #     - CONNECTOR_NAME=ImportReport
  #     - CONNECTOR_SCOPE=application/pdf,text/plain
  #     - CONNECTOR_AUTO=false # Enable/disable auto-import of file
  #     - CONNECTOR_ONLY_CONTEXTUAL=true # Only extract data related to an entity (a report, a threat actor, etc.)
  #     - CONNECTOR_CONFIDENCE_LEVEL=15 # From 0 (Unknown) to 100 (Fully trusted)
  #     - CONNECTOR_LOG_LEVEL=info
  #     - IMPORT_REPORT_CREATE_INDICATOR=false
  #   restart: always
  #   depends_on:
  #     - opencti

volumes:
  esdata:
  redisdata:
  amqpdata:<|MERGE_RESOLUTION|>--- conflicted
+++ resolved
@@ -87,12 +87,7 @@
       - elasticsearch
       - rabbitmq
     restart: unless-stopped
-<<<<<<< HEAD
 
-    
-=======
-  
->>>>>>> 63f72d98
   # worker:
   #   image: opencti/worker:5.0.1
   #   environment:
