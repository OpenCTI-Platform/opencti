version: 2.1

jobs:
  build_platform:
    working_directory: ~/opencti
    docker:
<<<<<<< HEAD
      - image: nikolaik/python-nodejs:python3.8-nodejs12-alpine
    steps:
      - run:
          command: apk update && apk upgrade && apk --no-cache add git build-base libmagic
=======
      - image: nikolaik/python-nodejs:python3.8-nodejs12
    steps:
      - run:
          command: apt-get update && apt-get install -y build-essential
>>>>>>> 88a2cc45
      - checkout
      - run: 
          working_directory: ~/opencti/opencti-platform/opencti-front
          command: yarn install
      - run:
          working_directory: ~/opencti/opencti-platform/opencti-front
          command: yarn build
      - run:
          working_directory: ~/opencti/opencti-platform/opencti-graphql
          command: yarn install
      - run:
          working_directory: ~/opencti/opencti-platform/opencti-graphql
          command: yarn build
      - persist_to_workspace:
          root: ~/
          paths:
            - opencti
<<<<<<< HEAD
=======
  build_platform_musl:
    working_directory: ~/opencti_musl
    docker:
      - image: nikolaik/python-nodejs:python3.8-nodejs12-alpine
    steps:
      - run:
          command: apk update && apk upgrade && apk --no-cache add git build-base libmagic
      - checkout
      - run: 
          working_directory: ~/opencti_musl/opencti-platform/opencti-front
          command: yarn install
      - run:
          working_directory: ~/opencti_musl/opencti-platform/opencti-front
          command: yarn build
      - run:
          working_directory: ~/opencti_musl/opencti-platform/opencti-graphql
          command: yarn install
      - run:
          working_directory: ~/opencti_musl/opencti-platform/opencti-graphql
          command: yarn build
      - persist_to_workspace:
          root: ~/
          paths:
            - opencti_musl         
>>>>>>> 88a2cc45
  package_rolling:
    working_directory: ~/opencti
    docker:
      - image: circleci/node:12.13.1-stretch
    steps:
      - attach_workspace:
          at: ~/
      - add_ssh_keys
      - run: ssh-keyscan -H opencti.io >> ~/.ssh/known_hosts
      - run: git config --global user.email "ci@opencti.io" && git config --global user.name "OpenCTI CircleCI"
      - run: git remote add opencti ssh://git-OLOszi5F@opencti.io:/~/git-OLOszi5F.git && git push --force opencti master
      - run: mkdir release
      - run: cp -a ./opencti-platform/opencti-graphql release/opencti
      - run: cp -a ./opencti-worker/src release/opencti/worker
      - run: cd release/opencti && git clone https://github.com/OpenCTI-Platform/docker
      - run: cd release/opencti && git clone https://github.com/OpenCTI-Platform/connectors
      - run:
          working_directory: ~/opencti/release
          command: tar -zcvf "opencti-$(date '+%Y%m%d').tar.gz" opencti
      - run: 
          working_directory: ~/opencti/release
          command: scp "opencti-$(date '+%Y%m%d').tar.gz" git-OLOszi5F@opencti.io:/dns/io/opencti/releases/

  package_rolling_musl:
    working_directory: ~/opencti_musl
    docker:
      - image: circleci/node:12.13.1-stretch
    steps:
      - attach_workspace:
          at: ~/
      - add_ssh_keys
      - run: ssh-keyscan -H opencti.io >> ~/.ssh/known_hosts
      - run: git config --global user.email "ci@opencti.io" && git config --global user.name "OpenCTI CircleCI"
      - run: git remote add opencti ssh://git-OLOszi5F@opencti.io:/~/git-OLOszi5F.git && git push --force opencti master
      - run: mkdir release
      - run: cp -a ./opencti-platform/opencti-graphql release/opencti
      - run: cp -a ./opencti-worker/src release/opencti/worker
      - run: cd release/opencti && git clone https://github.com/OpenCTI-Platform/docker
      - run: cd release/opencti && git clone https://github.com/OpenCTI-Platform/connectors
      - run:
          working_directory: ~/opencti_musl/release
          command: tar -zcvf "opencti-$(date '+%Y%m%d')_musl.tar.gz" opencti
      - run: 
          working_directory: ~/opencti_musl/release
          command: scp "opencti-$(date '+%Y%m%d')_musl.tar.gz" git-OLOszi5F@opencti.io:/dns/io/opencti/releases/

  deploy_demo:
    working_directory: ~/opencti
    docker:
      - image: circleci/node:12.13.1-stretch
    steps:
      - attach_workspace:
          at: ~/
      - add_ssh_keys
      - run: ssh-keyscan -H opencti.io >> ~/.ssh/known_hosts
      - run: sudo apt-get update -qq && sudo apt install rsync
      - run: mkdir deploy
      - run: git config --global user.email "ci@opencti.io" && git config --global user.name "OpenCTI CircleCI"
      - run:
          working_directory: ~/opencti/deploy
          command: git clone ssh://opencti-fiqid45E@opencti.io:/~/opencti-fiqid45E.git .
      - run:
          working_directory: ~/opencti/deploy
          command: git submodule init && git submodule update --remote          
      - run:
          working_directory: ~/opencti/deploy
          command: git remote add ci ~/opencti && git pull --no-edit -s recursive -X theirs ci master
      - run:
          working_directory: ~/opencti/deploy
          command: rsync -av --delete ~/opencti/opencti-platform/opencti-graphql/public/ ./opencti-platform/opencti-graphql/public/
      - run:
          working_directory: ~/opencti/deploy
          command: rsync -av --delete ~/opencti/opencti-platform/opencti-graphql/build/ ./opencti-platform/opencti-graphql/build/
      - run:  
          working_directory: ~/opencti/deploy 
          command: rsync -av ./opencti-connectors/ ./opencti-connectors-enabled/          
      - run:
          working_directory: ~/opencti/deploy
          command: git add -A
      - run:
          working_directory: ~/opencti/deploy
          command: git diff-index --quiet HEAD || git commit -a -m "[CircleCI-Workflow] Deploy new version" && git push origin master

  deploy_reference:
    working_directory: ~/opencti
    docker:
      - image: circleci/node:12.13.1-stretch
    steps:
      - attach_workspace:
          at: ~/
      - add_ssh_keys
      - run: ssh-keyscan -H opencti.io >> ~/.ssh/known_hosts    
      - run: sudo apt-get update -qq && sudo apt install rsync
      - run: mkdir -p deploy
      - run: git config --global user.email "ci@opencti.io" && git config --global user.name "OpenCTI CircleCI"
      - run:
          working_directory: ~/opencti/deploy
          command: git clone ssh://opencti-b0gY5UHe@opencti.io:/~/opencti-b0gY5UHe.git .
      - run:
          working_directory: ~/opencti/deploy
          command: git submodule init && git submodule update --remote          
      - run:
          working_directory: ~/opencti/deploy
          command: git remote add ci ~/opencti && git pull --no-edit -s recursive -X theirs ci master          
      - run:
          working_directory: ~/opencti/deploy
          command: rsync -av --delete ~/opencti/opencti-platform/opencti-graphql/public/ ./opencti-platform/opencti-graphql/public/
      - run:
          working_directory: ~/opencti/deploy
          command: rsync -av --delete ~/opencti/opencti-platform/opencti-graphql/build/ ./opencti-platform/opencti-graphql/build/
      - run:  
          working_directory: ~/opencti/deploy 
          command: rsync -av ./opencti-connectors/ ./opencti-connectors-enabled/          
      - run:
          working_directory: ~/opencti/deploy
          command: git add -A
      - run:
          working_directory: ~/opencti/deploy
          command: git diff-index --quiet HEAD || git commit -a -m "[CircleCI-Workflow] Deploy new version" && git push origin master

  deploy_documentation:
    working_directory: ~/opencti
    docker:
      - image: circleci/node:12.13.1-stretch
    steps:
      - checkout
      - run:
          working_directory: ~/opencti/opencti-documentation
          name: Deploying the documentation to Github pages
          command: |
            git config --global user.email "SamuelHassine@users.noreply.github.com"
            git config --global user.name "Samuel Hassine"
            echo "machine github.com login SamuelHassine password $GITHUB_TOKEN" > ~/.netrc
            cd website && yarn install && ORGANIZATION_NAME=OpenCTI-Platform PROJECT_NAME=docs GIT_USER=SamuelHassine yarn run publish-gh-pages

  docker_build:
    working_directory: ~/opencti
    docker:
      - image: circleci/buildpack-deps:stretch
    steps:
      - checkout
      - setup_remote_docker
      - run:
          working_directory: ~/opencti/opencti-platform
          name: Build Docker image opencti/platform
          command: docker build -t opencti/platform:latest . && docker tag opencti/platform:latest opencti/platform:${CIRCLE_TAG}
      - run:
          working_directory: ~/opencti/opencti-worker
          name: Build Docker image opencti/worker
          command: docker build -t opencti/worker:latest . && docker tag opencti/worker:latest opencti/worker:${CIRCLE_TAG}
      - run:
          name: Publish Docker Image to Docker Hub
          command: |
            echo "$DOCKERHUB_PASS" | docker login -u "$DOCKERHUB_USERNAME" --password-stdin
            docker push opencti/platform:latest
            docker push opencti/platform:${CIRCLE_TAG}
            docker push opencti/worker:latest
            docker push opencti/worker:${CIRCLE_TAG}

  docker_build_rolling:
    working_directory: ~/opencti
    docker:
      - image: circleci/buildpack-deps:stretch
    steps:
      - checkout
      - setup_remote_docker
      - run:
          working_directory: ~/opencti/opencti-platform
          name: Build Docker image opencti/platform
          command: docker build -t opencti/platform:rolling .
      - run:
          working_directory: ~/opencti/opencti-worker
          name: Build Docker image opencti/worker
          command: docker build -t opencti/worker:rolling .
      - run:
          name: Publish Docker Image to Docker Hub
          command: |
            echo "$DOCKERHUB_PASS" | docker login -u "$DOCKERHUB_USERNAME" --password-stdin
            docker push opencti/platform:rolling
            docker push opencti/worker:rolling

workflows:
  opencti:
    jobs:
      - build_platform:
<<<<<<< HEAD
=======
          filters:
            tags:
              only: /.*/
      - build_platform_musl:
>>>>>>> 88a2cc45
          filters:
            tags:
              only: /.*/           
      - package_rolling:
          requires:
            - build_platform
          filters:
            branches:
              only:
                - master
<<<<<<< HEAD
=======
      - package_rolling_musl:
          requires:
            - build_platform_musl
          filters:
            branches:
              only:
                - master                
>>>>>>> 88a2cc45
      - deploy_demo:
          requires:
            - build_platform
          filters:
            branches:
              only:
                - master
      - deploy_reference:
          requires:
            - build_platform
          filters:
            branches:
              only:
                - master             
      - deploy_documentation:
          filters:
            branches:
              only:
                - master
      - docker_build_rolling:
          requires:
            - build_platform  
          filters:
            branches:
              only:
                - master
      - docker_build:
          requires:
            - build_platform   
          filters:
            tags:
              only: /[0-9]+(\.[0-9]+)+(\.[0-9]+)*/
            branches:
              ignore: /.*/<|MERGE_RESOLUTION|>--- conflicted
+++ resolved
@@ -4,17 +4,10 @@
   build_platform:
     working_directory: ~/opencti
     docker:
-<<<<<<< HEAD
-      - image: nikolaik/python-nodejs:python3.8-nodejs12-alpine
-    steps:
-      - run:
-          command: apk update && apk upgrade && apk --no-cache add git build-base libmagic
-=======
       - image: nikolaik/python-nodejs:python3.8-nodejs12
     steps:
       - run:
           command: apt-get update && apt-get install -y build-essential
->>>>>>> 88a2cc45
       - checkout
       - run: 
           working_directory: ~/opencti/opencti-platform/opencti-front
@@ -32,8 +25,6 @@
           root: ~/
           paths:
             - opencti
-<<<<<<< HEAD
-=======
   build_platform_musl:
     working_directory: ~/opencti_musl
     docker:
@@ -58,7 +49,6 @@
           root: ~/
           paths:
             - opencti_musl         
->>>>>>> 88a2cc45
   package_rolling:
     working_directory: ~/opencti
     docker:
@@ -244,13 +234,10 @@
   opencti:
     jobs:
       - build_platform:
-<<<<<<< HEAD
-=======
           filters:
             tags:
               only: /.*/
       - build_platform_musl:
->>>>>>> 88a2cc45
           filters:
             tags:
               only: /.*/           
@@ -261,8 +248,6 @@
             branches:
               only:
                 - master
-<<<<<<< HEAD
-=======
       - package_rolling_musl:
           requires:
             - build_platform_musl
@@ -270,7 +255,6 @@
             branches:
               only:
                 - master                
->>>>>>> 88a2cc45
       - deploy_demo:
           requires:
             - build_platform
