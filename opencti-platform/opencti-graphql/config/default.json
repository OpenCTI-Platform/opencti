{
  "app": {
    "port": 4000,
    "logs": "./logs",
    "logs_level": "info",
    "reactive": true,
    "cookie_secure": false,
    "base_path" : "",
    "platform_demo": false,
    "admin": {
      "email": "admin@opencti.io",
      "password": "ChangeMe",
      "token": "ChangeMe"
    }
  },
  "grakn": {
    "hostname": "localhost",
    "port": 48555,
    "timeout": 30000
  },
  "redis": {
    "hostname": "localhost",
    "port": 6379
  },
  "elasticsearch": {
    "url": "http://localhost:9200",
    "noQueryCache": false
  },
  "minio": {
    "endpoint": "localhost",
    "port": 9000,
    "use_ssl": false,
    "access_key": "ChangeMe",
    "secret_key": "ChangeMe"
  },
  "rabbitmq": {
    "hostname": "localhost",
    "port": 5672,
    "port_management": 15672,
    "management_ssl": false,
    "username": "guest",
    "password": "guest"
  },
  "providers": {
    "Local": {
<<<<<<< HEAD
      "active": true,
=======
>>>>>>> d2ad6351
      "strategy": "LocalStrategy"
    }
  }
}<|MERGE_RESOLUTION|>--- conflicted
+++ resolved
@@ -43,10 +43,6 @@
   },
   "providers": {
     "Local": {
-<<<<<<< HEAD
-      "active": true,
-=======
->>>>>>> d2ad6351
       "strategy": "LocalStrategy"
     }
   }
