--- conflicted
+++ resolved
@@ -399,54 +399,16 @@
 }
 interface StixDomainEntity {
   id: ID!
-<<<<<<< HEAD
   name: String!
   alias: [String]
-  stix_id: String!
-  internal_id: String!
-=======
+  stix_id_key: String!
   internal_id_key: String!
-  stix_id_key: String!
->>>>>>> 483e9a27
   entity_type: String!
   parent_type: String!
   description: String
   graph_data: String
-<<<<<<< HEAD
   importFiles(first: Int): FileConnection
   exportFiles(first: Int): FileConnection
-=======
-  editContext: [EditUserContext]
-  createdByRef: createdByRef
-  markingDefinitions: MarkingDefinitionConnection
-  tags: TagConnection
-  exports(types: [String]!): [Export]
-  stixRelations(
-    first: Int
-    after: ID
-    orderBy: StixRelationsOrdering
-    orderMode: OrderingMode
-    stix_id_key: String
-    fromId: String
-    inferred: Boolean
-    toId: String
-    fromTypes: [String]
-    toTypes: [String]
-    relationType: String
-    resolveInferences: Boolean
-    resolveRelationType: String
-    resolveRelationRole: String
-    resolveRelationToTypes: [String]
-    resolveViaTypes: [EntityRelation]
-    firstSeenStart: DateTime
-    firstSeenStop: DateTime
-    lastSeenStart: DateTime
-    lastSeenStop: DateTime
-    weights: [Int]
-    search: String
-    infrastructure: Boolean
-  ): StixRelationConnection
->>>>>>> 483e9a27
   created_at: DateTime!
   updated_at: DateTime!
 }
