### DIRECTIVES

directive @auth(for: [Capabilities] = [], and: Boolean = false) on OBJECT | FIELD_DEFINITION
directive @constraint(
  # String constraints
  minLength: Int
  maxLength: Int
  startsWith: String
  endsWith: String
  notContains: String
  pattern: String
  format: String

  # Number constraints
  min: Int
  max: Int
  exclusiveMin: Int
  exclusiveMax: Int
  multipleOf: Int
) on INPUT_FIELD_DEFINITION

### SCALAR

scalar DateTime
scalar ConstraintString
scalar ConstraintNumber
scalar Upload
enum Status {
  wait
  progress
  complete
}
enum Capabilities {
  CONNECTORAPI
  KNOWLEDGE
  KNOWLEDGE_KNUPDATE
  KNOWLEDGE_KNUPDATE_KNDELETE
  KNOWLEDGE_KNUPLOAD
  KNOWLEDGE_KNASKIMPORT
  KNOWLEDGE_KNGETEXPORT
  KNOWLEDGE_KNGETEXPORT_KNASKEXPORT
  KNOWLEDGE_KNENRICHMENT
  EXPLORE
  EXPLORE_EXUPDATE
  EXPLORE_EXUPDATE_EXDELETE
  MODULES
  MODULES_MODMANAGE
  SETTINGS
  SETTINGS_SETACCESSES
  SETTINGS_SETMARKINGS
  SETTINGS_SETLABELS
  TAXIIAPI_SETCOLLECTIONS
}

### RELAY

type PageInfo {
  startCursor: String!
  endCursor: String!
  hasNextPage: Boolean!
  hasPreviousPage: Boolean!
  globalCount: Int!
}
enum OrderingMode {
  asc
  desc
}
enum FilterMode {
  and
  or
}

### EDIT

enum EditOperation {
  add
  replace
  remove
}
input EditInput {
  id: ID # ID of the instance in edition
  key: String! # Field name to change
  value: [String]! # Values to apply
}
input EditContext {
  focusOn: String # Field name
}
type EditUserContext {
  name: String!
  focusOn: String # Field name
}

### INFO

"""
Dependency information containing the name and the deployed version.
"""
type DependencyVersion {
  name: String!
  version: String!
}

"""
NodeJs memory.
https://nodejs.org/api/process.html#process_process_memoryusage
https://nodejs.org/docs/latest-v11.x/api/v8.html#v8_v8_getheapstatistics
"""
type AppMemory {
  rss: Float
  heapTotal: Float
  heapUsed: Float
  external: Float
  arrayBuffers: Float
  total_heap_size: Float
  total_heap_size_executable: Float
  total_physical_size: Float
  total_available_size: Float
  used_heap_size: Float
  heap_size_limit: Float
  malloced_memory: Float
  peak_malloced_memory: Float
  does_zap_garbage: Float
}

"""
Retrieve the application information version add dependencies
"""
type AppInfo {
  """
  The OpenCTI aplication version
  """
  version: String!
  """
  The OpenCTI api current memory usage
  """
  memory: AppMemory
  """
  The list of OpenCTI software dependencies
  """
  dependencies: [DependencyVersion!]!
}

### STATS

type AckDetails {
  rate: Float
}
type MessagesStats {
  ack: Int
  ack_details: AckDetails
}
type QueueArguments {
  config: String
}
type QueueMetrics {
  name: String!
  arguments: QueueArguments
  messages: Int
  messages_ready: Int
  messages_unacknowledged: Int
  consumers: Int
  idle_since: DateTime
  message_stats: MessagesStats
}
type QueueTotals {
  messages: Int
  messages_ready: Int
  messages_unacknowledged: Int
}
type ObjectTotals {
  channels: Int
  consumers: Int
  queues: Int
}
type OverviewMetrics {
  node: String
  object_totals: ObjectTotals
  queue_totals: QueueTotals
  message_stats: MessagesStats
}
type RabbitMQMetrics {
  consumers: Int
  queues: [QueueMetrics]
  overview: OverviewMetrics
}
enum StatsOperation {
  count
  sum
}
type TimeSeries {
  date: DateTime!
  value: Int!
}
type Distribution {
  label: String!
  entity: StixObjectOrStixRelationship
  value: Int
}
type Number {
  total: Int!
  count: Int!
}

### INTERFACES & TYPES

###### INTERNAL

############## Logs
type LogsWorkerConfig {
  elasticsearch_url: String!
  elasticsearch_proxy: String
  elasticsearch_index: String!
  elasticsearch_username: String
  elasticsearch_password: String
  elasticsearch_api_key: String
  elasticsearch_ssl_reject_unauthorized: Boolean
}
enum LogsOrdering {
  event
  timestamp
}
enum LogsFilter {
  event_type
  entity_id
  connection_id
  user_id
  applicant_id
}
type LogConnection {
  pageInfo: PageInfo!
  edges: [LogEdge]
}
input LogsFiltering {
  key: LogsFilter!
  values: [String]
  operator: String
  filterMode: FilterMode
}
type LogEdge {
  cursor: String!
  node: Log!
}
type ContextData {
  id: String!
  entity_type: String!
  from_id: String
  to_id: String
  message: String!
}
type Log {
  id: ID!
  event_type: String!
  timestamp: DateTime!
  user_id: String!
  user: User
  context_data: ContextData
}

############## Attributes
enum AttributesOrdering {
  value
}
type AttributeConnection {
  pageInfo: PageInfo!
  edges: [AttributeEdge]
}
type AttributeEdge {
  cursor: String!
  node: Attribute!
}
type Attribute {
  id: ID!
  key: String!
  value: String!
}
input AttributeAddInput {
  key: String!
  value: String!
  clientMutationId: String
}
input WorkErrorInput {
  error: String
  source: String
}

############## Workspaces
enum WorkspacesOrdering {
  name
  created_at
  ownedBy
}
enum WorkspacesFilter {
  name
  owner
  tag
  type
}
input WorkspacesFiltering {
  key: WorkspacesFilter!
  values: [String]
  operator: String
  filterMode: FilterMode
}
type WorkspaceConnection {
  pageInfo: PageInfo!
  edges: [WorkspaceEdge]
}
type WorkspaceEdge {
  cursor: String!
  node: Workspace!
}
type Workspace {
  id: ID!
  type: String
  name: String!
  description: String
  owner: User
  tags: [String]
  manifest: String
  created_at: DateTime
  updated_at: DateTime
  editContext: [EditUserContext]
  objects(
    first: Int
    after: ID
    orderBy: StixObjectOrStixRelationshipsOrdering
    orderMode: OrderingMode
    filters: [StixObjectOrStixRelationshipsFiltering]
    filterMode: FilterMode
    search: String
    types: [String]
    all: Boolean
  ): StixObjectOrStixRelationshipConnection
  graph_data: String
}
input WorkspaceAddInput {
  type: String!
  name: String!
  description: String
  tags: [String]
}

############## Taxii
type TaxiiCollection {
  id: ID!
  name: String
  description: String
  filters: String
}
type TaxiiCollectionConnection {
  pageInfo: PageInfo!
  edges: [TaxiiCollectionEdge]
}
type TaxiiCollectionEdge {
  cursor: String!
  node: TaxiiCollection!
}
input TaxiiCollectionAddInput {
  name: String!
  description: String
  filters: String
}
enum TaxiiCollectionOrdering {
  name
  description
}

############## Stream
type StreamCollection {
  id: ID!
  name: String
  description: String
  filters: String
}
type StreamCollectionConnection {
  pageInfo: PageInfo!
  edges: [StreamCollectionEdge]
}
type StreamCollectionEdge {
  cursor: String!
  node: StreamCollection!
}
input StreamCollectionAddInput {
  name: String!
  description: String
  filters: String
}
enum StreamCollectionOrdering {
  name
  description
}

############## SubTypes
enum SubTypesOrdering {
  label
}
type SubTypeConnection {
  pageInfo: PageInfo!
  edges: [SubTypeEdge]
}
type SubTypeEdge {
  cursor: String!
  node: SubType!
}
type SubType {
  id: ID!
  label: String!
}

############## Files
enum WorksOrdering {
  status
  timestamp
}
enum WorksFilter {
  status
  connector_id
  completed_number
  completed_time
}
input WorksFiltering {
  key: WorksFilter!
  values: [String]
  operator: String
  filterMode: FilterMode
}
type WorkMessage {
  timestamp: DateTime
  message: String
  sequence: Int
  source: String
}
type WorkTracking {
  import_expected_number: Int
  import_last_processed: DateTime
  import_processed_number: Int
}
type Work {
  id: ID!
  name: String
  user: User
  connector: Connector
  timestamp: DateTime!
  status: Status!
  event_source_id: String
  received_time: DateTime
  processed_time: DateTime
  completed_time: DateTime
  completed_number: Int
  messages: [WorkMessage]
  errors: [WorkMessage]
  tracking: WorkTracking
}
type WorkEdge {
  cursor: String!
  node: Work!
}
type WorkConnection {
  pageInfo: PageInfo!
  edges: [WorkEdge]
}
type FileMetadata {
  encoding: String
  mimetype: String
  messages: [WorkMessage]
  errors: [WorkMessage]
  list_filters: String
}
type File {
  id: ID!
  name: String!
  size: Int
  lastModified: DateTime
  lastModifiedSinceMin: Int
  metaData: FileMetadata
  uploadStatus: Status!
  works: [Work]
}
type FileEdge {
  cursor: String!
  node: File!
}
type FileConnection {
  pageInfo: PageInfo!
  edges: [FileEdge]
}

############## Task
enum TaskType {
  QUERY
  LIST
}
type TaskError {
  id: ID!
  timestamp: DateTime
  message: String
}
enum TaskActionType {
  DELETE
  ADD
  REMOVE
  REPLACE
  MERGE
}
enum TaskContextType {
  ATTRIBUTE
  RELATION
}
enum TasksOrdering {
  id
  type
  completed
  created_at
  last_execution_date
}
enum TasksFilter {
  initiator
  completed
}
input TasksFiltering {
  key: TasksFilter!
  values: [String]
  operator: String
  filterMode: FilterMode
}
type TaskContext {
  field: String
  type: TaskContextType
  values: [String]!
}
type TaskAction {
  type: TaskActionType
  context: TaskContext
}

interface Task {
  id: ID!
  type: TaskType
  initiator: User
  actions: [TaskAction]
  created_at: DateTime
  last_execution_date: DateTime
  completed: Boolean
  task_expected_number: Int
  task_processed_number: Int
  errors: [TaskError]
}

type ListTask implements Task {
  id: ID!
  type: TaskType
  initiator: User
  actions: [TaskAction]
  created_at: DateTime
  last_execution_date: DateTime
  completed: Boolean
  task_expected_number: Int
  task_processed_number: Int
  errors: [TaskError]
  # ListTask
  task_ids: [ID!]
}

type QueryTask implements Task {
  id: ID!
  type: TaskType
  initiator: User
  actions: [TaskAction]
  created_at: DateTime
  last_execution_date: DateTime
  completed: Boolean
  task_expected_number: Int
  task_processed_number: Int
  errors: [TaskError]
  # QueryTask
  task_filters: String!
}

type TaskConnectionEdge {
  cursor: String!
  node: Task!
}

type TaskConnection {
  pageInfo: PageInfo!
  edges: [TaskConnectionEdge]
}

input TaskContextInput {
  field: String
  type: TaskContextType
  values: [String]!
}
input TaskActionInput {
  type: TaskActionType!
  context: TaskContextInput
}
input ListTaskAddInput {
  ids: [ID!]
  actions: [TaskActionInput]!
}
input QueryTaskAddInput {
  filters: String!
  actions: [TaskActionInput]!
}

###### ENTITIES

interface BasicObject {
  id: ID! # internal_id
  standard_id: String!
  entity_type: String!
  parent_types: [String]!
}

######## INTERNAL OBJECT ENTITIES
interface InternalObject {
  # BasicObject
  id: ID! # internal_id!
  entity_type: String!
}

############## Settings
type Provider {
  name: String!
  type: String
  strategy: String
  provider: String
}
type Settings implements InternalObject & BasicObject {
  id: ID! # internal_id
  standard_id: String!
  entity_type: String!
  parent_types: [String]!
  # Settings
  platform_title: String
  platform_email: String
  platform_url: String
  platform_providers: [Provider]
  platform_language: String
  platform_demo: Boolean
  platform_map_tile_server: String
  created_at: DateTime!
  updated_at: DateTime!
  # Technical
  editContext: [EditUserContext]
}

############## Groups
enum GroupsOrdering {
  name
  default_assignation
  created_at
  updated_at
}
type GroupConnection {
  pageInfo: PageInfo!
  edges: [GroupEdge]
}
type GroupEdge {
  cursor: String!
  node: Group!
}
type Group implements InternalObject & BasicObject {
  id: ID! # internal_id
  standard_id: String!
  entity_type: String!
  parent_types: [String]!
  # Group
  name: String!
  default_assignation: Boolean
  description: String
  members: UserConnection
  created_at: DateTime
  updated_at: DateTime
  allowed_marking: [MarkingDefinition]
  # Technical
  editContext: [EditUserContext]
}
input GroupAddInput {
  name: String!
  description: String
  clientMutationId: String
}

############## Users
enum UsersOrdering {
  name
  user_email
  firstname
  lastname
  language
  external
  created_at
  updated_at
}
enum UsersFilter {
  name
  entity_type
  created_at
}
input UsersFiltering {
  key: UsersFilter!
  values: [String]
  operator: String
  filterMode: FilterMode
}
type UserConnection {
  pageInfo: PageInfo!
  edges: [UserEdge]
}
type UserEdge {
  cursor: String!
  node: User!
}
type User implements BasicObject & InternalObject {
  id: ID! # internal_id
  standard_id: String!
  entity_type: String!
  parent_types: [String]!
  # User
  user_email: String!
  name: String!
  description: String
  firstname: String
  lastname: String
  language: String
  external: Boolean
  roles: [Role]!
  capabilities: [Capability]!
  groups: GroupConnection
  token: String
  created_at: DateTime!
  updated_at: DateTime!
  allowed_marking: [MarkingDefinition]
  sessions: [SessionDetail]
  # Technical
  editContext: [EditUserContext]
}
type SessionDetail {
  id: ID!
  created: DateTime
  ttl: Int
}
type UserSession {
  user: User
  sessions: [SessionDetail]
}
input UserAddInput {
  user_email: String @constraint(minLength: 5, format: "email")
  name: String! @constraint(minLength: 2)
  password: String
  firstname: String
  lastname: String
  description: String
  language: String
  roles: [ID]
}
input UserLoginInput {
  email: String!
  password: String!
}

############## Roles
enum RolesOrdering {
  name
  default_assignation
  created_at
  updated_at
}
type RoleConnection {
  pageInfo: PageInfo!
  edges: [RoleEdge]
}
type RoleEdge {
  cursor: String!
  node: Role!
}
type Role implements BasicObject & InternalObject {
  id: ID! # internal_id
  standard_id: String!
  entity_type: String!
  parent_types: [String]!
  # Role
  name: String!
  default_assignation: Boolean
  description: String
  created_at: DateTime!
  updated_at: DateTime!
  capabilities: [Capability]
  editContext: [EditUserContext]
}
input RoleAddInput {
  name: String!
  description: String
  clientMutationId: String
}

############## Capabilities
type CapabilityConnection {
  pageInfo: PageInfo!
  edges: [CapabilityEdge]
}
type CapabilityEdge {
  cursor: String!
  node: Capability!
}
type Capability implements BasicObject & InternalObject {
  id: ID! # internal_id
  standard_id: String!
  entity_type: String!
  parent_types: [String]!
  # Capability
  name: String!
  description: String
  attribute_order: Int
  created_at: DateTime!
  updated_at: DateTime!
  # Technical
  editContext: [EditUserContext]
}

############## Connectors
enum ConnectorType {
  EXTERNAL_IMPORT
  INTERNAL_IMPORT_FILE
  INTERNAL_ENRICHMENT
  INTERNAL_EXPORT_FILE
  STREAM
}
input RegisterConnectorInput {
  id: ID!
  name: String!
  type: ConnectorType!
  scope: [String!]
  auto: Boolean
}
type RabbitMQConnection {
  host: String!
  port: Int!
  user: String!
  pass: String!
}
type ConnectorConfig {
  connection: RabbitMQConnection!
  listen: String!
  listen_exchange: String!
  push: String!
  push_exchange: String!
}
type Connector implements BasicObject & InternalObject {
  id: ID! # internal_id
  standard_id: String!
  entity_type: String!
  parent_types: [String]!
  # Connector
  name: String!
  active: Boolean
  auto: Boolean
  connector_type: String
  connector_scope: [String!]
  connector_state: String
  connector_state_reset: Boolean
  connector_user: User
  updated_at: DateTime
  created_at: DateTime
  config: ConnectorConfig
  works(status: String): [Work]
}

######## STIX OBJECT ENTITIES

interface StixObject {
  id: ID! # internal_id
  standard_id: String!
  entity_type: String!
  parent_types: [String]!
  # StixObject
  x_opencti_stix_ids: [String]
  spec_version: String!
  created_at: DateTime!
  updated_at: DateTime!
}

######## STIX META OBJECT ENTITIES

interface StixMetaObject {
  id: ID! # internal_id
  standard_id: String!
  entity_type: String!
  parent_types: [String]!
  # StixObject
  x_opencti_stix_ids: [String]
  spec_version: String!
  created_at: DateTime!
  updated_at: DateTime!
  # StixMetaObject
  created: DateTime
  modified: DateTime
}

############## MarkingDefinitions
enum MarkingDefinitionsOrdering {
  definition_type
  definition
  x_opencti_order
  x_opencti_color
  created
  modified
  created_at
  updated_at
}
enum MarkingDefinitionsFilter {
  definition
  definition_type
  markedBy
}
input MarkingDefinitionsFiltering {
  key: MarkingDefinitionsFilter!
  values: [String]
  operator: String
  filterMode: FilterMode
}
type MarkingDefinitionConnection {
  pageInfo: PageInfo!
  edges: [MarkingDefinitionEdge]
}
type MarkingDefinitionEdge {
  cursor: String!
  node: MarkingDefinition!
}
type MarkingDefinition implements BasicObject & StixObject & StixMetaObject {
  id: ID! # internal_id
  standard_id: String!
  entity_type: String!
  parent_types: [String]!
  # StixObject
  x_opencti_stix_ids: [String]
  spec_version: String!
  created_at: DateTime!
  updated_at: DateTime!
  # StixMetaObject
  created: DateTime
  modified: DateTime
  # MarkingDefinition
  definition_type: String
  definition: String
  x_opencti_order: Int!
  x_opencti_color: String
  # Technical
  toStix: String
  editContext: [EditUserContext]
}
input MarkingDefinitionAddInput {
  stix_id: String
  definition_type: String!
  definition: String!
  x_opencti_order: Int!
  x_opencti_color: String
  created: DateTime
  modified: DateTime
  clientMutationId: String
  update: Boolean
}

############## Labels
enum LabelsOrdering {
  value
  color
  created
  modified
  created_at
  updated_at
}
enum LabelsFilter {
  value
  markedBy
}
input LabelsFiltering {
  key: LabelsFilter!
  values: [String]
  operator: String
  filterMode: FilterMode
}
type LabelConnection {
  pageInfo: PageInfo!
  edges: [LabelEdge]
}
type LabelEdge {
  cursor: String!
  node: Label!
}
type Label implements BasicObject & StixObject & StixMetaObject {
  id: ID! # internal_id
  standard_id: String!
  entity_type: String!
  parent_types: [String]!
  # StixObject
  x_opencti_stix_ids: [String]
  spec_version: String!
  created_at: DateTime!
  updated_at: DateTime!
  # StixMetaObject
  created: DateTime
  modified: DateTime
  # MarkingDefinition
  value: String
  color: String
  # Technical
  toStix: String
  editContext: [EditUserContext]
}
input LabelAddInput {
  stix_id: String
  value: String!
  color: String
  created: DateTime
  modified: DateTime
  clientMutationId: String
}

############## ExternalReferences
enum ExternalReferencesOrdering {
  source_name
  url
  hash
  external_id
  created
  modified
  created_at
  updated_at
}
enum ExternalReferencesFilter {
  url
  usedBy
  source_name
  external_id
}
input ExternalReferencesFiltering {
  key: ExternalReferencesFilter!
  values: [String]
  operator: String
  filterMode: FilterMode
}
type ExternalReferenceConnection {
  pageInfo: PageInfo!
  edges: [ExternalReferenceEdge]
}
type ExternalReferenceEdge {
  cursor: String!
  node: ExternalReference!
}
type ExternalReference implements BasicObject & StixObject & StixMetaObject {
  id: ID! # internal_id
  standard_id: String!
  entity_type: String!
  parent_types: [String]!
  # StixObject
  x_opencti_stix_ids: [String]
  spec_version: String!
  created_at: DateTime!
  updated_at: DateTime!
  # StixMetaObject
  created: DateTime
  modified: DateTime
  # ExternalReference
  source_name: String!
  description: String
  url: String
  hash: String
  external_id: String
  # Technical
  editContext: [EditUserContext]
}
input ExternalReferenceAddInput {
  stix_id: String
  source_name: String!
  description: String
  url: String
  hash: String
  external_id: String
  created: DateTime
  modified: DateTime
  clientMutationId: String
  update: Boolean
}

############## KillChainPhases
enum KillChainPhasesOrdering {
  x_opencti_order
  kill_chain_name
  phase_name
  created
  modified
  created_at
  updated_at
}
enum KillChainPhasesFilter {
  kill_chain_name
  phase_name
}
input KillChainPhasesFiltering {
  key: KillChainPhasesFilter!
  values: [String]
  operator: String
  filterMode: FilterMode
}
type KillChainPhaseConnection {
  pageInfo: PageInfo!
  edges: [KillChainPhaseEdge]
}
type KillChainPhaseEdge {
  cursor: String!
  node: KillChainPhase!
}
type KillChainPhase implements BasicObject & StixObject & StixMetaObject {
  id: ID! # internal_id
  standard_id: String!
  entity_type: String!
  parent_types: [String]!
  # StixObject
  x_opencti_stix_ids: [String]
  spec_version: String!
  created_at: DateTime!
  updated_at: DateTime!
  # StixMetaObject
  created: DateTime
  modified: DateTime
  # KillChainPhase
  kill_chain_name: String!
  phase_name: String!
  x_opencti_order: Int
  # Technical
  editContext: [EditUserContext]
}
input KillChainPhaseAddInput {
  stix_id: String
  kill_chain_name: String!
  phase_name: String!
  x_opencti_order: Int!
  created: DateTime
  modified: DateTime
  clientMutationId: String
  update: Boolean
}

######## STIX CORE OBJECT ENTITIES

enum StixCoreObjectsOrdering {
  name
  entity_type
  created
  modified
  created_at
  updated_at
  published
  object_status
  valid_from
  valid_to
  indicator_pattern
}
enum StixCoreObjectsFilter {
  name
  created
  modified
  created_at
  createdBy
  markedBy
  labelledBy
  hasExternalReference
  objectContains
  indicates
  confidence
}
input StixCoreObjectsFiltering {
  key: StixCoreObjectsFilter!
  values: [String]
  operator: String
  filterMode: FilterMode
}
type StixCoreObjectConnection {
  pageInfo: PageInfo!
  edges: [StixCoreObjectEdge]
}
type StixCoreObjectEdge {
  cursor: String!
  node: StixCoreObject!
}
union OrganizationOrIndividual = Organization | Individual
interface StixCoreObject {
  id: ID! # internal_id
  standard_id: String!
  entity_type: String!
  parent_types: [String]!
  # StixObject
  x_opencti_stix_ids: [String]
  spec_version: String!
  created_at: DateTime!
  updated_at: DateTime!
  # StixCoreObject
  createdBy: OrganizationOrIndividual
  objectMarking: MarkingDefinitionConnection
  objectLabel: LabelConnection
  externalReferences(first: Int): ExternalReferenceConnection
  reports(first: Int): ReportConnection
  notes(first: Int): NoteConnection
  opinions(first: Int): OpinionConnection
  stixCoreRelationships(
    first: Int
    after: ID
    orderBy: StixCoreRelationshipsOrdering
    orderMode: OrderingMode
    fromId: String
    toId: String
    fromTypes: [String]
    toTypes: [String]
    relationship_type: String
    startTimeStart: DateTime
    startTimeStop: DateTime
    stopTimeStart: DateTime
    stopTimeStop: DateTime
    firstSeenStart: DateTime
    firstSeenStop: DateTime
    lastSeenStart: DateTime
    lastSeenStop: DateTime
    confidences: [Int]
    search: String
    filters: [StixCoreRelationshipsFiltering]
    filterMode: FilterMode
  ): StixCoreRelationshipConnection
  # Technical
  creator: User
  toStix: String
  editContext: [EditUserContext]
}

########## STIX DOMAIN OBJECT ENTITIES

enum StixDomainObjectsOrdering {
  name
  entity_type
  created
  modified
  created_at
  updated_at
  published
  object_status
  valid_from
  valid_until
  indicator_pattern
}
enum StixDomainObjectsFilter {
  name
  entity_type
  aliases
  x_opencti_aliases
  created
  modified
  created_at
  createdBy
  markedBy
  labelledBy
  hasExternalReference
  objectContains
  indicates
  confidence
  valid_from
  valid_until
  pattern_type
  x_opencti_main_observable_type
  report_types
  x_opencti_report_status
  x_opencti_organization_type
  published
}
input StixDomainObjectsFiltering {
  key: StixDomainObjectsFilter!
  values: [String]
  operator: String
  filterMode: FilterMode
}
type StixDomainObjectConnection {
  pageInfo: PageInfo!
  edges: [StixDomainObjectEdge]
}
type StixDomainObjectEdge {
  cursor: String!
  node: StixDomainObject!
}
interface StixDomainObject {
  id: ID! # internal_id
  standard_id: String!
  entity_type: String!
  parent_types: [String]!
  # StixObject
  x_opencti_stix_ids: [String]
  spec_version: String!
  created_at: DateTime!
  updated_at: DateTime!
  # StixCoreObject
  createdBy: OrganizationOrIndividual
  objectMarking: MarkingDefinitionConnection
  objectLabel: LabelConnection
  externalReferences(first: Int): ExternalReferenceConnection
  reports(first: Int): ReportConnection
  notes(first: Int): NoteConnection
  opinions(first: Int): OpinionConnection
  stixCoreRelationships(
    first: Int
    after: ID
    orderBy: StixCoreRelationshipsOrdering
    orderMode: OrderingMode
    fromId: String
    toId: String
    fromTypes: [String]
    toTypes: [String]
    relationship_type: String
    startTimeStart: DateTime
    startTimeStop: DateTime
    stopTimeStart: DateTime
    stopTimeStop: DateTime
    firstSeenStart: DateTime
    firstSeenStop: DateTime
    lastSeenStart: DateTime
    lastSeenStop: DateTime
    confidences: [Int]
    search: String
    filters: [StixCoreRelationshipsFiltering]
    filterMode: FilterMode
  ): StixCoreRelationshipConnection
  # StixDomainObject
  revoked: Boolean!
  confidence: Int
  lang: String
  created: DateTime
  modified: DateTime
  # Technical
  creator: User
  toStix: String
  importFiles(first: Int): FileConnection
  exportFiles(first: Int): FileConnection
  editContext: [EditUserContext]
}
input StixDomainObjectAddInput {
  stix_id: String
  name: String
  description: String
  confidence: Int
  pattern_type: String
  pattern: String
  aliases: [String]
  x_opencti_aliases: [String]
  type: String!
  createdBy: String
  objectMarking: [String]
  objectLabel: [String]
  killChainPhases: [String]
  externalReferences: [String]
  object: [String]
  clientMutationId: String
  created: DateTime
  modified: DateTime
  update: Boolean
}

############## AttackPatterns
enum AttackPatternsOrdering {
  x_mitre_id
  name
  created
  modified
  created_at
  updated_at
}
enum AttackPatternsFilter {
  name
  aliases
  created
  modified
  created_at
  updated_at
  x_mitre_id
  createdBy
  markedBy
  labelledBy
  mitigatedBy
  revoked
}
input AttackPatternsFiltering {
  key: AttackPatternsFilter!
  values: [String]
  operator: String
  filterMode: FilterMode
}
type AttackPatternConnection {
  pageInfo: PageInfo!
  edges: [AttackPatternEdge]
}
type AttackPatternEdge {
  cursor: String!
  node: AttackPattern!
}
type AttackPattern implements BasicObject & StixObject & StixCoreObject & StixDomainObject {
  id: ID! # internal_id
  standard_id: String!
  entity_type: String!
  parent_types: [String]!
  # StixObject
  x_opencti_stix_ids: [String]
  spec_version: String!
  created_at: DateTime!
  updated_at: DateTime!
  # StixCoreObject
  createdBy: OrganizationOrIndividual
  objectMarking: MarkingDefinitionConnection
  objectLabel: LabelConnection
  externalReferences(first: Int): ExternalReferenceConnection
  reports(first: Int): ReportConnection
  notes(first: Int): NoteConnection
  opinions(first: Int): OpinionConnection
  stixCoreRelationships(
    first: Int
    after: ID
    orderBy: StixCoreRelationshipsOrdering
    orderMode: OrderingMode
    fromId: String
    toId: String
    fromTypes: [String]
    toTypes: [String]
    relationship_type: String
    startTimeStart: DateTime
    startTimeStop: DateTime
    stopTimeStart: DateTime
    stopTimeStop: DateTime
    firstSeenStart: DateTime
    firstSeenStop: DateTime
    lastSeenStart: DateTime
    lastSeenStop: DateTime
    confidences: [Int]
    search: String
    filters: [StixCoreRelationshipsFiltering]
    filterMode: FilterMode
  ): StixCoreRelationshipConnection
  # StixDomainObject
  revoked: Boolean!
  confidence: Int
  lang: String
  created: DateTime
  modified: DateTime
  # AttackPattern
  name: String!
  description: String
  aliases: [String]
  x_mitre_platforms: [String]
  x_mitre_permissions_required: [String]
  x_mitre_detection: String
  x_mitre_id: String
  killChainPhases: KillChainPhaseConnection
  coursesOfAction: CourseOfActionConnection
  parentAttackPatterns: AttackPatternConnection
  subAttackPatterns: AttackPatternConnection
  isSubAttackPattern: Boolean
  # Technical
  creator: User
  importFiles(first: Int): FileConnection
  exportFiles(first: Int): FileConnection
  toStix: String
  editContext: [EditUserContext]
}
input AttackPatternAddInput {
  stix_id: String
  name: String! @constraint(minLength: 2)
  description: String!
  aliases: [String]
  revoked: Boolean
  lang: String
  confidence: Int
  x_mitre_platforms: [String]
  x_mitre_permissions_required: [String]
  x_mitre_detection: String
  x_mitre_id: String! @constraint(minLength: 1)
  createdBy: String
  objectMarking: [String]
  objectLabel: [String]
  killChainPhases: [String]
  externalReferences: [String]
  created: DateTime
  modified: DateTime
  clientMutationId: String
  update: Boolean
}

############## Campaigns
enum CampaignsOrdering {
  name
  first_seen
  last_seen
  role_played
  created
  modified
  created_at
  updated_at
}
enum CampaignsFilter {
  name
  aliases
  created
  modified
  created_at
  updated_at
  createdBy
  markedBy
  labelledBy
}
input CampaignsFiltering {
  key: CampaignsFilter!
  values: [String]
  operator: String
  filterMode: FilterMode
}
type CampaignConnection {
  pageInfo: PageInfo!
  edges: [CampaignEdge]
}
type CampaignEdge {
  cursor: String!
  node: Campaign!
}
type Campaign implements BasicObject & StixObject & StixCoreObject & StixDomainObject {
  id: ID! # internal_id
  standard_id: String!
  entity_type: String!
  parent_types: [String]!
  # StixObject
  x_opencti_stix_ids: [String]
  spec_version: String!
  created_at: DateTime!
  updated_at: DateTime!
  # StixCoreObject
  createdBy: OrganizationOrIndividual
  objectMarking: MarkingDefinitionConnection
  objectLabel: LabelConnection
  externalReferences(first: Int): ExternalReferenceConnection
  reports(first: Int): ReportConnection
  notes(first: Int): NoteConnection
  opinions(first: Int): OpinionConnection
  stixCoreRelationships(
    first: Int
    after: ID
    orderBy: StixCoreRelationshipsOrdering
    orderMode: OrderingMode
    fromId: String
    toId: String
    fromTypes: [String]
    toTypes: [String]
    relationship_type: String
    startTimeStart: DateTime
    startTimeStop: DateTime
    stopTimeStart: DateTime
    stopTimeStop: DateTime
    firstSeenStart: DateTime
    firstSeenStop: DateTime
    lastSeenStart: DateTime
    lastSeenStop: DateTime
    confidences: [Int]
    search: String
    filters: [StixCoreRelationshipsFiltering]
    filterMode: FilterMode
  ): StixCoreRelationshipConnection
  # StixDomainObject
  revoked: Boolean!
  confidence: Int
  lang: String
  created: DateTime
  modified: DateTime
  # Campaign
  name: String!
  description: String
  aliases: [String]
  first_seen: DateTime
  last_seen: DateTime
  objective: String
  # Technical
  creator: User
  importFiles(first: Int): FileConnection
  exportFiles(first: Int): FileConnection
  toStix: String
  editContext: [EditUserContext]
}
input CampaignAddInput {
  stix_id: String
  name: String! @constraint(minLength: 2)
  description: String!
  aliases: [String]
  revoked: Boolean
  lang: String
  confidence: Int
  first_seen: DateTime
  last_seen: DateTime
  objective: String
  createdBy: String
  objectMarking: [String]
  objectLabel: [String]
  externalReferences: [String]
  created: DateTime
  modified: DateTime
  clientMutationId: String
  update: Boolean
}

############## Containers
enum ContainersOrdering {
  created
  modified
  created_at
  updated_at
  createdBy
}
enum ContainersFilter {
  attribute_abstract
  content
  authors
  created
  modified
  created_at
  updated_at
  createdBy
  markedBy
  labelledBy
  objectContains
}
input ContainersFiltering {
  key: ContainersFilter!
  values: [String]!
  operator: String
  filterMode: FilterMode
}
type ContainerConnection {
  pageInfo: PageInfo!
  edges: [ContainerEdge]
}
type ContainerEdge {
  cursor: String!
  node: Container!
}
interface Container {
  id: ID! # internal_id
  standard_id: String!
  entity_type: String!
  parent_types: [String]!
  # StixObject
  x_opencti_stix_ids: [String]
  spec_version: String!
  created_at: DateTime!
  updated_at: DateTime!
  # StixCoreObject
  createdBy: OrganizationOrIndividual
  objectMarking: MarkingDefinitionConnection
  objectLabel: LabelConnection
  externalReferences(first: Int): ExternalReferenceConnection
  reports(first: Int): ReportConnection
  notes(first: Int): NoteConnection
  opinions(first: Int): OpinionConnection
  stixCoreRelationships(
    first: Int
    after: ID
    orderBy: StixCoreRelationshipsOrdering
    orderMode: OrderingMode
    fromId: String
    toId: String
    fromTypes: [String]
    toTypes: [String]
    relationship_type: String
    startTimeStart: DateTime
    startTimeStop: DateTime
    stopTimeStart: DateTime
    stopTimeStop: DateTime
    firstSeenStart: DateTime
    firstSeenStop: DateTime
    lastSeenStart: DateTime
    lastSeenStop: DateTime
    confidences: [Int]
    search: String
    filters: [StixCoreRelationshipsFiltering]
    filterMode: FilterMode
  ): StixCoreRelationshipConnection
  # StixDomainObject
  revoked: Boolean!
  confidence: Int
  lang: String
  created: DateTime
  modified: DateTime
  # Container
  objects(
    first: Int
    after: ID
    orderBy: StixObjectOrStixRelationshipsOrdering
    orderMode: OrderingMode
    filters: [StixObjectOrStixRelationshipsFiltering]
    filterMode: FilterMode
    search: String
    types: [String]
    all: Boolean
  ): StixObjectOrStixRelationshipConnection
}

################ Notes
enum NotesOrdering {
  attribute_abstract
  created
  modified
  created_at
  updated_at
  createdBy
}
enum NotesFilter {
  attribute_abstract
  content
  authors
  created
  modified
  created_at
  updated_at
  createdBy
  markedBy
  labelledBy
  objectContains
}
input NotesFiltering {
  key: NotesFilter!
  values: [String]!
  operator: String
  filterMode: FilterMode
}
type NoteConnection {
  pageInfo: PageInfo!
  edges: [NoteEdge]
}
type NoteEdge {
  cursor: String!
  node: Note!
}
type Note implements BasicObject & StixObject & StixCoreObject & StixDomainObject & Container {
  id: ID! # internal_id
  standard_id: String!
  entity_type: String!
  parent_types: [String]!
  # StixObject
  x_opencti_stix_ids: [String]
  spec_version: String!
  created_at: DateTime!
  updated_at: DateTime!
  # StixCoreObject
  createdBy: OrganizationOrIndividual
  objectMarking: MarkingDefinitionConnection
  objectLabel: LabelConnection
  externalReferences(first: Int): ExternalReferenceConnection
  reports(first: Int): ReportConnection
  notes(first: Int): NoteConnection
  opinions(first: Int): OpinionConnection
  stixCoreRelationships(
    first: Int
    after: ID
    orderBy: StixCoreRelationshipsOrdering
    orderMode: OrderingMode
    fromId: String
    toId: String
    fromTypes: [String]
    toTypes: [String]
    relationship_type: String
    startTimeStart: DateTime
    startTimeStop: DateTime
    stopTimeStart: DateTime
    stopTimeStop: DateTime
    firstSeenStart: DateTime
    firstSeenStop: DateTime
    lastSeenStart: DateTime
    lastSeenStop: DateTime
    confidences: [Int]
    search: String
    filters: [StixCoreRelationshipsFiltering]
    filterMode: FilterMode
  ): StixCoreRelationshipConnection
  # StixDomainObject
  revoked: Boolean!
  confidence: Int
  lang: String
  created: DateTime
  modified: DateTime
  # Container
  objects(
    first: Int
    after: ID
    orderBy: StixObjectOrStixRelationshipsOrdering
    orderMode: OrderingMode
    filters: [StixObjectOrStixRelationshipsFiltering]
    filterMode: FilterMode
    search: String
    types: [String]
    all: Boolean
  ): StixObjectOrStixRelationshipConnection
  # Note
  attribute_abstract: String
  content: String!
  authors: [String]
  # Technical
  creator: User
  importFiles(first: Int): FileConnection
  exportFiles(first: Int): FileConnection
  toStix: String
  editContext: [EditUserContext]
}
input NoteAddInput {
  stix_id: String
  attribute_abstract: String
  content: String! @constraint(minLength: 2)
  authors: [String]
  revoked: Boolean
  lang: String
  confidence: Int
  createdBy: String
  objectMarking: [String]
  objectLabel: [String]
  externalReferences: [String]
  objects: [String]
  created: DateTime
  modified: DateTime
  clientMutationId: String
  update: Boolean
}

################ ObservedDatas
enum ObservedDatasOrdering {
  first_observed
  last_observed
  number_observed
  created
  modified
  created_at
  updated_at
  createdBy
}
enum ObservedDatasFilter {
  first_observed
  last_observed
  number_observed
  created
  modified
  created_at
  updated_at
  createdBy
  markedBy
  labelledBy
  objectContains
}
input ObservedDatasFiltering {
  key: ObservedDatasFilter!
  values: [String]!
  operator: String
  filterMode: FilterMode
}
type ObservedDataConnection {
  pageInfo: PageInfo!
  edges: [ObservedDataEdge]
}
type ObservedDataEdge {
  cursor: String!
  node: ObservedData!
}
type ObservedData implements BasicObject & StixObject & StixCoreObject & StixDomainObject & Container {
  id: ID! # internal_id
  standard_id: String!
  entity_type: String!
  parent_types: [String]!
  # StixObject
  x_opencti_stix_ids: [String]
  spec_version: String!
  created_at: DateTime!
  updated_at: DateTime!
  # StixCoreObject
  createdBy: OrganizationOrIndividual
  objectMarking: MarkingDefinitionConnection
  objectLabel: LabelConnection
  externalReferences(first: Int): ExternalReferenceConnection
  reports(first: Int): ReportConnection
  notes(first: Int): NoteConnection
  opinions(first: Int): OpinionConnection
  stixCoreRelationships(
    first: Int
    after: ID
    orderBy: StixCoreRelationshipsOrdering
    orderMode: OrderingMode
    fromId: String
    toId: String
    fromTypes: [String]
    toTypes: [String]
    relationship_type: String
    startTimeStart: DateTime
    startTimeStop: DateTime
    stopTimeStart: DateTime
    stopTimeStop: DateTime
    firstSeenStart: DateTime
    firstSeenStop: DateTime
    lastSeenStart: DateTime
    lastSeenStop: DateTime
    confidences: [Int]
    search: String
    filters: [StixCoreRelationshipsFiltering]
    filterMode: FilterMode
  ): StixCoreRelationshipConnection
  # StixDomainObject
  revoked: Boolean!
  confidence: Int
  lang: String
  created: DateTime
  modified: DateTime
  # Container
  objects(
    first: Int
    after: ID
    orderBy: StixObjectOrStixRelationshipsOrdering
    orderMode: OrderingMode
    filters: [StixObjectOrStixRelationshipsFiltering]
    filterMode: FilterMode
    search: String
    types: [String]
    all: Boolean
  ): StixObjectOrStixRelationshipConnection
  # ObservedData
  first_observed: DateTime!
  last_observed: DateTime!
  number_observed: Int!
  # Technical
  creator: User
  importFiles(first: Int): FileConnection
  exportFiles(first: Int): FileConnection
  toStix: String
  editContext: [EditUserContext]
}
input ObservedDataAddInput {
  stix_id: String
  first_observed: DateTime
  last_observed: DateTime
  number_observed: Int
  revoked: Boolean
  lang: String
  confidence: Int
  createdBy: String
  objectMarking: [String]
  objectLabel: [String]
  externalReferences: [String]
  objects: [String]
  created: DateTime
  modified: DateTime
  clientMutationId: String
  update: Boolean
}

################ Opînions
enum OpinionsOrdering {
  opinion
  created
  modified
  created_at
  updated_at
  createdBy
}
enum OpinionsFilter {
  explanation
  authors
  opinion
  created
  modified
  created_at
  updated_at
  createdBy
  markedBy
  labelledBy
  objectContains
}
input OpinionsFiltering {
  key: OpinionsFilter!
  values: [String]!
  operator: String
  filterMode: FilterMode
}
type OpinionConnection {
  pageInfo: PageInfo!
  edges: [OpinionEdge]
}
type OpinionEdge {
  cursor: String!
  node: Opinion!
}
type Opinion implements BasicObject & StixObject & StixCoreObject & StixDomainObject & Container {
  id: ID! # internal_id
  standard_id: String!
  entity_type: String!
  parent_types: [String]!
  # StixObject
  x_opencti_stix_ids: [String]
  spec_version: String!
  created_at: DateTime!
  updated_at: DateTime!
  # StixCoreObject
  createdBy: OrganizationOrIndividual
  objectMarking: MarkingDefinitionConnection
  objectLabel: LabelConnection
  externalReferences(first: Int): ExternalReferenceConnection
  reports(first: Int): ReportConnection
  notes(first: Int): NoteConnection
  opinions(first: Int): OpinionConnection
  stixCoreRelationships(
    first: Int
    after: ID
    orderBy: StixCoreRelationshipsOrdering
    orderMode: OrderingMode
    fromId: String
    toId: String
    fromTypes: [String]
    toTypes: [String]
    relationship_type: String
    startTimeStart: DateTime
    startTimeStop: DateTime
    stopTimeStart: DateTime
    stopTimeStop: DateTime
    firstSeenStart: DateTime
    firstSeenStop: DateTime
    lastSeenStart: DateTime
    lastSeenStop: DateTime
    confidences: [Int]
    search: String
    filters: [StixCoreRelationshipsFiltering]
    filterMode: FilterMode
  ): StixCoreRelationshipConnection
  # StixDomainObject
  revoked: Boolean!
  confidence: Int
  lang: String
  created: DateTime
  modified: DateTime
  # Container
  objects(
    first: Int
    after: ID
    orderBy: StixObjectOrStixRelationshipsOrdering
    orderMode: OrderingMode
    filters: [StixObjectOrStixRelationshipsFiltering]
    filterMode: FilterMode
    search: String
    types: [String]
    all: Boolean
  ): StixObjectOrStixRelationshipConnection
  # Opinion
  explanation: String
  authors: [String]
  opinion: String!
  # Technical
  creator: User
  importFiles(first: Int): FileConnection
  exportFiles(first: Int): FileConnection
  toStix: String
  editContext: [EditUserContext]
}
input OpinionAddInput {
  stix_id: String
  opinion: String!
  explanation: String
  authors: [String]
  revoked: Boolean
  lang: String
  confidence: Int
  createdBy: String
  objectMarking: [String]
  objectLabel: [String]
  externalReferences: [String]
  objects: [String]
  created: DateTime
  modified: DateTime
  clientMutationId: String
  update: Boolean
}

################ Reports
enum ReportsOrdering {
  name
  created
  modified
  published
  x_opencti_report_status
  created_at
  updated_at
  createdBy
}
enum ReportsFilter {
  name
  published
  published_day
  created
  created_at
  report_types
  x_opencti_report_status
  confidence
  objectLabel
  createdBy
  markedBy
  labelledBy
  objectContains
}
input ReportsFiltering {
  key: ReportsFilter!
  values: [String]!
  operator: String
  filterMode: FilterMode
}
type ReportConnection {
  pageInfo: PageInfo!
  edges: [ReportEdge]
}
type ReportEdge {
  cursor: String!
  node: Report!
}
type Report implements BasicObject & StixObject & StixCoreObject & StixDomainObject & Container {
  id: ID! # internal_id
  standard_id: String!
  entity_type: String!
  parent_types: [String]!
  # StixObject
  x_opencti_stix_ids: [String]
  spec_version: String!
  created_at: DateTime!
  updated_at: DateTime!
  # StixCoreObject
  createdBy: OrganizationOrIndividual
  objectMarking: MarkingDefinitionConnection
  objectLabel: LabelConnection
  externalReferences(first: Int): ExternalReferenceConnection
  reports(first: Int): ReportConnection
  notes(first: Int): NoteConnection
  opinions(first: Int): OpinionConnection
  stixCoreRelationships(
    first: Int
    after: ID
    orderBy: StixCoreRelationshipsOrdering
    orderMode: OrderingMode
    fromId: String
    toId: String
    fromTypes: [String]
    toTypes: [String]
    relationship_type: String
    startTimeStart: DateTime
    startTimeStop: DateTime
    stopTimeStart: DateTime
    stopTimeStop: DateTime
    firstSeenStart: DateTime
    firstSeenStop: DateTime
    lastSeenStart: DateTime
    lastSeenStop: DateTime
    confidences: [Int]
    search: String
    filters: [StixCoreRelationshipsFiltering]
    filterMode: FilterMode
  ): StixCoreRelationshipConnection
  # StixDomainObject
  revoked: Boolean!
  confidence: Int
  lang: String
  created: DateTime
  modified: DateTime
  # Container
  objects(
    first: Int
    after: ID
    orderBy: StixObjectOrStixRelationshipsOrdering
    orderMode: OrderingMode
    filters: [StixObjectOrStixRelationshipsFiltering]
    filterMode: FilterMode
    search: String
    types: [String]
    all: Boolean
  ): StixObjectOrStixRelationshipConnection
  # Report
  name: String!
  description: String
  report_types: [String]
  published: DateTime
  x_opencti_graph_data: String
  x_opencti_report_status: Int
  # Technical
  creator: User
  toStix: String
  importFiles(first: Int): FileConnection
  exportFiles(first: Int): FileConnection
  editContext: [EditUserContext]
}
input ReportAddInput {
  stix_id: String
  name: String! @constraint(minLength: 2)
  description: String
  published: DateTime!
  report_types: [String]
  x_opencti_graph_data: String
  x_opencti_report_status: Int
  revoked: Boolean
  lang: String
  confidence: Int
  createdBy: String
  objectMarking: [String]
  objectLabel: [String]
  externalReferences: [String]
  objects: [String]
  created: DateTime
  modified: DateTime
  clientMutationId: String
  update: Boolean
}

############## CoursesOfAction
enum CoursesOfActionOrdering {
  name
  created
  modified
  created_at
  updated_at
}
enum CoursesOfActionFilter {
  name
  aliases
  created
  modified
  created_at
  createdBy
  markedBy
  labelledBy
  mitigatedBy
}
input CoursesOfActionFiltering {
  key: CoursesOfActionFilter!
  values: [String]
  operator: String
  filterMode: FilterMode
}
type CourseOfActionConnection {
  pageInfo: PageInfo!
  edges: [CourseOfActionEdge]
}
type CourseOfActionEdge {
  cursor: String!
  node: CourseOfAction!
}
type CourseOfAction implements BasicObject & StixObject & StixCoreObject & StixDomainObject {
  id: ID! # internal_id
  standard_id: String!
  entity_type: String!
  parent_types: [String]!
  # StixObject
  x_opencti_stix_ids: [String]
  spec_version: String!
  created_at: DateTime!
  updated_at: DateTime!
  # StixCoreObject
  createdBy: OrganizationOrIndividual
  objectMarking: MarkingDefinitionConnection
  objectLabel: LabelConnection
  externalReferences(first: Int): ExternalReferenceConnection
  reports(first: Int): ReportConnection
  notes(first: Int): NoteConnection
  opinions(first: Int): OpinionConnection
  stixCoreRelationships(
    first: Int
    after: ID
    orderBy: StixCoreRelationshipsOrdering
    orderMode: OrderingMode
    fromId: String
    toId: String
    fromTypes: [String]
    toTypes: [String]
    relationship_type: String
    startTimeStart: DateTime
    startTimeStop: DateTime
    stopTimeStart: DateTime
    stopTimeStop: DateTime
    firstSeenStart: DateTime
    firstSeenStop: DateTime
    lastSeenStart: DateTime
    lastSeenStop: DateTime
    confidences: [Int]
    search: String
    filters: [StixCoreRelationshipsFiltering]
    filterMode: FilterMode
  ): StixCoreRelationshipConnection
  # StixDomainObject
  revoked: Boolean!
  confidence: Int
  lang: String
  created: DateTime
  modified: DateTime
  # CourseOfAction
  name: String!
  description: String
  x_opencti_aliases: [String]
  x_mitre_id: String
  attackPatterns: AttackPatternConnection
  # Technical
  creator: User
  importFiles(first: Int): FileConnection
  exportFiles(first: Int): FileConnection
  toStix: String
  editContext: [EditUserContext]
}
input CourseOfActionAddInput {
  stix_id: String
  name: String! @constraint(minLength: 2)
  description: String!
  x_opencti_aliases: [String]
  x_mitre_id: String
  confidence: Int
  revoked: Boolean
  lang: String
  createdBy: String
  objectMarking: [String]
  objectLabel: [String]
  externalReferences: [String]
  created: DateTime
  modified: DateTime
  clientMutationId: String
  update: Boolean
}

############## Identities
enum IdentitiesOrdering {
  name
  created
  modified
  created_at
  updated_at
}
enum IdentitiesFilter {
  entity_type
  identity_class
  name
  x_opencti_aliases
  confidence
  created
  modified
  created_at
  updated_at
  createdBy
  markedBy
  labelledBy
}
input IdentitiesFiltering {
  key: IdentitiesFilter!
  values: [String]
  operator: String
  filterMode: FilterMode
}
type IdentityConnection {
  pageInfo: PageInfo!
  edges: [IdentityEdge]
}
type IdentityEdge {
  cursor: String!
  node: Identity!
}
enum IdentityType {
  Sector
  Organization
  Individual
}
interface Identity {
  id: ID! # internal_id
  standard_id: String!
  entity_type: String!
  parent_types: [String]!
  # StixObject
  x_opencti_stix_ids: [String]
  spec_version: String!
  created_at: DateTime!
  updated_at: DateTime!
  # StixCoreObject
  createdBy: OrganizationOrIndividual
  objectMarking: MarkingDefinitionConnection
  objectLabel: LabelConnection
  externalReferences(first: Int): ExternalReferenceConnection
  reports(first: Int): ReportConnection
  notes(first: Int): NoteConnection
  opinions(first: Int): OpinionConnection
  stixCoreRelationships(
    first: Int
    after: ID
    orderBy: StixCoreRelationshipsOrdering
    orderMode: OrderingMode
    fromId: String
    toId: String
    fromTypes: [String]
    toTypes: [String]
    relationship_type: String
    startTimeStart: DateTime
    startTimeStop: DateTime
    stopTimeStart: DateTime
    stopTimeStop: DateTime
    firstSeenStart: DateTime
    firstSeenStop: DateTime
    lastSeenStart: DateTime
    lastSeenStop: DateTime
    confidences: [Int]
    search: String
    filters: [StixCoreRelationshipsFiltering]
    filterMode: FilterMode
  ): StixCoreRelationshipConnection
  # StixDomainObject
  revoked: Boolean!
  confidence: Int
  lang: String
  created: DateTime
  modified: DateTime
  # Identity
  identity_class: String!
  name: String!
  description: String
  roles: [String]
  contact_information: String
  x_opencti_aliases: [String]
  # Technical
  creator: User
  importFiles(first: Int): FileConnection
  exportFiles(first: Int): FileConnection
  toStix: String
  editContext: [EditUserContext]
}
input IdentityAddInput {
  type: IdentityType!
  stix_id: String
  name: String!
  description: String
  contact_information: String
  roles: [String]
  x_opencti_aliases: [String]
  confidence: Int
  revoked: Boolean
  lang: String
  createdBy: String
  objectMarking: [String]
  objectLabel: [String]
  externalReferences: [String]
  clientMutationId: String
  created: DateTime
  modified: DateTime
  update: Boolean
}

################ Individuals
enum IndividualsOrdering {
  name
  confidence
  firstname
  lastname
  created
  modified
}
enum IndividualsFilter {
  name
  aliases
  created
  modified
  created_at
  updated_at
  createdBy
  markedBy
  labelledBy
}
input IndividualsFiltering {
  key: IndividualsFilter!
  values: [String]
  operator: String
  filterMode: FilterMode
}
type IndividualConnection {
  pageInfo: PageInfo!
  edges: [IndividualEdge]
}
type IndividualEdge {
  cursor: String!
  node: Individual!
}
type Individual implements BasicObject & StixObject & StixCoreObject & StixDomainObject & Identity {
  id: ID! # internal_id
  standard_id: String!
  entity_type: String!
  parent_types: [String]!
  # StixObject
  x_opencti_stix_ids: [String]
  spec_version: String!
  created_at: DateTime!
  updated_at: DateTime!
  # StixCoreObject
  createdBy: OrganizationOrIndividual
  objectMarking: MarkingDefinitionConnection
  objectLabel: LabelConnection
  externalReferences(first: Int): ExternalReferenceConnection
  reports(first: Int): ReportConnection
  notes(first: Int): NoteConnection
  opinions(first: Int): OpinionConnection
  stixCoreRelationships(
    first: Int
    after: ID
    orderBy: StixCoreRelationshipsOrdering
    orderMode: OrderingMode
    fromId: String
    toId: String
    fromTypes: [String]
    toTypes: [String]
    relationship_type: String
    startTimeStart: DateTime
    startTimeStop: DateTime
    stopTimeStart: DateTime
    stopTimeStop: DateTime
    firstSeenStart: DateTime
    firstSeenStop: DateTime
    lastSeenStart: DateTime
    lastSeenStop: DateTime
    confidences: [Int]
    search: String
    filters: [StixCoreRelationshipsFiltering]
    filterMode: FilterMode
  ): StixCoreRelationshipConnection
  # StixDomainObject
  revoked: Boolean!
  confidence: Int
  lang: String
  created: DateTime
  modified: DateTime
  # Identity
  identity_class: String!
  name: String!
  description: String
  contact_information: String
  roles: [String]
  x_opencti_aliases: [String]
  # Individual
  x_opencti_firstname: String
  x_opencti_lastname: String
  organizations: OrganizationConnection
  # Technical
  creator: User
  importFiles(first: Int): FileConnection
  exportFiles(first: Int): FileConnection
  toStix: String
  editContext: [EditUserContext]
}
input IndividualAddInput {
  stix_id: String
  name: String! @constraint(minLength: 2)
  description: String!
  contact_information: String
  roles: [String]
  x_opencti_aliases: [String]
  x_opencti_firstname: String
  x_opencti_lastname: String
  confidence: Int
  revoked: Boolean
  lang: String
  createdBy: String
  objectMarking: [String]
  objectLabel: [String]
  externalReferences: [String]
  created: DateTime
  modified: DateTime
  clientMutationId: String
  update: Boolean
}

################ Organizations
enum OrganizationsOrdering {
  name
  confidence
  created
  modified
  x_opencti_organization_type
}
enum OrganizationsFilter {
  name
  aliases
  x_opencti_organization_type
  x_opencti_reliability
  created
  modified
  created_at
  updated_at
  createdBy
  markedBy
  labelledBy
}
input OrganizationsFiltering {
  key: OrganizationsFilter!
  values: [String]
  operator: String
  filterMode: FilterMode
}
type OrganizationConnection {
  pageInfo: PageInfo!
  edges: [OrganizationEdge]
}
type OrganizationEdge {
  cursor: String!
  node: Organization!
}
enum OrganizationReliability {
  A
  B
  C
  D
  E
  F
}
type Organization implements BasicObject & StixObject & StixCoreObject & StixDomainObject & Identity {
  id: ID! # internal_id
  standard_id: String!
  entity_type: String!
  parent_types: [String]!
  # StixObject
  x_opencti_stix_ids: [String]
  spec_version: String!
  created_at: DateTime!
  updated_at: DateTime!
  # StixCoreObject
  createdBy: OrganizationOrIndividual
  objectMarking: MarkingDefinitionConnection
  objectLabel: LabelConnection
  externalReferences(first: Int): ExternalReferenceConnection
  reports(first: Int): ReportConnection
  notes(first: Int): NoteConnection
  opinions(first: Int): OpinionConnection
  stixCoreRelationships(
    first: Int
    after: ID
    orderBy: StixCoreRelationshipsOrdering
    orderMode: OrderingMode
    fromId: String
    toId: String
    fromTypes: [String]
    toTypes: [String]
    relationship_type: String
    startTimeStart: DateTime
    startTimeStop: DateTime
    stopTimeStart: DateTime
    stopTimeStop: DateTime
    firstSeenStart: DateTime
    firstSeenStop: DateTime
    lastSeenStart: DateTime
    lastSeenStop: DateTime
    confidences: [Int]
    search: String
    filters: [StixCoreRelationshipsFiltering]
    filterMode: FilterMode
  ): StixCoreRelationshipConnection
  # StixDomainObject
  revoked: Boolean!
  confidence: Int
  lang: String
  created: DateTime
  modified: DateTime
  # Identity
  identity_class: String!
  name: String!
  description: String
  contact_information: String
  roles: [String]
  x_opencti_aliases: [String]
  # Organization
  x_opencti_organization_type: String
  x_opencti_reliability: OrganizationReliability
  sectors: SectorConnection
  # Technical
  creator: User
  importFiles(first: Int): FileConnection
  exportFiles(first: Int): FileConnection
  toStix: String
  editContext: [EditUserContext]
}
input OrganizationAddInput {
  stix_id: String
  name: String! @constraint(minLength: 2)
  description: String!
  contact_information: String
  roles: [String]
  x_opencti_aliases: [String]
  confidence: Int
  revoked: Boolean
  lang: String
  x_opencti_organization_type: String
  x_opencti_reliability: OrganizationReliability
  createdBy: String
  objectMarking: [String]
  objectLabel: [String]
  externalReferences: [String]
  created: DateTime
  modified: DateTime
  clientMutationId: String
  update: Boolean
}

################ Sectors
enum SectorsOrdering {
  name
  description
  confidence
  created
  modified
  created_at
  updated_at
}
enum SectorsFilter {
  name
  confidence
  created
  modified
  created_at
  updated_at
  createdBy
  markedBy
  labelledBy
  partOf
}
input SectorsFiltering {
  key: SectorsFilter!
  values: [String]
  operator: String
  filterMode: FilterMode
}
type SectorConnection {
  pageInfo: PageInfo!
  edges: [SectorEdge]
}
type SectorEdge {
  cursor: String!
  node: Sector!
}
type Sector implements BasicObject & StixObject & StixCoreObject & StixDomainObject & Identity {
  id: ID! # internal_id
  standard_id: String!
  entity_type: String!
  parent_types: [String]!
  # StixObject
  x_opencti_stix_ids: [String]
  spec_version: String!
  created_at: DateTime!
  updated_at: DateTime!
  # StixCoreObject
  createdBy: OrganizationOrIndividual
  objectMarking: MarkingDefinitionConnection
  objectLabel: LabelConnection
  externalReferences(first: Int): ExternalReferenceConnection
  reports(first: Int): ReportConnection
  notes(first: Int): NoteConnection
  opinions(first: Int): OpinionConnection
  stixCoreRelationships(
    first: Int
    after: ID
    orderBy: StixCoreRelationshipsOrdering
    orderMode: OrderingMode
    fromId: String
    toId: String
    fromTypes: [String]
    toTypes: [String]
    relationship_type: String
    startTimeStart: DateTime
    startTimeStop: DateTime
    stopTimeStart: DateTime
    stopTimeStop: DateTime
    firstSeenStart: DateTime
    firstSeenStop: DateTime
    lastSeenStart: DateTime
    lastSeenStop: DateTime
    confidences: [Int]
    search: String
    filters: [StixCoreRelationshipsFiltering]
    filterMode: FilterMode
  ): StixCoreRelationshipConnection
  # StixDomainObject
  revoked: Boolean!
  confidence: Int
  lang: String
  created: DateTime
  modified: DateTime
  # Identity
  identity_class: String!
  name: String!
  description: String
  contact_information: String
  roles: [String]
  x_opencti_aliases: [String]
  # Sector
  parentSectors: SectorConnection
  subSectors: SectorConnection
  isSubSector: Boolean
  targetedOrganizations: StixCoreRelationshipConnection
  # Technical
  creator: User
  importFiles(first: Int): FileConnection
  exportFiles(first: Int): FileConnection
  toStix: String
  editContext: [EditUserContext]
}
input SectorAddInput {
  stix_id: String
  name: String! @constraint(minLength: 2)
  description: String!
  contact_information: String
  roles: [String]
  x_opencti_aliases: [String]
  confidence: Int
  revoked: Boolean
  lang: String
  createdBy: String
  objectMarking: [String]
  objectLabel: [String]
  externalReferences: [String]
  created: DateTime
  modified: DateTime
  clientMutationId: String
  update: Boolean
}

############## Indicators
enum IndicatorsOrdering {
  pattern_type
  pattern_version
  pattern
  name
  indicator_types
  valid_from
  valid_until
  x_opencti_score
  x_opencti_detection
  confidence
  created
  modified
  created_at
  updated_at
}
enum IndicatorsFilter {
  name
  pattern_type
  pattern_version
  pattern
  x_opencti_main_observable_type
  x_opencti_score
  x_opencti_detection
  valid_from
  valid_until
  created
  modified
  created_at
  updated_at
  createdBy
  markedBy
  labelledBy
  basedOn
  indicates
}
input IndicatorsFiltering {
  key: IndicatorsFilter!
  values: [String]
  operator: String
  filterMode: FilterMode
}
type IndicatorConnection {
  pageInfo: PageInfo!
  edges: [IndicatorEdge]
}
type IndicatorEdge {
  cursor: String!
  node: Indicator!
}
type Indicator implements BasicObject & StixObject & StixCoreObject & StixDomainObject {
  id: ID! # internal_id
  standard_id: String!
  entity_type: String!
  parent_types: [String]!
  # StixObject
  x_opencti_stix_ids: [String]
  spec_version: String!
  created_at: DateTime!
  updated_at: DateTime!
  # StixCoreObject
  createdBy: OrganizationOrIndividual
  objectMarking: MarkingDefinitionConnection
  objectLabel: LabelConnection
  externalReferences(first: Int): ExternalReferenceConnection
  reports(first: Int): ReportConnection
  notes(first: Int): NoteConnection
  opinions(first: Int): OpinionConnection
  stixCoreRelationships(
    first: Int
    after: ID
    orderBy: StixCoreRelationshipsOrdering
    orderMode: OrderingMode
    fromId: String
    toId: String
    fromTypes: [String]
    toTypes: [String]
    relationship_type: String
    startTimeStart: DateTime
    startTimeStop: DateTime
    stopTimeStart: DateTime
    stopTimeStop: DateTime
    firstSeenStart: DateTime
    firstSeenStop: DateTime
    lastSeenStart: DateTime
    lastSeenStop: DateTime
    confidences: [Int]
    search: String
    filters: [StixCoreRelationshipsFiltering]
    filterMode: FilterMode
  ): StixCoreRelationshipConnection
  # StixDomainObject
  revoked: Boolean!
  confidence: Int
  lang: String
  created: DateTime
  modified: DateTime
  # Indicator
  pattern_type: String
  pattern_version: String
  pattern: String
  name: String!
  description: String
  indicator_types: [String]
  valid_from: DateTime
  valid_until: DateTime
  x_opencti_score: Int
  x_opencti_detection: Boolean
  x_opencti_main_observable_type: String
  x_mitre_platforms: [String]
  killChainPhases: KillChainPhaseConnection
  observables: StixCyberObservableConnection
  # Technical
  creator: User
  importFiles(first: Int): FileConnection
  exportFiles(first: Int): FileConnection
  toStix: String
  editContext: [EditUserContext]
}
input IndicatorAddInput {
  stix_id: String
  pattern_type: String!
  pattern_version: String
  pattern: String!
  name: String! @constraint(minLength: 2)
  description: String
  indicator_types: [String]
  valid_from: DateTime
  valid_until: DateTime
  confidence: Int
  revoked: Boolean
  lang: String
  x_opencti_score: Int
  x_opencti_detection: Boolean
  x_opencti_main_observable_type: String
  x_mitre_platforms: [String]
  killChainPhases: [String]
  createdBy: String
  objectMarking: [String]
  objectLabel: [String]
  externalReferences: [String]
  created: DateTime
  modified: DateTime
  clientMutationId: String
  update: Boolean
}

############## Infrastructures
enum InfrastructuresOrdering {
  name
  infrastructure_types
  first_seen
  last_seen
  created
  modified
  created_at
  updated_at
}
enum InfrastructuresFilter {
  name
  aliases
  infrastructure_types
  first_seen
  last_seen
  created
  modified
  created_at
  updated_at
  createdBy
  markedBy
  labelledBy
}
input InfrastructuresFiltering {
  key: InfrastructuresFilter!
  values: [String]
  operator: String
  filterMode: FilterMode
}
type InfrastructureConnection {
  pageInfo: PageInfo!
  edges: [InfrastructureEdge]
}
type InfrastructureEdge {
  cursor: String!
  node: Infrastructure!
}
type Infrastructure implements BasicObject & StixObject & StixCoreObject & StixDomainObject {
  id: ID! # internal_id
  standard_id: String!
  entity_type: String!
  parent_types: [String]!
  # StixObject
  x_opencti_stix_ids: [String]
  spec_version: String!
  created_at: DateTime!
  updated_at: DateTime!
  # StixCoreObject
  createdBy: OrganizationOrIndividual
  objectMarking: MarkingDefinitionConnection
  objectLabel: LabelConnection
  externalReferences(first: Int): ExternalReferenceConnection
  reports(first: Int): ReportConnection
  notes(first: Int): NoteConnection
  opinions(first: Int): OpinionConnection
  stixCoreRelationships(
    first: Int
    after: ID
    orderBy: StixCoreRelationshipsOrdering
    orderMode: OrderingMode
    fromId: String
    toId: String
    fromTypes: [String]
    toTypes: [String]
    relationship_type: String
    startTimeStart: DateTime
    startTimeStop: DateTime
    stopTimeStart: DateTime
    stopTimeStop: DateTime
    firstSeenStart: DateTime
    firstSeenStop: DateTime
    lastSeenStart: DateTime
    lastSeenStop: DateTime
    confidences: [Int]
    search: String
    filters: [StixCoreRelationshipsFiltering]
    filterMode: FilterMode
  ): StixCoreRelationshipConnection
  # StixDomainObject
  revoked: Boolean!
  confidence: Int
  lang: String
  created: DateTime
  modified: DateTime
  # Infrastructure
  name: String!
  aliases: [String]
  description: String
  infrastructure_types: [String]
  first_seen: DateTime
  last_seen: DateTime
  killChainPhases: KillChainPhaseConnection
  # Technical
  creator: User
  importFiles(first: Int): FileConnection
  exportFiles(first: Int): FileConnection
  toStix: String
  editContext: [EditUserContext]
}
input InfrastructureAddInput {
  stix_id: String
  name: String! @constraint(minLength: 2)
  description: String
  aliases: [String]
  infrastructure_types: [String]
  first_seen: DateTime
  last_seen: DateTime
  confidence: Int
  revoked: Boolean
  lang: String
  createdBy: String
  objectMarking: [String]
  objectLabel: [String]
  externalReferences: [String]
  killChainPhases: [String]
  created: DateTime
  modified: DateTime
  clientMutationId: String
  update: Boolean
}

############## IntrusionSets
enum IntrusionSetsOrdering {
  name
  created
  modified
  created_at
  updated_at
}
enum IntrusionSetsFilter {
  name
  aliases
  created
  modified
  created_at
  updated_at
  createdBy
  markedBy
  labelledBy
}
input IntrusionSetsFiltering {
  key: IntrusionSetsFilter!
  values: [String]
  operator: String
  filterMode: FilterMode
}
type IntrusionSetConnection {
  pageInfo: PageInfo!
  edges: [IntrusionSetEdge]
}
type IntrusionSetEdge {
  cursor: String!
  node: IntrusionSet!
}
type IntrusionSet implements BasicObject & StixObject & StixCoreObject & StixDomainObject {
  id: ID! # internal_id
  standard_id: String!
  entity_type: String!
  parent_types: [String]!
  # StixObject
  x_opencti_stix_ids: [String]
  spec_version: String!
  created_at: DateTime!
  updated_at: DateTime!
  # StixCoreObject
  createdBy: OrganizationOrIndividual
  objectMarking: MarkingDefinitionConnection
  objectLabel: LabelConnection
  externalReferences(first: Int): ExternalReferenceConnection
  reports(first: Int): ReportConnection
  notes(first: Int): NoteConnection
  opinions(first: Int): OpinionConnection
  stixCoreRelationships(
    first: Int
    after: ID
    orderBy: StixCoreRelationshipsOrdering
    orderMode: OrderingMode
    fromId: String
    toId: String
    fromTypes: [String]
    toTypes: [String]
    relationship_type: String
    startTimeStart: DateTime
    startTimeStop: DateTime
    stopTimeStart: DateTime
    stopTimeStop: DateTime
    firstSeenStart: DateTime
    firstSeenStop: DateTime
    lastSeenStart: DateTime
    lastSeenStop: DateTime
    confidences: [Int]
    search: String
    filters: [StixCoreRelationshipsFiltering]
    filterMode: FilterMode
  ): StixCoreRelationshipConnection
  # StixDomainObject
  revoked: Boolean!
  confidence: Int
  lang: String
  created: DateTime
  modified: DateTime
  # IntrusionSet
  name: String!
  description: String
  aliases: [String]
  first_seen: DateTime
  last_seen: DateTime
  goals: [String]
  resource_level: String
  primary_motivation: String
  secondary_motivations: [String]
  locations: LocationConnection
  # Technical
  creator: User
  importFiles(first: Int): FileConnection
  exportFiles(first: Int): FileConnection
  toStix: String
  editContext: [EditUserContext]
}
input IntrusionSetAddInput {
  stix_id: String
  name: String! @constraint(minLength: 2)
  description: String!
  aliases: [String]
  first_seen: DateTime
  last_seen: DateTime
  goals: [String]
  resource_level: String
  primary_motivation: String
  secondary_motivations: [String]
  confidence: Int
  revoked: Boolean
  lang: String
  createdBy: String
  objectMarking: [String]
  objectLabel: [String]
  externalReferences: [String]
  created: DateTime
  modified: DateTime
  clientMutationId: String
  update: Boolean
}

############## Locations
enum LocationsOrdering {
  name
  latitude
  longitude
  created
  modified
  created_at
  updated_at
}
enum LocationsFilter {
  entity_type
  name
  x_opencti_aliases
  confidence
  created
  modified
  created_at
  updated_at
  createdBy
  markedBy
  labelledBy
}
input LocationsFiltering {
  key: LocationsFilter!
  values: [String]
  operator: String
  filterMode: FilterMode
}
type LocationConnection {
  pageInfo: PageInfo!
  edges: [LocationEdge]
}
type LocationEdge {
  cursor: String!
  node: Location!
}
enum LocationType {
  City
  Country
  Region
  Position
}
interface Location {
  id: ID! # internal_id
  standard_id: String!
  entity_type: String!
  parent_types: [String]!
  # StixObject
  x_opencti_stix_ids: [String]
  spec_version: String!
  created_at: DateTime!
  updated_at: DateTime!
  # StixCoreObject
  createdBy: OrganizationOrIndividual
  objectMarking: MarkingDefinitionConnection
  objectLabel: LabelConnection
  externalReferences(first: Int): ExternalReferenceConnection
  reports(first: Int): ReportConnection
  notes(first: Int): NoteConnection
  opinions(first: Int): OpinionConnection
  stixCoreRelationships(
    first: Int
    after: ID
    orderBy: StixCoreRelationshipsOrdering
    orderMode: OrderingMode
    fromId: String
    toId: String
    fromTypes: [String]
    toTypes: [String]
    relationship_type: String
    startTimeStart: DateTime
    startTimeStop: DateTime
    stopTimeStart: DateTime
    stopTimeStop: DateTime
    firstSeenStart: DateTime
    firstSeenStop: DateTime
    lastSeenStart: DateTime
    lastSeenStop: DateTime
    confidences: [Int]
    search: String
    filters: [StixCoreRelationshipsFiltering]
    filterMode: FilterMode
  ): StixCoreRelationshipConnection
  # StixDomainObject
  revoked: Boolean!
  confidence: Int
  lang: String
  created: DateTime
  modified: DateTime
  # Location
  name: String!
  description: String
  latitude: Float
  longitude: Float
  precision: Float
  x_opencti_aliases: [String]
}
input LocationAddInput {
  type: LocationType!
  stix_id: String
  name: String!
  description: String
  latitude: Float
  longitude: Float
  precision: Float
  x_opencti_aliases: [String]
  confidence: Int
  revoked: Boolean
  lang: String
  createdBy: String
  objectMarking: [String]
  objectLabel: [String]
  externalReferences: [String]
  clientMutationId: String
  created: DateTime
  modified: DateTime
  update: Boolean
}

################ Positions
enum PositionsOrdering {
  name
  postal_address
  postal_code
  created
  modified
  created_at
  updated_at
}
enum PositionsFilter {
  created
  modified
  created_at
  updated_at
  createdBy
  markedBy
  labelledBy
}
input PositionsFiltering {
  key: PositionsFilter!
  values: [String]
  operator: String
  filterMode: FilterMode
}
type PositionConnection {
  pageInfo: PageInfo!
  edges: [PositionEdge]
}
type PositionEdge {
  cursor: String!
  node: Position!
}
type Position implements BasicObject & StixObject & StixCoreObject & StixDomainObject & Location {
  id: ID! # internal_id
  standard_id: String!
  entity_type: String!
  parent_types: [String]!
  # StixObject
  x_opencti_stix_ids: [String]
  spec_version: String!
  created_at: DateTime!
  updated_at: DateTime!
  # StixCoreObject
  createdBy: OrganizationOrIndividual
  objectMarking: MarkingDefinitionConnection
  objectLabel: LabelConnection
  externalReferences(first: Int): ExternalReferenceConnection
  reports(first: Int): ReportConnection
  notes(first: Int): NoteConnection
  opinions(first: Int): OpinionConnection
  stixCoreRelationships(
    first: Int
    after: ID
    orderBy: StixCoreRelationshipsOrdering
    orderMode: OrderingMode
    fromId: String
    toId: String
    fromTypes: [String]
    toTypes: [String]
    relationship_type: String
    startTimeStart: DateTime
    startTimeStop: DateTime
    stopTimeStart: DateTime
    stopTimeStop: DateTime
    firstSeenStart: DateTime
    firstSeenStop: DateTime
    lastSeenStart: DateTime
    lastSeenStop: DateTime
    confidences: [Int]
    search: String
    filters: [StixCoreRelationshipsFiltering]
    filterMode: FilterMode
  ): StixCoreRelationshipConnection
  # StixDomainObject
  revoked: Boolean!
  confidence: Int
  lang: String
  created: DateTime
  modified: DateTime
  # Location
  name: String!
  description: String
  latitude: Float
  longitude: Float
  precision: Float
  x_opencti_aliases: [String]
  # Position
  street_address: String
  postal_code: String
  city: City
  # Technical
  creator: User
  importFiles(first: Int): FileConnection
  exportFiles(first: Int): FileConnection
  toStix: String
  editContext: [EditUserContext]
}
input PositionAddInput {
  stix_id: String
  name: String! @constraint(minLength: 2)
  description: String
  latitude: Float
  longitude: Float
  precision: Float
  street_address: String
  postal_code: String
  confidence: Int
  revoked: Boolean
  lang: String
  x_opencti_aliases: [String]
  createdBy: String
  objectMarking: [String]
  objectLabel: [String]
  externalReferences: [String]
  created: DateTime
  modified: DateTime
  clientMutationId: String
  update: Boolean
}

################ Cities
enum CitiesOrdering {
  name
  description
  aliases
  created
  modified
  created_at
  updated_at
  objectMarking
  objectLabel
}
enum CitiesFilter {
  name
  created
  modified
  created_at
  updated_at
  createdBy
  markedBy
  labelledBy
}
input CitiesFiltering {
  key: CitiesFilter!
  values: [String]
  operator: String
  filterMode: FilterMode
}
type CityConnection {
  pageInfo: PageInfo!
  edges: [CityEdge]
}
type CityEdge {
  cursor: String!
  node: City!
}
type City implements BasicObject & StixObject & StixCoreObject & StixDomainObject & Location {
  id: ID! # internal_id
  standard_id: String!
  entity_type: String!
  parent_types: [String]!
  # StixObject
  x_opencti_stix_ids: [String]
  spec_version: String!
  created_at: DateTime!
  updated_at: DateTime!
  # StixCoreObject
  createdBy: OrganizationOrIndividual
  objectMarking: MarkingDefinitionConnection
  objectLabel: LabelConnection
  externalReferences(first: Int): ExternalReferenceConnection
  reports(first: Int): ReportConnection
  notes(first: Int): NoteConnection
  opinions(first: Int): OpinionConnection
  stixCoreRelationships(
    first: Int
    after: ID
    orderBy: StixCoreRelationshipsOrdering
    orderMode: OrderingMode
    fromId: String
    toId: String
    fromTypes: [String]
    toTypes: [String]
    relationship_type: String
    startTimeStart: DateTime
    startTimeStop: DateTime
    stopTimeStart: DateTime
    stopTimeStop: DateTime
    firstSeenStart: DateTime
    firstSeenStop: DateTime
    lastSeenStart: DateTime
    lastSeenStop: DateTime
    confidences: [Int]
    search: String
    filters: [StixCoreRelationshipsFiltering]
    filterMode: FilterMode
  ): StixCoreRelationshipConnection
  # StixDomainObject
  revoked: Boolean!
  confidence: Int
  lang: String
  created: DateTime
  modified: DateTime
  # Location
  name: String!
  description: String
  latitude: Float
  longitude: Float
  precision: Float
  x_opencti_aliases: [String]
  # City
  country: Country
  # Technical
  creator: User
  importFiles(first: Int): FileConnection
  exportFiles(first: Int): FileConnection
  toStix: String
  editContext: [EditUserContext]
}
input CityAddInput {
  stix_id: String
  name: String! @constraint(minLength: 2)
  description: String
  latitude: Float
  longitude: Float
  precision: Float
  confidence: Int
  revoked: Boolean
  lang: String
  x_opencti_aliases: [String]
  createdBy: String
  objectMarking: [String]
  objectLabel: [String]
  externalReferences: [String]
  created: DateTime
  modified: DateTime
  clientMutationId: String
  update: Boolean
}

################ Countries
enum CountriesOrdering {
  name
  description
  created
  modified
  created_at
  updated_at
}
enum CountriesFilter {
  created
  modified
  created_at
  createdBy
  markedBy
  labelledBy
}
input CountriesFiltering {
  key: CountriesFilter!
  values: [String]
  operator: String
  filterMode: FilterMode
}
type CountryConnection {
  pageInfo: PageInfo!
  edges: [CountryEdge]
}
type CountryEdge {
  cursor: String!
  node: Country!
}
type Country implements BasicObject & StixObject & StixCoreObject & StixDomainObject & Location {
  id: ID! # internal_id
  standard_id: String!
  entity_type: String!
  parent_types: [String]!
  # StixObject
  x_opencti_stix_ids: [String]
  spec_version: String!
  created_at: DateTime!
  updated_at: DateTime!
  # StixCoreObject
  createdBy: OrganizationOrIndividual
  objectMarking: MarkingDefinitionConnection
  objectLabel: LabelConnection
  externalReferences(first: Int): ExternalReferenceConnection
  reports(first: Int): ReportConnection
  notes(first: Int): NoteConnection
  opinions(first: Int): OpinionConnection
  stixCoreRelationships(
    first: Int
    after: ID
    orderBy: StixCoreRelationshipsOrdering
    orderMode: OrderingMode
    fromId: String
    toId: String
    fromTypes: [String]
    toTypes: [String]
    relationship_type: String
    startTimeStart: DateTime
    startTimeStop: DateTime
    stopTimeStart: DateTime
    stopTimeStop: DateTime
    firstSeenStart: DateTime
    firstSeenStop: DateTime
    lastSeenStart: DateTime
    lastSeenStop: DateTime
    confidences: [Int]
    search: String
    filters: [StixCoreRelationshipsFiltering]
    filterMode: FilterMode
  ): StixCoreRelationshipConnection
  # StixDomainObject
  revoked: Boolean!
  confidence: Int
  lang: String
  created: DateTime
  modified: DateTime
  # Location
  name: String!
  description: String
  latitude: Float
  longitude: Float
  precision: Float
  x_opencti_aliases: [String]
  # Country
  region: Region
  # Technical
  creator: User
  importFiles(first: Int): FileConnection
  exportFiles(first: Int): FileConnection
  toStix: String
  editContext: [EditUserContext]
}
input CountryAddInput {
  stix_id: String
  name: String! @constraint(minLength: 2)
  description: String
  latitude: Float
  longitude: Float
  precision: Float
  confidence: Int
  revoked: Boolean
  lang: String
  x_opencti_aliases: [String]
  createdBy: String
  objectMarking: [String]
  objectLabel: [String]
  externalReferences: [String]
  created: DateTime
  modified: DateTime
  clientMutationId: String
  update: Boolean
}

################ Regions
enum RegionsOrdering {
  name
  description
  created
  modified
  created_at
  updated_at
}
enum RegionsFilter {
  created
  modified
  created_at
  createdBy
  markedBy
  labelledBy
}
input RegionsFiltering {
  key: RegionsFilter!
  values: [String]
  operator: String
  filterMode: FilterMode
}
type RegionConnection {
  pageInfo: PageInfo!
  edges: [RegionEdge]
}
type RegionEdge {
  cursor: String!
  node: Region!
}
type Region implements BasicObject & StixObject & StixCoreObject & StixDomainObject & Location {
  id: ID! # internal_id
  standard_id: String!
  entity_type: String!
  parent_types: [String]!
  # StixObject
  x_opencti_stix_ids: [String]
  spec_version: String!
  created_at: DateTime!
  updated_at: DateTime!
  # StixCoreObject
  createdBy: OrganizationOrIndividual
  objectMarking: MarkingDefinitionConnection
  objectLabel: LabelConnection
  externalReferences(first: Int): ExternalReferenceConnection
  reports(first: Int): ReportConnection
  notes(first: Int): NoteConnection
  opinions(first: Int): OpinionConnection
  stixCoreRelationships(
    first: Int
    after: ID
    orderBy: StixCoreRelationshipsOrdering
    orderMode: OrderingMode
    fromId: String
    toId: String
    fromTypes: [String]
    toTypes: [String]
    relationship_type: String
    startTimeStart: DateTime
    startTimeStop: DateTime
    stopTimeStart: DateTime
    stopTimeStop: DateTime
    firstSeenStart: DateTime
    firstSeenStop: DateTime
    lastSeenStart: DateTime
    lastSeenStop: DateTime
    confidences: [Int]
    search: String
    filters: [StixCoreRelationshipsFiltering]
    filterMode: FilterMode
  ): StixCoreRelationshipConnection
  # StixDomainObject
  revoked: Boolean!
  confidence: Int
  lang: String
  created: DateTime
  modified: DateTime
  # Location
  name: String!
  description: String
  latitude: Float
  longitude: Float
  precision: Float
  x_opencti_aliases: [String]
  # Region
  parentRegions: RegionConnection
  subRegions: RegionConnection
  isSubRegion: Boolean
  countries: CountryConnection
  # Technical
  creator: User
  importFiles(first: Int): FileConnection
  exportFiles(first: Int): FileConnection
  toStix: String
  editContext: [EditUserContext]
}
input RegionAddInput {
  stix_id: String
  name: String! @constraint(minLength: 2)
  description: String
  latitude: Float
  longitude: Float
  precision: Float
  confidence: Int
  revoked: Boolean
  lang: String
  x_opencti_aliases: [String]
  createdBy: String
  objectMarking: [String]
  objectLabel: [String]
  externalReferences: [String]
  created: DateTime
  modified: DateTime
  clientMutationId: String
  update: Boolean
}

############## Malware
enum MalwaresOrdering {
  name
  malware_types
  first_seen
  last_seen
  created
  modified
  created_at
  updated_at
  objectMarking
  objectLabel
}
enum MalwaresFilter {
  name
  aliases
  malware_types
  first_seen
  last_seen
  is_family
  created
  modified
  created_at
  updated_at
  createdBy
  markedBy
  labelledBy
}
input MalwaresFiltering {
  key: MalwaresFilter!
  values: [String]
  operator: String
  filterMode: FilterMode
}
type MalwareConnection {
  pageInfo: PageInfo!
  edges: [MalwareEdge]
}
type MalwareEdge {
  cursor: String!
  node: Malware!
}
type Malware implements BasicObject & StixObject & StixCoreObject & StixDomainObject {
  id: ID! # internal_id
  standard_id: String!
  entity_type: String!
  parent_types: [String]!
  # StixObject
  x_opencti_stix_ids: [String]
  spec_version: String!
  created_at: DateTime!
  updated_at: DateTime!
  # StixCoreObject
  createdBy: OrganizationOrIndividual
  objectMarking: MarkingDefinitionConnection
  objectLabel: LabelConnection
  externalReferences(first: Int): ExternalReferenceConnection
  reports(first: Int): ReportConnection
  notes(first: Int): NoteConnection
  opinions(first: Int): OpinionConnection
  stixCoreRelationships(
    first: Int
    after: ID
    orderBy: StixCoreRelationshipsOrdering
    orderMode: OrderingMode
    fromId: String
    toId: String
    fromTypes: [String]
    toTypes: [String]
    relationship_type: String
    startTimeStart: DateTime
    startTimeStop: DateTime
    stopTimeStart: DateTime
    stopTimeStop: DateTime
    firstSeenStart: DateTime
    firstSeenStop: DateTime
    lastSeenStart: DateTime
    lastSeenStop: DateTime
    confidences: [Int]
    search: String
    filters: [StixCoreRelationshipsFiltering]
    filterMode: FilterMode
  ): StixCoreRelationshipConnection
  # StixDomainObject
  revoked: Boolean!
  confidence: Int
  lang: String
  created: DateTime
  modified: DateTime
  # Malware
  name: String!
  description: String
  aliases: [String]
  malware_types: [String]
  is_family: Boolean
  first_seen: DateTime
  last_seen: DateTime
  architecture_execution_envs: [String]
  implementation_languages: [String]
  capabilities: [String]
  killChainPhases: KillChainPhaseConnection
  # Technical
  creator: User
  importFiles(first: Int): FileConnection
  exportFiles(first: Int): FileConnection
  toStix: String
  editContext: [EditUserContext]
}
input MalwareAddInput {
  stix_id: String
  name: String! @constraint(minLength: 2)
  description: String!
  malware_types: [String]
  aliases: [String]
  is_family: Boolean
  first_seen: DateTime
  last_seen: DateTime
  architecture_execution_envs: [String]
  implementation_languages: [String]
  capabilities: [String]
  confidence: Int
  revoked: Boolean
  lang: String
  createdBy: String
  objectMarking: [String]
  objectLabel: [String]
  externalReferences: [String]
  killChainPhases: [String]
  created: DateTime
  modified: DateTime
  clientMutationId: String
  update: Boolean
}

############## ThreatActors
enum ThreatActorsOrdering {
  name
  created
  modified
  created_at
  updated_at
}
enum ThreatActorsFilter {
  name
  aliases
  created
  modified
  created_at
  updated_at
  createdBy
  markedBy
  labelledBy
}
input ThreatActorsFiltering {
  key: ThreatActorsFilter!
  values: [String]
  operator: String
  filterMode: FilterMode
}
type ThreatActorConnection {
  pageInfo: PageInfo!
  edges: [ThreatActorEdge]
}
type ThreatActorEdge {
  cursor: String!
  node: ThreatActor!
}
type ThreatActor implements BasicObject & StixObject & StixCoreObject & StixDomainObject {
  id: ID! # internal_id
  standard_id: String!
  entity_type: String!
  parent_types: [String]!
  # StixObject
  x_opencti_stix_ids: [String]
  spec_version: String!
  created_at: DateTime!
  updated_at: DateTime!
  # StixCoreObject
  createdBy: OrganizationOrIndividual
  objectMarking: MarkingDefinitionConnection
  objectLabel: LabelConnection
  externalReferences(first: Int): ExternalReferenceConnection
  reports(first: Int): ReportConnection
  notes(first: Int): NoteConnection
  opinions(first: Int): OpinionConnection
  stixCoreRelationships(
    first: Int
    after: ID
    orderBy: StixCoreRelationshipsOrdering
    orderMode: OrderingMode
    fromId: String
    toId: String
    fromTypes: [String]
    toTypes: [String]
    relationship_type: String
    startTimeStart: DateTime
    startTimeStop: DateTime
    stopTimeStart: DateTime
    stopTimeStop: DateTime
    firstSeenStart: DateTime
    firstSeenStop: DateTime
    lastSeenStart: DateTime
    lastSeenStop: DateTime
    confidences: [Int]
    search: String
    filters: [StixCoreRelationshipsFiltering]
    filterMode: FilterMode
  ): StixCoreRelationshipConnection
  # StixDomainObject
  revoked: Boolean!
  confidence: Int
  lang: String
  created: DateTime
  modified: DateTime
  # ThreatActor
  name: String!
  description: String
  aliases: [String]
  threat_actor_types: [String]
  first_seen: DateTime
  last_seen: DateTime
  roles: [String]
  goals: [String]
  sophistication: String
  resource_level: String
  primary_motivation: String
  secondary_motivations: [String]
  personal_motivations: [String]
  locations: LocationConnection
  # Technical
  creator: User
  importFiles(first: Int): FileConnection
  exportFiles(first: Int): FileConnection
  toStix: String
  editContext: [EditUserContext]
}
input ThreatActorAddInput {
  stix_id: String
  name: String! @constraint(minLength: 2)
  description: String!
  aliases: [String]
  threat_actor_types: [String]
  first_seen: DateTime
  last_seen: DateTime
  goals: [String]
  sophistication: String
  resource_level: String
  primary_motivation: String
  secondary_motivations: [String]
  personal_motivations: [String]
  confidence: Int
  revoked: Boolean
  lang: String
  createdBy: String
  objectMarking: [String]
  objectLabel: [String]
  externalReferences: [String]
  created: DateTime
  modified: DateTime
  clientMutationId: String
  update: Boolean
}

############## Tools
enum ToolsOrdering {
  name
  created
  modified
  created_at
  updated_at
}
enum ToolsFilter {
  name
  aliases
  created
  modified
  created_at
  createdBy
  markedBy
  labelledBy
}
input ToolsFiltering {
  key: ToolsFilter!
  values: [String]
  operator: String
  filterMode: FilterMode
}
type ToolConnection {
  pageInfo: PageInfo!
  edges: [ToolEdge]
}
type ToolEdge {
  cursor: String!
  node: Tool!
}
type Tool implements StixDomainObject & StixCoreObject & StixObject & BasicObject {
  id: ID! # internal_id
  standard_id: String!
  entity_type: String!
  parent_types: [String]!
  # StixObject
  x_opencti_stix_ids: [String]
  spec_version: String!
  created_at: DateTime!
  updated_at: DateTime!
  # StixCoreObject
  createdBy: OrganizationOrIndividual
  objectMarking: MarkingDefinitionConnection
  objectLabel: LabelConnection
  externalReferences(first: Int): ExternalReferenceConnection
  reports(first: Int): ReportConnection
  notes(first: Int): NoteConnection
  opinions(first: Int): OpinionConnection
  stixCoreRelationships(
    first: Int
    after: ID
    orderBy: StixCoreRelationshipsOrdering
    orderMode: OrderingMode
    fromId: String
    toId: String
    fromTypes: [String]
    toTypes: [String]
    relationship_type: String
    startTimeStart: DateTime
    startTimeStop: DateTime
    stopTimeStart: DateTime
    stopTimeStop: DateTime
    firstSeenStart: DateTime
    firstSeenStop: DateTime
    lastSeenStart: DateTime
    lastSeenStop: DateTime
    confidences: [Int]
    search: String
    filters: [StixCoreRelationshipsFiltering]
    filterMode: FilterMode
  ): StixCoreRelationshipConnection
  # StixDomainObject
  revoked: Boolean!
  confidence: Int
  lang: String
  created: DateTime
  modified: DateTime
  # Tool
  name: String!
  description: String
  aliases: [String]
  tool_types: [String]
  tool_version: String
  killChainPhases: KillChainPhaseConnection
  # Technical
  creator: User
  importFiles(first: Int): FileConnection
  exportFiles(first: Int): FileConnection
  toStix: String
  editContext: [EditUserContext]
}
input ToolAddInput {
  stix_id: String
  name: String! @constraint(minLength: 2)
  description: String!
  aliases: [String]
  tool_types: [String]
  tool_version: String
  confidence: Int
  revoked: Boolean
  lang: String
  createdBy: String
  objectMarking: [String]
  objectLabel: [String]
  externalReferences: [String]
  killChainPhases: [String]
  created: DateTime
  modified: DateTime
  clientMutationId: String
  update: Boolean
}

############## Vulnerabilities
enum VulnerabilitiesOrdering {
  name
  x_opencti_base_score
  x_opencti_base_severity
  x_opencti_attack_vector
  created
  modified
  created_at
  updated_at
}
enum VulnerabilitiesFilter {
  name
  x_opencti_base_score
  x_opencti_base_severity
  x_opencti_attack_vector
  created
  modified
  created_at
  createdBy
  markedBy
  labelledBy
}
input VulnerabilitiesFiltering {
  key: VulnerabilitiesFilter!
  values: [String]
  operator: String
  filterMode: FilterMode
}
type VulnerabilityConnection {
  pageInfo: PageInfo!
  edges: [VulnerabilityEdge]
}
type VulnerabilityEdge {
  cursor: String!
  node: Vulnerability!
}
type Vulnerability implements StixDomainObject & StixCoreObject & StixObject & BasicObject {
  id: ID! # internal_id
  standard_id: String!
  entity_type: String!
  parent_types: [String]!
  # StixObject
  x_opencti_stix_ids: [String]
  spec_version: String!
  created_at: DateTime!
  updated_at: DateTime!
  # StixCoreObject
  createdBy: OrganizationOrIndividual
  objectMarking: MarkingDefinitionConnection
  objectLabel: LabelConnection
  externalReferences(first: Int): ExternalReferenceConnection
  reports(first: Int): ReportConnection
  notes(first: Int): NoteConnection
  opinions(first: Int): OpinionConnection
  stixCoreRelationships(
    first: Int
    after: ID
    orderBy: StixCoreRelationshipsOrdering
    orderMode: OrderingMode
    fromId: String
    toId: String
    fromTypes: [String]
    toTypes: [String]
    relationship_type: String
    startTimeStart: DateTime
    startTimeStop: DateTime
    stopTimeStart: DateTime
    stopTimeStop: DateTime
    firstSeenStart: DateTime
    firstSeenStop: DateTime
    lastSeenStart: DateTime
    lastSeenStop: DateTime
    confidences: [Int]
    search: String
    filters: [StixCoreRelationshipsFiltering]
    filterMode: FilterMode
  ): StixCoreRelationshipConnection
  # StixDomainObject
  revoked: Boolean!
  confidence: Int
  lang: String
  created: DateTime
  modified: DateTime
  # Vulnerability
  name: String!
  description: String
  x_opencti_base_score: Float
  x_opencti_base_severity: String
  x_opencti_attack_vector: String
  x_opencti_integrity_impact: String
  x_opencti_availability_impact: String
  # Technical
  creator: User
  importFiles(first: Int): FileConnection
  exportFiles(first: Int): FileConnection
  toStix: String
  editContext: [EditUserContext]
}
input VulnerabilityAddInput {
  stix_id: String
  name: String! @constraint(minLength: 2)
  description: String!
  x_opencti_base_score: Float
  x_opencti_base_severity: String
  x_opencti_attack_vector: String
  x_opencti_integrity_impact: String
  x_opencti_availability_impact: String
  confidence: Int
  revoked: Boolean
  lang: String
  createdBy: String
  objectMarking: [String]
  objectLabel: [String]
  externalReferences: [String]
  created: DateTime
  modified: DateTime
  clientMutationId: String
  update: Boolean
}

############## XOpenCTIIncident
enum XOpenCTIIncidentsOrdering {
  name
  first_seen
  last_seen
  created
  modified
  created_at
  updated_at
}
enum XOpenCTIIncidentsFilter {
  name
  aliases
  created
  modified
  created_at
  createdBy
  markedBy
  labelledBy
}
input XOpenCTIIncidentsFiltering {
  key: XOpenCTIIncidentsFilter!
  values: [String]
  operator: String
  filterMode: FilterMode
}
type XOpenCTIIncidentConnection {
  pageInfo: PageInfo!
  edges: [XOpenCTIIncidentEdge]
}
type XOpenCTIIncidentEdge {
  cursor: String!
  node: XOpenCTIIncident!
}
type XOpenCTIIncident implements BasicObject & StixObject & StixCoreObject & StixDomainObject {
  id: ID! # internal_id
  standard_id: String!
  entity_type: String!
  parent_types: [String]!
  # StixObject
  x_opencti_stix_ids: [String]
  spec_version: String!
  created_at: DateTime!
  updated_at: DateTime!
  # StixCoreObject
  createdBy: OrganizationOrIndividual
  objectMarking: MarkingDefinitionConnection
  objectLabel: LabelConnection
  externalReferences(first: Int): ExternalReferenceConnection
  reports(first: Int): ReportConnection
  notes(first: Int): NoteConnection
  opinions(first: Int): OpinionConnection
  stixCoreRelationships(
    first: Int
    after: ID
    orderBy: StixCoreRelationshipsOrdering
    orderMode: OrderingMode
    fromId: String
    toId: String
    fromTypes: [String]
    toTypes: [String]
    relationship_type: String
    startTimeStart: DateTime
    startTimeStop: DateTime
    stopTimeStart: DateTime
    stopTimeStop: DateTime
    firstSeenStart: DateTime
    firstSeenStop: DateTime
    lastSeenStart: DateTime
    lastSeenStop: DateTime
    confidences: [Int]
    search: String
    filters: [StixCoreRelationshipsFiltering]
    filterMode: FilterMode
  ): StixCoreRelationshipConnection
  # StixDomainObject
  revoked: Boolean!
  confidence: Int
  lang: String
  created: DateTime
  modified: DateTime
  # XOpenCTIIncident
  name: String!
  description: String
  aliases: [String]
  first_seen: DateTime
  last_seen: DateTime
  objective: String
  # Technical
  creator: User
  importFiles(first: Int): FileConnection
  exportFiles(first: Int): FileConnection
  toStix: String
  editContext: [EditUserContext]
}
input XOpenCTIIncidentAddInput {
  stix_id: String
  name: String! @constraint(minLength: 2)
  description: String!
  confidence: Int
  revoked: Boolean
  lang: String
  objective: String
  first_seen: DateTime
  last_seen: DateTime
  aliases: [String]
  createdBy: String
  objectMarking: [String]
  objectLabel: [String]
  externalReferences: [String]
  created: DateTime
  modified: DateTime
  clientMutationId: String
  update: Boolean
}

######## STIX CYBER OBSERVABLES ENTITIES

enum StixCyberObservablesOrdering {
  entity_type
  created_at
  updated_at
}
enum StixCyberObservablesFilter {
  entity_type
  x_opencti_score
  x_opencti_organization_type
  created
  modified
  created_at
  updated_at
  createdBy
  markedBy
  labelledBy
  relatedTo
  objectContained
  hasExternalReference
  value
  name
  confidence
  hashes_MD5
  hashes_SHA1
  hashes_SHA256
}
input StixCyberObservablesFiltering {
  key: StixCyberObservablesFilter!
  values: [String]
  operator: String
  filterMode: FilterMode
}
type StixCyberObservableConnection {
  pageInfo: PageInfo!
  edges: [StixCyberObservableEdge]
}
type StixCyberObservableEdge {
  cursor: String!
  node: StixCyberObservable!
}
interface StixCyberObservable {
  id: ID! # internal_id
  standard_id: String!
  entity_type: String!
  parent_types: [String]!
  # StixObject
  x_opencti_stix_ids: [String]
  spec_version: String!
  created_at: DateTime!
  updated_at: DateTime!
  # StixCoreObject
  createdBy: OrganizationOrIndividual
  objectMarking: MarkingDefinitionConnection
  objectLabel: LabelConnection
  externalReferences(first: Int): ExternalReferenceConnection
  reports(first: Int): ReportConnection
  notes(first: Int): NoteConnection
  opinions(first: Int): OpinionConnection
  stixCoreRelationships(
    first: Int
    after: ID
    orderBy: StixCoreRelationshipsOrdering
    orderMode: OrderingMode
    fromId: String
    toId: String
    fromTypes: [String]
    toTypes: [String]
    relationship_type: String
    startTimeStart: DateTime
    startTimeStop: DateTime
    stopTimeStart: DateTime
    stopTimeStop: DateTime
    firstSeenStart: DateTime
    firstSeenStop: DateTime
    lastSeenStart: DateTime
    lastSeenStop: DateTime
    confidences: [Int]
    search: String
    filters: [StixCoreRelationshipsFiltering]
    filterMode: FilterMode
  ): StixCoreRelationshipConnection
  # StixCyberObservable
  x_opencti_score: Int
  x_opencti_description: String
  observable_value: String!
  indicators: IndicatorConnection
  stixCyberObservableRelationships(
    first: Int
    after: ID
    orderBy: StixCyberObservableRelationshipsOrdering
    orderMode: OrderingMode
    fromId: String
    toId: String
    fromTypes: [String]
    toTypes: [String]
    relationship_type: String
    startTimeStart: DateTime
    startTimeStop: DateTime
    stopTimeStart: DateTime
    stopTimeStop: DateTime
    firstSeenStart: DateTime
    firstSeenStop: DateTime
    lastSeenStart: DateTime
    lastSeenStop: DateTime
    confidences: [Int]
    search: String
    filters: [StixCyberObservableRelationshipsFiltering]
    filterMode: FilterMode
  ): StixCyberObservableRelationshipConnection
  # Technical
  creator: User
  toStix: String
  editContext: [EditUserContext]
  connectors(onlyAlive: Boolean): [Connector]
  jobs(first: Int): [Work]
}
type AutonomousSystem implements BasicObject & StixObject & StixCoreObject & StixCyberObservable {
  id: ID! # internal_id
  standard_id: String!
  entity_type: String!
  parent_types: [String]!
  # StixObject
  x_opencti_stix_ids: [String]
  spec_version: String!
  created_at: DateTime!
  updated_at: DateTime!
  # StixCoreObject
  createdBy: OrganizationOrIndividual
  objectMarking: MarkingDefinitionConnection
  objectLabel: LabelConnection
  externalReferences(first: Int): ExternalReferenceConnection
  reports(first: Int): ReportConnection
  notes(first: Int): NoteConnection
  opinions(first: Int): OpinionConnection
  stixCoreRelationships(
    first: Int
    after: ID
    orderBy: StixCoreRelationshipsOrdering
    orderMode: OrderingMode
    fromId: String
    toId: String
    fromTypes: [String]
    toTypes: [String]
    relationship_type: String
    startTimeStart: DateTime
    startTimeStop: DateTime
    stopTimeStart: DateTime
    stopTimeStop: DateTime
    firstSeenStart: DateTime
    firstSeenStop: DateTime
    lastSeenStart: DateTime
    lastSeenStop: DateTime
    confidences: [Int]
    search: String
    filters: [StixCoreRelationshipsFiltering]
    filterMode: FilterMode
  ): StixCoreRelationshipConnection
  # StixCyberObservable
  x_opencti_score: Int
  x_opencti_description: String
  observable_value: String!
  indicators: IndicatorConnection
  stixCyberObservableRelationships(
    first: Int
    after: ID
    orderBy: StixCyberObservableRelationshipsOrdering
    orderMode: OrderingMode
    fromId: String
    toId: String
    fromTypes: [String]
    toTypes: [String]
    relationship_type: String
    startTimeStart: DateTime
    startTimeStop: DateTime
    stopTimeStart: DateTime
    stopTimeStop: DateTime
    firstSeenStart: DateTime
    firstSeenStop: DateTime
    lastSeenStart: DateTime
    lastSeenStop: DateTime
    confidences: [Int]
    search: String
    filters: [StixCyberObservableRelationshipsFiltering]
    filterMode: FilterMode
  ): StixCyberObservableRelationshipConnection
  # AutonomousSystem
  number: Int!
  name: String
  rir: String
  # Technical
  creator: User
  toStix: String
  editContext: [EditUserContext]
  connectors(onlyAlive: Boolean): [Connector]
  jobs(first: Int): [Work]
}
input AutonomousSystemAddInput {
  number: Int!
  name: String
  rir: String
}
type Directory implements BasicObject & StixObject & StixCoreObject & StixCyberObservable {
  id: ID! # internal_id
  standard_id: String!
  entity_type: String!
  parent_types: [String]!
  # StixObject
  x_opencti_stix_ids: [String]
  spec_version: String!
  created_at: DateTime!
  updated_at: DateTime!
  # StixCoreObject
  createdBy: OrganizationOrIndividual
  objectMarking: MarkingDefinitionConnection
  objectLabel: LabelConnection
  externalReferences(first: Int): ExternalReferenceConnection
  reports(first: Int): ReportConnection
  notes(first: Int): NoteConnection
  opinions(first: Int): OpinionConnection
  stixCoreRelationships(
    first: Int
    after: ID
    orderBy: StixCoreRelationshipsOrdering
    orderMode: OrderingMode
    fromId: String
    toId: String
    fromTypes: [String]
    toTypes: [String]
    relationship_type: String
    startTimeStart: DateTime
    startTimeStop: DateTime
    stopTimeStart: DateTime
    stopTimeStop: DateTime
    firstSeenStart: DateTime
    firstSeenStop: DateTime
    lastSeenStart: DateTime
    lastSeenStop: DateTime
    confidences: [Int]
    search: String
    filters: [StixCoreRelationshipsFiltering]
    filterMode: FilterMode
  ): StixCoreRelationshipConnection
  # StixCyberObservable
  x_opencti_score: Int
  x_opencti_description: String
  observable_value: String!
  indicators: IndicatorConnection
  stixCyberObservableRelationships(
    first: Int
    after: ID
    orderBy: StixCyberObservableRelationshipsOrdering
    orderMode: OrderingMode
    fromId: String
    toId: String
    fromTypes: [String]
    toTypes: [String]
    relationship_type: String
    startTimeStart: DateTime
    startTimeStop: DateTime
    stopTimeStart: DateTime
    stopTimeStop: DateTime
    firstSeenStart: DateTime
    firstSeenStop: DateTime
    lastSeenStart: DateTime
    lastSeenStop: DateTime
    confidences: [Int]
    search: String
    filters: [StixCyberObservableRelationshipsFiltering]
    filterMode: FilterMode
  ): StixCyberObservableRelationshipConnection
  # Directory
  path: String!
  path_enc: String
  ctime: DateTime
  mtime: DateTime
  atime: DateTime
  # Technical
  creator: User
  toStix: String
  editContext: [EditUserContext]
  connectors(onlyAlive: Boolean): [Connector]
  jobs(first: Int): [Work]
}
input DirectoryAddInput {
  path: String!
  path_enc: String
  ctime: DateTime
  mtime: DateTime
  atime: DateTime
}
type DomainName implements BasicObject & StixObject & StixCoreObject & StixCyberObservable {
  id: ID! # internal_id
  standard_id: String!
  entity_type: String!
  parent_types: [String]!
  # StixObject
  x_opencti_stix_ids: [String]
  spec_version: String!
  created_at: DateTime!
  updated_at: DateTime!
  # StixCoreObject
  createdBy: OrganizationOrIndividual
  objectMarking: MarkingDefinitionConnection
  objectLabel: LabelConnection
  externalReferences(first: Int): ExternalReferenceConnection
  reports(first: Int): ReportConnection
  notes(first: Int): NoteConnection
  opinions(first: Int): OpinionConnection
  stixCoreRelationships(
    first: Int
    after: ID
    orderBy: StixCoreRelationshipsOrdering
    orderMode: OrderingMode
    fromId: String
    toId: String
    fromTypes: [String]
    toTypes: [String]
    relationship_type: String
    startTimeStart: DateTime
    startTimeStop: DateTime
    stopTimeStart: DateTime
    stopTimeStop: DateTime
    firstSeenStart: DateTime
    firstSeenStop: DateTime
    lastSeenStart: DateTime
    lastSeenStop: DateTime
    confidences: [Int]
    search: String
    filters: [StixCoreRelationshipsFiltering]
    filterMode: FilterMode
  ): StixCoreRelationshipConnection
  # StixCyberObservable
  observable_value: String!
  x_opencti_score: Int
  x_opencti_description: String
  indicators: IndicatorConnection
  stixCyberObservableRelationships(
    first: Int
    after: ID
    orderBy: StixCyberObservableRelationshipsOrdering
    orderMode: OrderingMode
    fromId: String
    toId: String
    fromTypes: [String]
    toTypes: [String]
    relationship_type: String
    startTimeStart: DateTime
    startTimeStop: DateTime
    stopTimeStart: DateTime
    stopTimeStop: DateTime
    firstSeenStart: DateTime
    firstSeenStop: DateTime
    lastSeenStart: DateTime
    lastSeenStop: DateTime
    confidences: [Int]
    search: String
    filters: [StixCyberObservableRelationshipsFiltering]
    filterMode: FilterMode
  ): StixCyberObservableRelationshipConnection
  # DomainName
  value: String
  # Technical
  creator: User
  toStix: String
  editContext: [EditUserContext]
  connectors(onlyAlive: Boolean): [Connector]
  jobs(first: Int): [Work]
}
input DomainNameAddInput {
  value: String!
}
type EmailAddr implements BasicObject & StixObject & StixCoreObject & StixCyberObservable {
  id: ID! # internal_id
  standard_id: String!
  entity_type: String!
  parent_types: [String]!
  # StixObject
  x_opencti_stix_ids: [String]
  spec_version: String!
  created_at: DateTime!
  updated_at: DateTime!
  # StixCoreObject
  createdBy: OrganizationOrIndividual
  objectMarking: MarkingDefinitionConnection
  objectLabel: LabelConnection
  externalReferences(first: Int): ExternalReferenceConnection
  reports(first: Int): ReportConnection
  notes(first: Int): NoteConnection
  opinions(first: Int): OpinionConnection
  stixCoreRelationships(
    first: Int
    after: ID
    orderBy: StixCoreRelationshipsOrdering
    orderMode: OrderingMode
    fromId: String
    toId: String
    fromTypes: [String]
    toTypes: [String]
    relationship_type: String
    startTimeStart: DateTime
    startTimeStop: DateTime
    stopTimeStart: DateTime
    stopTimeStop: DateTime
    firstSeenStart: DateTime
    firstSeenStop: DateTime
    lastSeenStart: DateTime
    lastSeenStop: DateTime
    confidences: [Int]
    search: String
    filters: [StixCoreRelationshipsFiltering]
    filterMode: FilterMode
  ): StixCoreRelationshipConnection
  # StixCyberObservable
  x_opencti_score: Int
  x_opencti_description: String
  observable_value: String!
  indicators: IndicatorConnection
  stixCyberObservableRelationships(
    first: Int
    after: ID
    orderBy: StixCyberObservableRelationshipsOrdering
    orderMode: OrderingMode
    fromId: String
    toId: String
    fromTypes: [String]
    toTypes: [String]
    relationship_type: String
    startTimeStart: DateTime
    startTimeStop: DateTime
    stopTimeStart: DateTime
    stopTimeStop: DateTime
    firstSeenStart: DateTime
    firstSeenStop: DateTime
    lastSeenStart: DateTime
    lastSeenStop: DateTime
    confidences: [Int]
    search: String
    filters: [StixCyberObservableRelationshipsFiltering]
    filterMode: FilterMode
  ): StixCyberObservableRelationshipConnection
  # EmailAddr
  value: String
  display_name: String
  # Technical
  creator: User
  toStix: String
  editContext: [EditUserContext]
  connectors(onlyAlive: Boolean): [Connector]
  jobs(first: Int): [Work]
}
input EmailAddrAddInput {
  value: String
  display_name: String
}
type EmailMessage implements BasicObject & StixObject & StixCoreObject & StixCyberObservable {
  id: ID! # internal_id
  standard_id: String!
  entity_type: String!
  parent_types: [String]!
  # StixObject
  x_opencti_stix_ids: [String]
  spec_version: String!
  created_at: DateTime!
  updated_at: DateTime!
  # StixCoreObject
  createdBy: OrganizationOrIndividual
  objectMarking: MarkingDefinitionConnection
  objectLabel: LabelConnection
  externalReferences(first: Int): ExternalReferenceConnection
  reports(first: Int): ReportConnection
  notes(first: Int): NoteConnection
  opinions(first: Int): OpinionConnection
  stixCoreRelationships(
    first: Int
    after: ID
    orderBy: StixCoreRelationshipsOrdering
    orderMode: OrderingMode
    fromId: String
    toId: String
    fromTypes: [String]
    toTypes: [String]
    relationship_type: String
    startTimeStart: DateTime
    startTimeStop: DateTime
    stopTimeStart: DateTime
    stopTimeStop: DateTime
    firstSeenStart: DateTime
    firstSeenStop: DateTime
    lastSeenStart: DateTime
    lastSeenStop: DateTime
    confidences: [Int]
    search: String
    filters: [StixCoreRelationshipsFiltering]
    filterMode: FilterMode
  ): StixCoreRelationshipConnection
  # StixCyberObservable
  x_opencti_score: Int
  x_opencti_description: String
  observable_value: String!
  indicators: IndicatorConnection
  stixCyberObservableRelationships(
    first: Int
    after: ID
    orderBy: StixCyberObservableRelationshipsOrdering
    orderMode: OrderingMode
    fromId: String
    toId: String
    fromTypes: [String]
    toTypes: [String]
    relationship_type: String
    startTimeStart: DateTime
    startTimeStop: DateTime
    stopTimeStart: DateTime
    stopTimeStop: DateTime
    firstSeenStart: DateTime
    firstSeenStop: DateTime
    lastSeenStart: DateTime
    lastSeenStop: DateTime
    confidences: [Int]
    search: String
    filters: [StixCyberObservableRelationshipsFiltering]
    filterMode: FilterMode
  ): StixCyberObservableRelationshipConnection
  # EmailMessage
  is_multipart: Boolean
  attribute_date: DateTime
  content_type: String
  message_id: String
  subject: String
  received_lines: [String]
  body: String
  # Technical
  creator: User
  toStix: String
  editContext: [EditUserContext]
  connectors(onlyAlive: Boolean): [Connector]
  jobs(first: Int): [Work]
}
input EmailMessageAddInput {
  is_multipart: Boolean
  attribute_date: DateTime
  content_type: String
  message_id: String
  subject: String
  received_lines: [String]
  body: String
}
type EmailMimePartType implements BasicObject & StixObject & StixCoreObject & StixCyberObservable {
  id: ID! # internal_id
  standard_id: String!
  entity_type: String!
  parent_types: [String]!
  # StixObject
  x_opencti_stix_ids: [String]
  spec_version: String!
  created_at: DateTime!
  updated_at: DateTime!
  # StixCoreObject
  createdBy: OrganizationOrIndividual
  objectMarking: MarkingDefinitionConnection
  objectLabel: LabelConnection
  externalReferences(first: Int): ExternalReferenceConnection
  reports(first: Int): ReportConnection
  notes(first: Int): NoteConnection
  opinions(first: Int): OpinionConnection
  stixCoreRelationships(
    first: Int
    after: ID
    orderBy: StixCoreRelationshipsOrdering
    orderMode: OrderingMode
    fromId: String
    toId: String
    fromTypes: [String]
    toTypes: [String]
    relationship_type: String
    startTimeStart: DateTime
    startTimeStop: DateTime
    stopTimeStart: DateTime
    stopTimeStop: DateTime
    firstSeenStart: DateTime
    firstSeenStop: DateTime
    lastSeenStart: DateTime
    lastSeenStop: DateTime
    confidences: [Int]
    search: String
    filters: [StixCoreRelationshipsFiltering]
    filterMode: FilterMode
  ): StixCoreRelationshipConnection
  # StixCyberObservable
  x_opencti_score: Int
  x_opencti_description: String
  observable_value: String!
  indicators: IndicatorConnection
  stixCyberObservableRelationships(
    first: Int
    after: ID
    orderBy: StixCyberObservableRelationshipsOrdering
    orderMode: OrderingMode
    fromId: String
    toId: String
    fromTypes: [String]
    toTypes: [String]
    relationship_type: String
    startTimeStart: DateTime
    startTimeStop: DateTime
    stopTimeStart: DateTime
    stopTimeStop: DateTime
    firstSeenStart: DateTime
    firstSeenStop: DateTime
    lastSeenStart: DateTime
    lastSeenStop: DateTime
    confidences: [Int]
    search: String
    filters: [StixCyberObservableRelationshipsFiltering]
    filterMode: FilterMode
  ): StixCyberObservableRelationshipConnection
  # EmailMimePartType
  body: String
  content_type: String
  content_disposition: String
  # Technical
  creator: User
  toStix: String
  editContext: [EditUserContext]
  connectors(onlyAlive: Boolean): [Connector]
  jobs(first: Int): [Work]
}
input EmailMimePartTypeAddInput {
  body: String
  content_type: String
  content_disposition: String
}
############## HashedObservable
input HashInput {
  algorithm: String! @constraint(minLength: 3)
  hash: String! @constraint(minLength: 5)
}
type Hash {
  algorithm: String!
  hash: String
}
interface HashedObservable {
  id: ID! # internal_id
  standard_id: String!
  entity_type: String!
  parent_types: [String]!
  # StixObject
  x_opencti_stix_ids: [String]
  spec_version: String!
  created_at: DateTime!
  updated_at: DateTime!
  # StixCoreObject
  createdBy: OrganizationOrIndividual
  objectMarking: MarkingDefinitionConnection
  objectLabel: LabelConnection
  externalReferences(first: Int): ExternalReferenceConnection
  reports(first: Int): ReportConnection
  notes(first: Int): NoteConnection
  opinions(first: Int): OpinionConnection
  stixCoreRelationships(
    first: Int
    after: ID
    orderBy: StixCoreRelationshipsOrdering
    orderMode: OrderingMode
    fromId: String
    toId: String
    fromTypes: [String]
    toTypes: [String]
    relationship_type: String
    startTimeStart: DateTime
    startTimeStop: DateTime
    stopTimeStart: DateTime
    stopTimeStop: DateTime
    firstSeenStart: DateTime
    firstSeenStop: DateTime
    lastSeenStart: DateTime
    lastSeenStop: DateTime
    confidences: [Int]
    search: String
    filters: [StixCoreRelationshipsFiltering]
    filterMode: FilterMode
  ): StixCoreRelationshipConnection
  # StixCyberObservable
  x_opencti_score: Int
  x_opencti_description: String
  observable_value: String!
  indicators: IndicatorConnection
  stixCyberObservableRelationships(
    first: Int
    after: ID
    orderBy: StixCyberObservableRelationshipsOrdering
    orderMode: OrderingMode
    fromId: String
    toId: String
    fromTypes: [String]
    toTypes: [String]
    relationship_type: String
    startTimeStart: DateTime
    startTimeStop: DateTime
    stopTimeStart: DateTime
    stopTimeStop: DateTime
    firstSeenStart: DateTime
    firstSeenStop: DateTime
    lastSeenStart: DateTime
    lastSeenStop: DateTime
    confidences: [Int]
    search: String
    filters: [StixCyberObservableRelationshipsFiltering]
    filterMode: FilterMode
  ): StixCyberObservableRelationshipConnection
  # HashedObservable
  hashes: [Hash]
  # Technical
  creator: User
  toStix: String
  editContext: [EditUserContext]
  connectors(onlyAlive: Boolean): [Connector]
  jobs(first: Int): [Work]
}
type Artifact implements BasicObject & StixObject & StixCoreObject & StixCyberObservable & HashedObservable {
  id: ID! # internal_id
  standard_id: String!
  entity_type: String!
  parent_types: [String]!
  # StixObject
  x_opencti_stix_ids: [String]
  spec_version: String!
  created_at: DateTime!
  updated_at: DateTime!
  # StixCoreObject
  createdBy: OrganizationOrIndividual
  objectMarking: MarkingDefinitionConnection
  objectLabel: LabelConnection
  externalReferences(first: Int): ExternalReferenceConnection
  reports(first: Int): ReportConnection
  notes(first: Int): NoteConnection
  opinions(first: Int): OpinionConnection
  stixCoreRelationships(
    first: Int
    after: ID
    orderBy: StixCoreRelationshipsOrdering
    orderMode: OrderingMode
    fromId: String
    toId: String
    fromTypes: [String]
    toTypes: [String]
    relationship_type: String
    startTimeStart: DateTime
    startTimeStop: DateTime
    stopTimeStart: DateTime
    stopTimeStop: DateTime
    firstSeenStart: DateTime
    firstSeenStop: DateTime
    lastSeenStart: DateTime
    lastSeenStop: DateTime
    confidences: [Int]
    search: String
    filters: [StixCoreRelationshipsFiltering]
    filterMode: FilterMode
  ): StixCoreRelationshipConnection
  # StixCyberObservable
  x_opencti_score: Int
  x_opencti_description: String
  observable_value: String!
  indicators: IndicatorConnection
  stixCyberObservableRelationships(
    first: Int
    after: ID
    orderBy: StixCyberObservableRelationshipsOrdering
    orderMode: OrderingMode
    fromId: String
    toId: String
    fromTypes: [String]
    toTypes: [String]
    relationship_type: String
    startTimeStart: DateTime
    startTimeStop: DateTime
    stopTimeStart: DateTime
    stopTimeStop: DateTime
    firstSeenStart: DateTime
    firstSeenStop: DateTime
    lastSeenStart: DateTime
    lastSeenStop: DateTime
    confidences: [Int]
    search: String
    filters: [StixCyberObservableRelationshipsFiltering]
    filterMode: FilterMode
  ): StixCyberObservableRelationshipConnection
  # HashedObservable
  hashes: [Hash]
  # Artifact
  mime_type: String
  payload_bin: String
  url: String
  encryption_algorithm: String
  decryption_key: String
  # Technical
  creator: User
  toStix: String
  editContext: [EditUserContext]
  connectors(onlyAlive: Boolean): [Connector]
  jobs(first: Int): [Work]
}
input ArtifactAddInput {
  hashes: [HashInput]
  mime_type: String
  payload_bin: String
  url: String
  encryption_algorithm: String
  decryption_key: String
}
type StixFile implements BasicObject & StixObject & StixCoreObject & StixCyberObservable & HashedObservable {
  id: ID! # internal_id
  standard_id: String!
  entity_type: String!
  parent_types: [String]!
  # StixObject
  x_opencti_stix_ids: [String]
  spec_version: String!
  created_at: DateTime!
  updated_at: DateTime!
  # StixCoreObject
  createdBy: OrganizationOrIndividual
  objectMarking: MarkingDefinitionConnection
  objectLabel: LabelConnection
  externalReferences(first: Int): ExternalReferenceConnection
  reports(first: Int): ReportConnection
  notes(first: Int): NoteConnection
  opinions(first: Int): OpinionConnection
  stixCoreRelationships(
    first: Int
    after: ID
    orderBy: StixCoreRelationshipsOrdering
    orderMode: OrderingMode
    fromId: String
    toId: String
    fromTypes: [String]
    toTypes: [String]
    relationship_type: String
    startTimeStart: DateTime
    startTimeStop: DateTime
    stopTimeStart: DateTime
    stopTimeStop: DateTime
    firstSeenStart: DateTime
    firstSeenStop: DateTime
    lastSeenStart: DateTime
    lastSeenStop: DateTime
    confidences: [Int]
    search: String
    filters: [StixCoreRelationshipsFiltering]
    filterMode: FilterMode
  ): StixCoreRelationshipConnection
  # StixCyberObservable
  x_opencti_score: Int
  x_opencti_description: String
  observable_value: String!
  indicators: IndicatorConnection
  stixCyberObservableRelationships(
    first: Int
    after: ID
    orderBy: StixCyberObservableRelationshipsOrdering
    orderMode: OrderingMode
    fromId: String
    toId: String
    fromTypes: [String]
    toTypes: [String]
    relationship_type: String
    startTimeStart: DateTime
    startTimeStop: DateTime
    stopTimeStart: DateTime
    stopTimeStop: DateTime
    firstSeenStart: DateTime
    firstSeenStop: DateTime
    lastSeenStart: DateTime
    lastSeenStop: DateTime
    confidences: [Int]
    search: String
    filters: [StixCyberObservableRelationshipsFiltering]
    filterMode: FilterMode
  ): StixCyberObservableRelationshipConnection
  # HashedObservable
  hashes: [Hash]
  # File
  extensions: String
  size: Int
  name: String
  name_enc: String
  magic_number_hex: String
  mime_type: String
  ctime: DateTime
  mtime: DateTime
  atime: DateTime
  x_opencti_additional_names: [String]
  # Technical
  creator: User
  toStix: String
  editContext: [EditUserContext]
  connectors(onlyAlive: Boolean): [Connector]
  jobs(first: Int): [Work]
}
input StixFileAddInput {
  hashes: [HashInput]
  extensions: String
  size: Int
  name: String
  name_enc: String
  magic_number_hex: String
  mime_type: String
  ctime: DateTime
  mtime: DateTime
  atime: DateTime
  x_opencti_additional_names: [String]
}
type X509Certificate implements BasicObject & StixObject & StixCoreObject & StixCyberObservable & HashedObservable {
  id: ID! # internal_id
  standard_id: String!
  entity_type: String!
  parent_types: [String]!
  # StixObject
  x_opencti_stix_ids: [String]
  spec_version: String!
  created_at: DateTime!
  updated_at: DateTime!
  # StixCoreObject
  createdBy: OrganizationOrIndividual
  objectMarking: MarkingDefinitionConnection
  objectLabel: LabelConnection
  externalReferences(first: Int): ExternalReferenceConnection
  reports(first: Int): ReportConnection
  notes(first: Int): NoteConnection
  opinions(first: Int): OpinionConnection
  stixCoreRelationships(
    first: Int
    after: ID
    orderBy: StixCoreRelationshipsOrdering
    orderMode: OrderingMode
    fromId: String
    toId: String
    fromTypes: [String]
    toTypes: [String]
    relationship_type: String
    startTimeStart: DateTime
    startTimeStop: DateTime
    stopTimeStart: DateTime
    stopTimeStop: DateTime
    firstSeenStart: DateTime
    firstSeenStop: DateTime
    lastSeenStart: DateTime
    lastSeenStop: DateTime
    confidences: [Int]
    search: String
    filters: [StixCoreRelationshipsFiltering]
    filterMode: FilterMode
  ): StixCoreRelationshipConnection
  # StixCyberObservable
  x_opencti_score: Int
  x_opencti_description: String
  observable_value: String!
  indicators: IndicatorConnection
  stixCyberObservableRelationships(
    first: Int
    after: ID
    orderBy: StixCyberObservableRelationshipsOrdering
    orderMode: OrderingMode
    fromId: String
    toId: String
    fromTypes: [String]
    toTypes: [String]
    relationship_type: String
    startTimeStart: DateTime
    startTimeStop: DateTime
    stopTimeStart: DateTime
    stopTimeStop: DateTime
    firstSeenStart: DateTime
    firstSeenStop: DateTime
    lastSeenStart: DateTime
    lastSeenStop: DateTime
    confidences: [Int]
    search: String
    filters: [StixCyberObservableRelationshipsFiltering]
    filterMode: FilterMode
  ): StixCyberObservableRelationshipConnection
  # HashedObservable
  hashes: [Hash]
  # X509Certificate
  is_self_signed: Boolean
  version: String
  serial_number: String
  signature_algorithm: String
  issuer: String
  subject: String
  subject_public_key_algorithm: String
  subject_public_key_modulus: String
  subject_public_key_exponent: Int
  validity_not_before: DateTime
  validity_not_after: DateTime
  # Technical
  creator: User
  toStix: String
  editContext: [EditUserContext]
  connectors(onlyAlive: Boolean): [Connector]
  jobs(first: Int): [Work]
}
input X509CertificateAddInput {
  hashes: [HashInput]
  is_self_signed: Boolean
  version: String
  serial_number: String
  signature_algorithm: String
  issuer: String
  subject: String
  subject_public_key_algorithm: String
  subject_public_key_modulus: String
  subject_public_key_exponent: Int
  validity_not_before: DateTime
  validity_not_after: DateTime
}
type IPv4Addr implements BasicObject & StixObject & StixCoreObject & StixCyberObservable {
  id: ID! # internal_id
  standard_id: String!
  entity_type: String!
  parent_types: [String]!
  # StixObject
  x_opencti_stix_ids: [String]
  spec_version: String!
  created_at: DateTime!
  updated_at: DateTime!
  # StixCoreObject
  createdBy: OrganizationOrIndividual
  objectMarking: MarkingDefinitionConnection
  objectLabel: LabelConnection
  externalReferences(first: Int): ExternalReferenceConnection
  reports(first: Int): ReportConnection
  notes(first: Int): NoteConnection
  opinions(first: Int): OpinionConnection
  stixCoreRelationships(
    first: Int
    after: ID
    orderBy: StixCoreRelationshipsOrdering
    orderMode: OrderingMode
    fromId: String
    toId: String
    fromTypes: [String]
    toTypes: [String]
    relationship_type: String
    startTimeStart: DateTime
    startTimeStop: DateTime
    stopTimeStart: DateTime
    stopTimeStop: DateTime
    firstSeenStart: DateTime
    firstSeenStop: DateTime
    lastSeenStart: DateTime
    lastSeenStop: DateTime
    confidences: [Int]
    search: String
    filters: [StixCoreRelationshipsFiltering]
    filterMode: FilterMode
  ): StixCoreRelationshipConnection
  # StixCyberObservable
  x_opencti_score: Int
  x_opencti_description: String
  observable_value: String!
  indicators: IndicatorConnection
  stixCyberObservableRelationships(
    first: Int
    after: ID
    orderBy: StixCyberObservableRelationshipsOrdering
    orderMode: OrderingMode
    fromId: String
    toId: String
    fromTypes: [String]
    toTypes: [String]
    relationship_type: String
    startTimeStart: DateTime
    startTimeStop: DateTime
    stopTimeStart: DateTime
    stopTimeStop: DateTime
    firstSeenStart: DateTime
    firstSeenStop: DateTime
    lastSeenStart: DateTime
    lastSeenStop: DateTime
    confidences: [Int]
    search: String
    filters: [StixCyberObservableRelationshipsFiltering]
    filterMode: FilterMode
  ): StixCyberObservableRelationshipConnection
  # IPv4Addr
  value: String
  # Technical
  creator: User
  toStix: String
  editContext: [EditUserContext]
  connectors(onlyAlive: Boolean): [Connector]
  jobs(first: Int): [Work]
}
input IPv4AddrAddInput {
  value: String
}
type IPv6Addr implements BasicObject & StixObject & StixCoreObject & StixCyberObservable {
  id: ID! # internal_id
  standard_id: String!
  entity_type: String!
  parent_types: [String]!
  # StixObject
  x_opencti_stix_ids: [String]
  spec_version: String!
  created_at: DateTime!
  updated_at: DateTime!
  # StixCoreObject
  createdBy: OrganizationOrIndividual
  objectMarking: MarkingDefinitionConnection
  objectLabel: LabelConnection
  externalReferences(first: Int): ExternalReferenceConnection
  reports(first: Int): ReportConnection
  notes(first: Int): NoteConnection
  opinions(first: Int): OpinionConnection
  stixCoreRelationships(
    first: Int
    after: ID
    orderBy: StixCoreRelationshipsOrdering
    orderMode: OrderingMode
    fromId: String
    toId: String
    fromTypes: [String]
    toTypes: [String]
    relationship_type: String
    startTimeStart: DateTime
    startTimeStop: DateTime
    stopTimeStart: DateTime
    stopTimeStop: DateTime
    firstSeenStart: DateTime
    firstSeenStop: DateTime
    lastSeenStart: DateTime
    lastSeenStop: DateTime
    confidences: [Int]
    search: String
    filters: [StixCoreRelationshipsFiltering]
    filterMode: FilterMode
  ): StixCoreRelationshipConnection
  # StixCyberObservable
  x_opencti_score: Int
  x_opencti_description: String
  observable_value: String!
  indicators: IndicatorConnection
  stixCyberObservableRelationships(
    first: Int
    after: ID
    orderBy: StixCyberObservableRelationshipsOrdering
    orderMode: OrderingMode
    fromId: String
    toId: String
    fromTypes: [String]
    toTypes: [String]
    relationship_type: String
    startTimeStart: DateTime
    startTimeStop: DateTime
    stopTimeStart: DateTime
    stopTimeStop: DateTime
    firstSeenStart: DateTime
    firstSeenStop: DateTime
    lastSeenStart: DateTime
    lastSeenStop: DateTime
    confidences: [Int]
    search: String
    filters: [StixCyberObservableRelationshipsFiltering]
    filterMode: FilterMode
  ): StixCyberObservableRelationshipConnection
  # IPv4Addr
  value: String
  # Technical
  creator: User
  toStix: String
  editContext: [EditUserContext]
  connectors(onlyAlive: Boolean): [Connector]
  jobs(first: Int): [Work]
}
input IPv6AddrAddInput {
  value: String
}
type MacAddr implements BasicObject & StixObject & StixCoreObject & StixCyberObservable {
  id: ID! # internal_id
  standard_id: String!
  entity_type: String!
  parent_types: [String]!
  # StixObject
  x_opencti_stix_ids: [String]
  spec_version: String!
  created_at: DateTime!
  updated_at: DateTime!
  # StixCoreObject
  createdBy: OrganizationOrIndividual
  objectMarking: MarkingDefinitionConnection
  objectLabel: LabelConnection
  externalReferences(first: Int): ExternalReferenceConnection
  reports(first: Int): ReportConnection
  notes(first: Int): NoteConnection
  opinions(first: Int): OpinionConnection
  stixCoreRelationships(
    first: Int
    after: ID
    orderBy: StixCoreRelationshipsOrdering
    orderMode: OrderingMode
    fromId: String
    toId: String
    fromTypes: [String]
    toTypes: [String]
    relationship_type: String
    startTimeStart: DateTime
    startTimeStop: DateTime
    stopTimeStart: DateTime
    stopTimeStop: DateTime
    firstSeenStart: DateTime
    firstSeenStop: DateTime
    lastSeenStart: DateTime
    lastSeenStop: DateTime
    confidences: [Int]
    search: String
    filters: [StixCoreRelationshipsFiltering]
    filterMode: FilterMode
  ): StixCoreRelationshipConnection
  # StixCyberObservable
  x_opencti_score: Int
  x_opencti_description: String
  observable_value: String!
  indicators: IndicatorConnection
  stixCyberObservableRelationships(
    first: Int
    after: ID
    orderBy: StixCyberObservableRelationshipsOrdering
    orderMode: OrderingMode
    fromId: String
    toId: String
    fromTypes: [String]
    toTypes: [String]
    relationship_type: String
    startTimeStart: DateTime
    startTimeStop: DateTime
    stopTimeStart: DateTime
    stopTimeStop: DateTime
    firstSeenStart: DateTime
    firstSeenStop: DateTime
    lastSeenStart: DateTime
    lastSeenStop: DateTime
    confidences: [Int]
    search: String
    filters: [StixCyberObservableRelationshipsFiltering]
    filterMode: FilterMode
  ): StixCyberObservableRelationshipConnection
  # MacAddr
  value: String
  # Technical
  creator: User
  toStix: String
  editContext: [EditUserContext]
  connectors(onlyAlive: Boolean): [Connector]
  jobs(first: Int): [Work]
}
input MacAddrAddInput {
  value: String
}
type Mutex implements BasicObject & StixObject & StixCoreObject & StixCyberObservable {
  id: ID! # internal_id
  standard_id: String!
  entity_type: String!
  parent_types: [String]!
  # StixObject
  x_opencti_stix_ids: [String]
  spec_version: String!
  created_at: DateTime!
  updated_at: DateTime!
  # StixCoreObject
  createdBy: OrganizationOrIndividual
  objectMarking: MarkingDefinitionConnection
  objectLabel: LabelConnection
  externalReferences(first: Int): ExternalReferenceConnection
  reports(first: Int): ReportConnection
  notes(first: Int): NoteConnection
  opinions(first: Int): OpinionConnection
  stixCoreRelationships(
    first: Int
    after: ID
    orderBy: StixCoreRelationshipsOrdering
    orderMode: OrderingMode
    fromId: String
    toId: String
    fromTypes: [String]
    toTypes: [String]
    relationship_type: String
    startTimeStart: DateTime
    startTimeStop: DateTime
    stopTimeStart: DateTime
    stopTimeStop: DateTime
    firstSeenStart: DateTime
    firstSeenStop: DateTime
    lastSeenStart: DateTime
    lastSeenStop: DateTime
    confidences: [Int]
    search: String
    filters: [StixCoreRelationshipsFiltering]
    filterMode: FilterMode
  ): StixCoreRelationshipConnection
  # StixCyberObservable
  x_opencti_score: Int
  x_opencti_description: String
  observable_value: String!
  indicators: IndicatorConnection
  stixCyberObservableRelationships(
    first: Int
    after: ID
    orderBy: StixCyberObservableRelationshipsOrdering
    orderMode: OrderingMode
    fromId: String
    toId: String
    fromTypes: [String]
    toTypes: [String]
    relationship_type: String
    startTimeStart: DateTime
    startTimeStop: DateTime
    stopTimeStart: DateTime
    stopTimeStop: DateTime
    firstSeenStart: DateTime
    firstSeenStop: DateTime
    lastSeenStart: DateTime
    lastSeenStop: DateTime
    confidences: [Int]
    search: String
    filters: [StixCyberObservableRelationshipsFiltering]
    filterMode: FilterMode
  ): StixCyberObservableRelationshipConnection
  # Mutex
  name: String
  # Technical
  creator: User
  toStix: String
  editContext: [EditUserContext]
  connectors(onlyAlive: Boolean): [Connector]
  jobs(first: Int): [Work]
}
input MutexAddInput {
  name: String
}
type NetworkTraffic implements BasicObject & StixObject & StixCoreObject & StixCyberObservable {
  id: ID! # internal_id
  standard_id: String!
  entity_type: String!
  parent_types: [String]!
  # StixObject
  x_opencti_stix_ids: [String]
  spec_version: String!
  created_at: DateTime!
  updated_at: DateTime!
  # StixCoreObject
  createdBy: OrganizationOrIndividual
  objectMarking: MarkingDefinitionConnection
  objectLabel: LabelConnection
  externalReferences(first: Int): ExternalReferenceConnection
  reports(first: Int): ReportConnection
  notes(first: Int): NoteConnection
  opinions(first: Int): OpinionConnection
  stixCoreRelationships(
    first: Int
    after: ID
    orderBy: StixCoreRelationshipsOrdering
    orderMode: OrderingMode
    fromId: String
    toId: String
    fromTypes: [String]
    toTypes: [String]
    relationship_type: String
    startTimeStart: DateTime
    startTimeStop: DateTime
    stopTimeStart: DateTime
    stopTimeStop: DateTime
    firstSeenStart: DateTime
    firstSeenStop: DateTime
    lastSeenStart: DateTime
    lastSeenStop: DateTime
    confidences: [Int]
    search: String
    filters: [StixCoreRelationshipsFiltering]
    filterMode: FilterMode
  ): StixCoreRelationshipConnection
  # StixCyberObservable
  x_opencti_score: Int
  x_opencti_description: String
  observable_value: String!
  indicators: IndicatorConnection
  stixCyberObservableRelationships(
    first: Int
    after: ID
    orderBy: StixCyberObservableRelationshipsOrdering
    orderMode: OrderingMode
    fromId: String
    toId: String
    fromTypes: [String]
    toTypes: [String]
    relationship_type: String
    startTimeStart: DateTime
    startTimeStop: DateTime
    stopTimeStart: DateTime
    stopTimeStop: DateTime
    firstSeenStart: DateTime
    firstSeenStop: DateTime
    lastSeenStart: DateTime
    lastSeenStop: DateTime
    confidences: [Int]
    search: String
    filters: [StixCyberObservableRelationshipsFiltering]
    filterMode: FilterMode
  ): StixCyberObservableRelationshipConnection
  # NetworkTraffic
  extensions: String
  start: DateTime
  end: DateTime
  is_active: Boolean
  src_port: Int
  dst_port: Int
  protocols: [String]
  src_byte_count: Int
  dst_byte_count: Int
  src_packets: Int
  dst_packets: Int
  # Technical
  creator: User
  toStix: String
  editContext: [EditUserContext]
  connectors(onlyAlive: Boolean): [Connector]
  jobs(first: Int): [Work]
}
input NetworkTrafficAddInput {
  extensions: String
  start: DateTime
  end: DateTime
  is_active: Boolean
  src_port: Int
  dst_port: Int
  protocols: [String]
  src_byte_count: Int
  dst_byte_count: Int
  src_packets: Int
  dst_packets: Int
}
type Process implements BasicObject & StixObject & StixCoreObject & StixCyberObservable {
  id: ID! # internal_id
  standard_id: String!
  entity_type: String!
  parent_types: [String]!
  # StixObject
  x_opencti_stix_ids: [String]
  spec_version: String!
  created_at: DateTime!
  updated_at: DateTime!
  # StixCoreObject
  createdBy: OrganizationOrIndividual
  objectMarking: MarkingDefinitionConnection
  objectLabel: LabelConnection
  externalReferences(first: Int): ExternalReferenceConnection
  reports(first: Int): ReportConnection
  notes(first: Int): NoteConnection
  opinions(first: Int): OpinionConnection
  stixCoreRelationships(
    first: Int
    after: ID
    orderBy: StixCoreRelationshipsOrdering
    orderMode: OrderingMode
    fromId: String
    toId: String
    fromTypes: [String]
    toTypes: [String]
    relationship_type: String
    startTimeStart: DateTime
    startTimeStop: DateTime
    stopTimeStart: DateTime
    stopTimeStop: DateTime
    firstSeenStart: DateTime
    firstSeenStop: DateTime
    lastSeenStart: DateTime
    lastSeenStop: DateTime
    confidences: [Int]
    search: String
    filters: [StixCoreRelationshipsFiltering]
    filterMode: FilterMode
  ): StixCoreRelationshipConnection
  # StixCyberObservable
  x_opencti_score: Int
  x_opencti_description: String
  observable_value: String!
  indicators: IndicatorConnection
  stixCyberObservableRelationships(
    first: Int
    after: ID
    orderBy: StixCyberObservableRelationshipsOrdering
    orderMode: OrderingMode
    fromId: String
    toId: String
    fromTypes: [String]
    toTypes: [String]
    relationship_type: String
    startTimeStart: DateTime
    startTimeStop: DateTime
    stopTimeStart: DateTime
    stopTimeStop: DateTime
    firstSeenStart: DateTime
    firstSeenStop: DateTime
    lastSeenStart: DateTime
    lastSeenStop: DateTime
    confidences: [Int]
    search: String
    filters: [StixCyberObservableRelationshipsFiltering]
    filterMode: FilterMode
  ): StixCyberObservableRelationshipConnection
  # Process
  extensions: String
  is_hidden: Boolean
  pid: Int
  created_time: DateTime
  cwd: String
  command_line: String
  environment_variables: [String]
  # Technical
  creator: User
  toStix: String
  editContext: [EditUserContext]
  connectors(onlyAlive: Boolean): [Connector]
  jobs(first: Int): [Work]
}
input ProcessAddInput {
  extensions: String
  is_hidden: Boolean
  pid: Int
  created_time: DateTime
  cwd: String
  command_line: String
  environment_variables: [String]
}
type Software implements BasicObject & StixObject & StixCoreObject & StixCyberObservable {
  id: ID! # internal_id
  standard_id: String!
  entity_type: String!
  parent_types: [String]!
  # StixObject
  x_opencti_stix_ids: [String]
  spec_version: String!
  created_at: DateTime!
  updated_at: DateTime!
  # StixCoreObject
  createdBy: OrganizationOrIndividual
  objectMarking: MarkingDefinitionConnection
  objectLabel: LabelConnection
  externalReferences(first: Int): ExternalReferenceConnection
  reports(first: Int): ReportConnection
  notes(first: Int): NoteConnection
  opinions(first: Int): OpinionConnection
  stixCoreRelationships(
    first: Int
    after: ID
    orderBy: StixCoreRelationshipsOrdering
    orderMode: OrderingMode
    fromId: String
    toId: String
    fromTypes: [String]
    toTypes: [String]
    relationship_type: String
    startTimeStart: DateTime
    startTimeStop: DateTime
    stopTimeStart: DateTime
    stopTimeStop: DateTime
    firstSeenStart: DateTime
    firstSeenStop: DateTime
    lastSeenStart: DateTime
    lastSeenStop: DateTime
    confidences: [Int]
    search: String
    filters: [StixCoreRelationshipsFiltering]
    filterMode: FilterMode
  ): StixCoreRelationshipConnection
  # StixCyberObservable
  x_opencti_score: Int
  x_opencti_description: String
  observable_value: String!
  indicators: IndicatorConnection
  stixCyberObservableRelationships(
    first: Int
    after: ID
    orderBy: StixCyberObservableRelationshipsOrdering
    orderMode: OrderingMode
    fromId: String
    toId: String
    fromTypes: [String]
    toTypes: [String]
    relationship_type: String
    startTimeStart: DateTime
    startTimeStop: DateTime
    stopTimeStart: DateTime
    stopTimeStop: DateTime
    firstSeenStart: DateTime
    firstSeenStop: DateTime
    lastSeenStart: DateTime
    lastSeenStop: DateTime
    confidences: [Int]
    search: String
    filters: [StixCyberObservableRelationshipsFiltering]
    filterMode: FilterMode
  ): StixCyberObservableRelationshipConnection
  # Software
  name: String
  cpe: String
  swid: String
  languages: [String]
  vendor: String
  version: String
  # Technical
  creator: User
  toStix: String
  editContext: [EditUserContext]
  connectors(onlyAlive: Boolean): [Connector]
  jobs(first: Int): [Work]
}
input SoftwareAddInput {
  name: String
  cpe: String
  swid: String
  languages: [String]
  vendor: String
  version: String
}
type Url implements BasicObject & StixObject & StixCoreObject & StixCyberObservable {
  id: ID! # internal_id
  standard_id: String!
  entity_type: String!
  parent_types: [String]!
  # StixObject
  x_opencti_stix_ids: [String]
  spec_version: String!
  created_at: DateTime!
  updated_at: DateTime!
  # StixCoreObject
  createdBy: OrganizationOrIndividual
  objectMarking: MarkingDefinitionConnection
  objectLabel: LabelConnection
  externalReferences(first: Int): ExternalReferenceConnection
  reports(first: Int): ReportConnection
  notes(first: Int): NoteConnection
  opinions(first: Int): OpinionConnection
  stixCoreRelationships(
    first: Int
    after: ID
    orderBy: StixCoreRelationshipsOrdering
    orderMode: OrderingMode
    fromId: String
    toId: String
    fromTypes: [String]
    toTypes: [String]
    relationship_type: String
    startTimeStart: DateTime
    startTimeStop: DateTime
    stopTimeStart: DateTime
    stopTimeStop: DateTime
    firstSeenStart: DateTime
    firstSeenStop: DateTime
    lastSeenStart: DateTime
    lastSeenStop: DateTime
    confidences: [Int]
    search: String
    filters: [StixCoreRelationshipsFiltering]
    filterMode: FilterMode
  ): StixCoreRelationshipConnection
  # StixCyberObservable
  x_opencti_score: Int
  x_opencti_description: String
  observable_value: String!
  indicators: IndicatorConnection
  stixCyberObservableRelationships(
    first: Int
    after: ID
    orderBy: StixCyberObservableRelationshipsOrdering
    orderMode: OrderingMode
    fromId: String
    toId: String
    fromTypes: [String]
    toTypes: [String]
    relationship_type: String
    startTimeStart: DateTime
    startTimeStop: DateTime
    stopTimeStart: DateTime
    stopTimeStop: DateTime
    firstSeenStart: DateTime
    firstSeenStop: DateTime
    lastSeenStart: DateTime
    lastSeenStop: DateTime
    confidences: [Int]
    search: String
    filters: [StixCyberObservableRelationshipsFiltering]
    filterMode: FilterMode
  ): StixCyberObservableRelationshipConnection
  # Url
  value: String
  # Technical
  creator: User
  toStix: String
  editContext: [EditUserContext]
  connectors(onlyAlive: Boolean): [Connector]
  jobs(first: Int): [Work]
}
input UrlAddInput {
  value: String
}
type UserAccount implements BasicObject & StixObject & StixCoreObject & StixCyberObservable {
  id: ID! # internal_id
  standard_id: String!
  entity_type: String!
  parent_types: [String]!
  # StixObject
  x_opencti_stix_ids: [String]
  spec_version: String!
  created_at: DateTime!
  updated_at: DateTime!
  # StixCoreObject
  createdBy: OrganizationOrIndividual
  objectMarking: MarkingDefinitionConnection
  objectLabel: LabelConnection
  externalReferences(first: Int): ExternalReferenceConnection
  reports(first: Int): ReportConnection
  notes(first: Int): NoteConnection
  opinions(first: Int): OpinionConnection
  stixCoreRelationships(
    first: Int
    after: ID
    orderBy: StixCoreRelationshipsOrdering
    orderMode: OrderingMode
    fromId: String
    toId: String
    fromTypes: [String]
    toTypes: [String]
    relationship_type: String
    startTimeStart: DateTime
    startTimeStop: DateTime
    stopTimeStart: DateTime
    stopTimeStop: DateTime
    firstSeenStart: DateTime
    firstSeenStop: DateTime
    lastSeenStart: DateTime
    lastSeenStop: DateTime
    confidences: [Int]
    search: String
    filters: [StixCoreRelationshipsFiltering]
    filterMode: FilterMode
  ): StixCoreRelationshipConnection
  # StixCyberObservable
  x_opencti_score: Int
  x_opencti_description: String
  observable_value: String!
  indicators: IndicatorConnection
  stixCyberObservableRelationships(
    first: Int
    after: ID
    orderBy: StixCyberObservableRelationshipsOrdering
    orderMode: OrderingMode
    fromId: String
    toId: String
    fromTypes: [String]
    toTypes: [String]
    relationship_type: String
    startTimeStart: DateTime
    startTimeStop: DateTime
    stopTimeStart: DateTime
    stopTimeStop: DateTime
    firstSeenStart: DateTime
    firstSeenStop: DateTime
    lastSeenStart: DateTime
    lastSeenStop: DateTime
    confidences: [Int]
    search: String
    filters: [StixCyberObservableRelationshipsFiltering]
    filterMode: FilterMode
  ): StixCyberObservableRelationshipConnection
  # UserAccount
  extensions: String
  user_id: String
  credential: String
  account_login: String
  account_type: String
  display_name: String
  is_service_account: Boolean
  is_privileged: Boolean
  can_escalate_privs: Boolean
  is_disabled: Boolean
  account_created: DateTime
  account_expires: DateTime
  credential_last_changed: DateTime
  account_first_login: DateTime
  account_last_login: DateTime
  # Technical
  creator: User
  toStix: String
  editContext: [EditUserContext]
  connectors(onlyAlive: Boolean): [Connector]
  jobs(first: Int): [Work]
}
input UserAccountAddInput {
  extensions: String
  user_id: String
  credential: String
  account_login: String
  account_type: String
  display_name: String
  is_service_account: Boolean
  is_privileged: Boolean
  can_escalate_privs: Boolean
  is_disabled: Boolean
  account_created: DateTime
  account_expires: DateTime
  credential_last_changed: DateTime
  account_first_login: DateTime
  account_last_login: DateTime
}
type WindowsRegistryKey implements BasicObject & StixObject & StixCoreObject & StixCyberObservable {
  id: ID! # internal_id
  standard_id: String!
  entity_type: String!
  parent_types: [String]!
  # StixObject
  x_opencti_stix_ids: [String]
  spec_version: String!
  created_at: DateTime!
  updated_at: DateTime!
  # StixCoreObject
  createdBy: OrganizationOrIndividual
  objectMarking: MarkingDefinitionConnection
  objectLabel: LabelConnection
  externalReferences(first: Int): ExternalReferenceConnection
  reports(first: Int): ReportConnection
  notes(first: Int): NoteConnection
  opinions(first: Int): OpinionConnection
  stixCoreRelationships(
    first: Int
    after: ID
    orderBy: StixCoreRelationshipsOrdering
    orderMode: OrderingMode
    fromId: String
    toId: String
    fromTypes: [String]
    toTypes: [String]
    relationship_type: String
    startTimeStart: DateTime
    startTimeStop: DateTime
    stopTimeStart: DateTime
    stopTimeStop: DateTime
    firstSeenStart: DateTime
    firstSeenStop: DateTime
    lastSeenStart: DateTime
    lastSeenStop: DateTime
    confidences: [Int]
    search: String
    filters: [StixCoreRelationshipsFiltering]
    filterMode: FilterMode
  ): StixCoreRelationshipConnection
  # StixCyberObservable
  x_opencti_score: Int
  x_opencti_description: String
  observable_value: String!
  indicators: IndicatorConnection
  stixCyberObservableRelationships(
    first: Int
    after: ID
    orderBy: StixCyberObservableRelationshipsOrdering
    orderMode: OrderingMode
    fromId: String
    toId: String
    fromTypes: [String]
    toTypes: [String]
    relationship_type: String
    startTimeStart: DateTime
    startTimeStop: DateTime
    stopTimeStart: DateTime
    stopTimeStop: DateTime
    firstSeenStart: DateTime
    firstSeenStop: DateTime
    lastSeenStart: DateTime
    lastSeenStop: DateTime
    confidences: [Int]
    search: String
    filters: [StixCyberObservableRelationshipsFiltering]
    filterMode: FilterMode
  ): StixCyberObservableRelationshipConnection
  # WindowsRegistryKey
  attribute_key: String
  modified_time: DateTime
  number_of_subkeys: Int
  # Technical
  creator: User
  toStix: String
  editContext: [EditUserContext]
  connectors(onlyAlive: Boolean): [Connector]
  jobs(first: Int): [Work]
}
input WindowsRegistryKeyAddInput {
  attribute_key: String
  modified_time: DateTime
  number_of_subkeys: Int
}
type WindowsRegistryValueType implements BasicObject & StixObject & StixCoreObject & StixCyberObservable {
  id: ID! # internal_id
  standard_id: String!
  entity_type: String!
  parent_types: [String]!
  # StixObject
  x_opencti_stix_ids: [String]
  spec_version: String!
  created_at: DateTime!
  updated_at: DateTime!
  # StixCoreObject
  createdBy: OrganizationOrIndividual
  objectMarking: MarkingDefinitionConnection
  objectLabel: LabelConnection
  externalReferences(first: Int): ExternalReferenceConnection
  reports(first: Int): ReportConnection
  notes(first: Int): NoteConnection
  opinions(first: Int): OpinionConnection
  stixCoreRelationships(
    first: Int
    after: ID
    orderBy: StixCoreRelationshipsOrdering
    orderMode: OrderingMode
    fromId: String
    toId: String
    fromTypes: [String]
    toTypes: [String]
    relationship_type: String
    startTimeStart: DateTime
    startTimeStop: DateTime
    stopTimeStart: DateTime
    stopTimeStop: DateTime
    firstSeenStart: DateTime
    firstSeenStop: DateTime
    lastSeenStart: DateTime
    lastSeenStop: DateTime
    confidences: [Int]
    search: String
    filters: [StixCoreRelationshipsFiltering]
    filterMode: FilterMode
  ): StixCoreRelationshipConnection
  # StixCyberObservable
  x_opencti_score: Int
  x_opencti_description: String
  observable_value: String!
  indicators: IndicatorConnection
  stixCyberObservableRelationships(
    first: Int
    after: ID
    orderBy: StixCyberObservableRelationshipsOrdering
    orderMode: OrderingMode
    fromId: String
    toId: String
    fromTypes: [String]
    toTypes: [String]
    relationship_type: String
    startTimeStart: DateTime
    startTimeStop: DateTime
    stopTimeStart: DateTime
    stopTimeStop: DateTime
    firstSeenStart: DateTime
    firstSeenStop: DateTime
    lastSeenStart: DateTime
    lastSeenStop: DateTime
    confidences: [Int]
    search: String
    filters: [StixCyberObservableRelationshipsFiltering]
    filterMode: FilterMode
  ): StixCyberObservableRelationshipConnection
  # WindowsRegistryKey
  name: String
  data: String
  data_type: String
  # Technical
  creator: User
  toStix: String
  editContext: [EditUserContext]
  connectors(onlyAlive: Boolean): [Connector]
  jobs(first: Int): [Work]
}
input WindowsRegistryValueTypeAddInput {
  name: String
  data: String
  data_type: String
}
type X509V3ExtensionsType implements BasicObject & StixObject & StixCoreObject & StixCyberObservable {
  id: ID! # internal_id
  standard_id: String!
  entity_type: String!
  parent_types: [String]!
  # StixObject
  x_opencti_stix_ids: [String]
  spec_version: String!
  created_at: DateTime!
  updated_at: DateTime!
  # StixCoreObject
  createdBy: OrganizationOrIndividual
  objectMarking: MarkingDefinitionConnection
  objectLabel: LabelConnection
  externalReferences(first: Int): ExternalReferenceConnection
  reports(first: Int): ReportConnection
  notes(first: Int): NoteConnection
  opinions(first: Int): OpinionConnection
  stixCoreRelationships(
    first: Int
    after: ID
    orderBy: StixCoreRelationshipsOrdering
    orderMode: OrderingMode
    fromId: String
    toId: String
    fromTypes: [String]
    toTypes: [String]
    relationship_type: String
    startTimeStart: DateTime
    startTimeStop: DateTime
    stopTimeStart: DateTime
    stopTimeStop: DateTime
    firstSeenStart: DateTime
    firstSeenStop: DateTime
    lastSeenStart: DateTime
    lastSeenStop: DateTime
    confidences: [Int]
    search: String
    filters: [StixCoreRelationshipsFiltering]
    filterMode: FilterMode
  ): StixCoreRelationshipConnection
  # StixCyberObservable
  x_opencti_score: Int
  x_opencti_description: String
  observable_value: String!
  indicators: IndicatorConnection
  stixCyberObservableRelationships(
    first: Int
    after: ID
    orderBy: StixCyberObservableRelationshipsOrdering
    orderMode: OrderingMode
    fromId: String
    toId: String
    fromTypes: [String]
    toTypes: [String]
    relationship_type: String
    startTimeStart: DateTime
    startTimeStop: DateTime
    stopTimeStart: DateTime
    stopTimeStop: DateTime
    firstSeenStart: DateTime
    firstSeenStop: DateTime
    lastSeenStart: DateTime
    lastSeenStop: DateTime
    confidences: [Int]
    search: String
    filters: [StixCyberObservableRelationshipsFiltering]
    filterMode: FilterMode
  ): StixCyberObservableRelationshipConnection
  # X509V3ExtensionsType
  basic_constraints: String
  name_constraints: String
  policy_constraints: String
  key_usage: String
  extended_key_usage: String
  subject_key_identifier: String
  authority_key_identifier: String
  subject_alternative_name: String
  issuer_alternative_name: String
  subject_directory_attributes: String
  crl_distribution_points: String
  inhibit_any_policy: String
  private_key_usage_period_not_before: DateTime
  private_key_usage_period_not_after: DateTime
  certificate_policies: String
  policy_mappings: String
  # Technical
  creator: User
  toStix: String
  editContext: [EditUserContext]
  connectors(onlyAlive: Boolean): [Connector]
  jobs(first: Int): [Work]
}
input X509V3ExtensionsTypeAddInput {
  basic_constraints: String
  name_constraints: String
  policy_constraints: String
  key_usage: String
  extended_key_usage: String
  subject_key_identifier: String
  authority_key_identifier: String
  subject_alternative_name: String
  issuer_alternative_name: String
  subject_directory_attributes: String
  crl_distribution_points: String
  inhibit_any_policy: String
  private_key_usage_period_not_before: DateTime
  private_key_usage_period_not_after: DateTime
  certificate_policies: String
  policy_mappings: String
}
type XOpenCTICryptographicKey implements BasicObject & StixObject & StixCoreObject & StixCyberObservable {
  id: ID! # internal_id
  standard_id: String!
  entity_type: String!
  parent_types: [String]!
  # StixObject
  x_opencti_stix_ids: [String]
  spec_version: String!
  created_at: DateTime!
  updated_at: DateTime!
  # StixCoreObject
  createdBy: OrganizationOrIndividual
  objectMarking: MarkingDefinitionConnection
  objectLabel: LabelConnection
  externalReferences(first: Int): ExternalReferenceConnection
  reports(first: Int): ReportConnection
  notes(first: Int): NoteConnection
  opinions(first: Int): OpinionConnection
  stixCoreRelationships(
    first: Int
    after: ID
    orderBy: StixCoreRelationshipsOrdering
    orderMode: OrderingMode
    fromId: String
    toId: String
    fromTypes: [String]
    toTypes: [String]
    relationship_type: String
    startTimeStart: DateTime
    startTimeStop: DateTime
    stopTimeStart: DateTime
    stopTimeStop: DateTime
    firstSeenStart: DateTime
    firstSeenStop: DateTime
    lastSeenStart: DateTime
    lastSeenStop: DateTime
    confidences: [Int]
    search: String
    filters: [StixCoreRelationshipsFiltering]
    filterMode: FilterMode
  ): StixCoreRelationshipConnection
  # StixCyberObservable
  x_opencti_score: Int
  x_opencti_description: String
  observable_value: String!
  indicators: IndicatorConnection
  stixCyberObservableRelationships(
    first: Int
    after: ID
    orderBy: StixCyberObservableRelationshipsOrdering
    orderMode: OrderingMode
    fromId: String
    toId: String
    fromTypes: [String]
    toTypes: [String]
    relationship_type: String
    startTimeStart: DateTime
    startTimeStop: DateTime
    stopTimeStart: DateTime
    stopTimeStop: DateTime
    firstSeenStart: DateTime
    firstSeenStop: DateTime
    lastSeenStart: DateTime
    lastSeenStop: DateTime
    confidences: [Int]
    search: String
    filters: [StixCyberObservableRelationshipsFiltering]
    filterMode: FilterMode
  ): StixCyberObservableRelationshipConnection
  # XOpenCTICryptographicKey
  value: String
  # Technical
  creator: User
  toStix: String
  editContext: [EditUserContext]
  connectors(onlyAlive: Boolean): [Connector]
  jobs(first: Int): [Work]
}
input XOpenCTICryptographicKeyAddInput {
  value: String
}
type XOpenCTICryptocurrencyWallet implements BasicObject & StixObject & StixCoreObject & StixCyberObservable {
  id: ID! # internal_id
  standard_id: String!
  entity_type: String!
  parent_types: [String]!
  # StixObject
  x_opencti_stix_ids: [String]
  spec_version: String!
  created_at: DateTime!
  updated_at: DateTime!
  # StixCoreObject
  createdBy: OrganizationOrIndividual
  objectMarking: MarkingDefinitionConnection
  objectLabel: LabelConnection
  externalReferences(first: Int): ExternalReferenceConnection
  reports(first: Int): ReportConnection
  notes(first: Int): NoteConnection
  opinions(first: Int): OpinionConnection
  stixCoreRelationships(
    first: Int
    after: ID
    orderBy: StixCoreRelationshipsOrdering
    orderMode: OrderingMode
    fromId: String
    toId: String
    fromTypes: [String]
    toTypes: [String]
    relationship_type: String
    startTimeStart: DateTime
    startTimeStop: DateTime
    stopTimeStart: DateTime
    stopTimeStop: DateTime
    firstSeenStart: DateTime
    firstSeenStop: DateTime
    lastSeenStart: DateTime
    lastSeenStop: DateTime
    confidences: [Int]
    search: String
    filters: [StixCoreRelationshipsFiltering]
    filterMode: FilterMode
  ): StixCoreRelationshipConnection
  # StixCyberObservable
  x_opencti_score: Int
  x_opencti_description: String
  observable_value: String!
  indicators: IndicatorConnection
  stixCyberObservableRelationships(
    first: Int
    after: ID
    orderBy: StixCyberObservableRelationshipsOrdering
    orderMode: OrderingMode
    fromId: String
    toId: String
    fromTypes: [String]
    toTypes: [String]
    relationship_type: String
    startTimeStart: DateTime
    startTimeStop: DateTime
    stopTimeStart: DateTime
    stopTimeStop: DateTime
    firstSeenStart: DateTime
    firstSeenStop: DateTime
    lastSeenStart: DateTime
    lastSeenStop: DateTime
    confidences: [Int]
    search: String
    filters: [StixCyberObservableRelationshipsFiltering]
    filterMode: FilterMode
  ): StixCyberObservableRelationshipConnection
  # XOpenCTICryptocurrencyWallet
  value: String
  # Technical
  creator: User
  toStix: String
  editContext: [EditUserContext]
  connectors(onlyAlive: Boolean): [Connector]
  jobs(first: Int): [Work]
}
input XOpenCTICryptocurrencyWalletAddInput {
  value: String
}
type XOpenCTIHostname implements BasicObject & StixObject & StixCoreObject & StixCyberObservable {
  id: ID! # internal_id
  standard_id: String!
  entity_type: String!
  parent_types: [String]!
  # StixObject
  x_opencti_stix_ids: [String]
  spec_version: String!
  created_at: DateTime!
  updated_at: DateTime!
  # StixCoreObject
  createdBy: OrganizationOrIndividual
  objectMarking: MarkingDefinitionConnection
  objectLabel: LabelConnection
  externalReferences(first: Int): ExternalReferenceConnection
  reports(first: Int): ReportConnection
  notes(first: Int): NoteConnection
  opinions(first: Int): OpinionConnection
  stixCoreRelationships(
    first: Int
    after: ID
    orderBy: StixCoreRelationshipsOrdering
    orderMode: OrderingMode
    fromId: String
    toId: String
    fromTypes: [String]
    toTypes: [String]
    relationship_type: String
    startTimeStart: DateTime
    startTimeStop: DateTime
    stopTimeStart: DateTime
    stopTimeStop: DateTime
    firstSeenStart: DateTime
    firstSeenStop: DateTime
    lastSeenStart: DateTime
    lastSeenStop: DateTime
    confidences: [Int]
    search: String
    filters: [StixCoreRelationshipsFiltering]
    filterMode: FilterMode
  ): StixCoreRelationshipConnection
  # StixCyberObservable
  x_opencti_score: Int
  x_opencti_description: String
  observable_value: String!
  indicators: IndicatorConnection
  stixCyberObservableRelationships(
    first: Int
    after: ID
    orderBy: StixCyberObservableRelationshipsOrdering
    orderMode: OrderingMode
    fromId: String
    toId: String
    fromTypes: [String]
    toTypes: [String]
    relationship_type: String
    startTimeStart: DateTime
    startTimeStop: DateTime
    stopTimeStart: DateTime
    stopTimeStop: DateTime
    firstSeenStart: DateTime
    firstSeenStop: DateTime
    lastSeenStart: DateTime
    lastSeenStop: DateTime
    confidences: [Int]
    search: String
    filters: [StixCyberObservableRelationshipsFiltering]
    filterMode: FilterMode
  ): StixCyberObservableRelationshipConnection
  # XOpenCTIHostname
  value: String
  # Technical
  creator: User
  toStix: String
  editContext: [EditUserContext]
  connectors(onlyAlive: Boolean): [Connector]
  jobs(first: Int): [Work]
}
input XOpenCTIHostnameAddInput {
  value: String
}
type XOpenCTIText implements BasicObject & StixObject & StixCoreObject & StixCyberObservable {
  id: ID! # internal_id
  standard_id: String!
  entity_type: String!
  parent_types: [String]!
  # StixObject
  x_opencti_stix_ids: [String]
  spec_version: String!
  created_at: DateTime!
  updated_at: DateTime!
  # StixCoreObject
  createdBy: OrganizationOrIndividual
  objectMarking: MarkingDefinitionConnection
  objectLabel: LabelConnection
  externalReferences(first: Int): ExternalReferenceConnection
  reports(first: Int): ReportConnection
  notes(first: Int): NoteConnection
  opinions(first: Int): OpinionConnection
  stixCoreRelationships(
    first: Int
    after: ID
    orderBy: StixCoreRelationshipsOrdering
    orderMode: OrderingMode
    fromId: String
    toId: String
    fromTypes: [String]
    toTypes: [String]
    relationship_type: String
    startTimeStart: DateTime
    startTimeStop: DateTime
    stopTimeStart: DateTime
    stopTimeStop: DateTime
    firstSeenStart: DateTime
    firstSeenStop: DateTime
    lastSeenStart: DateTime
    lastSeenStop: DateTime
    confidences: [Int]
    search: String
    filters: [StixCoreRelationshipsFiltering]
    filterMode: FilterMode
  ): StixCoreRelationshipConnection
  # StixCyberObservable
  x_opencti_score: Int
  x_opencti_description: String
  observable_value: String!
  indicators: IndicatorConnection
  stixCyberObservableRelationships(
    first: Int
    after: ID
    orderBy: StixCyberObservableRelationshipsOrdering
    orderMode: OrderingMode
    fromId: String
    toId: String
    fromTypes: [String]
    toTypes: [String]
    relationship_type: String
    startTimeStart: DateTime
    startTimeStop: DateTime
    stopTimeStart: DateTime
    stopTimeStop: DateTime
    firstSeenStart: DateTime
    firstSeenStop: DateTime
    lastSeenStart: DateTime
    lastSeenStop: DateTime
    confidences: [Int]
    search: String
    filters: [StixCyberObservableRelationshipsFiltering]
    filterMode: FilterMode
  ): StixCyberObservableRelationshipConnection
  # XOpenCTIText
  value: String
  # Technical
  creator: User
  toStix: String
  editContext: [EditUserContext]
  connectors(onlyAlive: Boolean): [Connector]
  jobs(first: Int): [Work]
}
input XOpenCTITextAddInput {
  value: String
}
type XOpenCTIUserAgent implements BasicObject & StixObject & StixCoreObject & StixCyberObservable {
  id: ID! # internal_id
  standard_id: String!
  entity_type: String!
  parent_types: [String]!
  # StixObject
  x_opencti_stix_ids: [String]
  spec_version: String!
  created_at: DateTime!
  updated_at: DateTime!
  # StixCoreObject
  createdBy: OrganizationOrIndividual
  objectMarking: MarkingDefinitionConnection
  objectLabel: LabelConnection
  externalReferences(first: Int): ExternalReferenceConnection
  reports(first: Int): ReportConnection
  notes(first: Int): NoteConnection
  opinions(first: Int): OpinionConnection
  stixCoreRelationships(
    first: Int
    after: ID
    orderBy: StixCoreRelationshipsOrdering
    orderMode: OrderingMode
    fromId: String
    toId: String
    fromTypes: [String]
    toTypes: [String]
    relationship_type: String
    startTimeStart: DateTime
    startTimeStop: DateTime
    stopTimeStart: DateTime
    stopTimeStop: DateTime
    firstSeenStart: DateTime
    firstSeenStop: DateTime
    lastSeenStart: DateTime
    lastSeenStop: DateTime
    confidences: [Int]
    search: String
    filters: [StixCoreRelationshipsFiltering]
    filterMode: FilterMode
  ): StixCoreRelationshipConnection
  # StixCyberObservable
  x_opencti_score: Int
  x_opencti_description: String
  observable_value: String!
  indicators: IndicatorConnection
  stixCyberObservableRelationships(
    first: Int
    after: ID
    orderBy: StixCyberObservableRelationshipsOrdering
    orderMode: OrderingMode
    fromId: String
    toId: String
    fromTypes: [String]
    toTypes: [String]
    relationship_type: String
    startTimeStart: DateTime
    startTimeStop: DateTime
    stopTimeStart: DateTime
    stopTimeStop: DateTime
    firstSeenStart: DateTime
    firstSeenStop: DateTime
    lastSeenStart: DateTime
    lastSeenStop: DateTime
    confidences: [Int]
    search: String
    filters: [StixCyberObservableRelationshipsFiltering]
    filterMode: FilterMode
  ): StixCyberObservableRelationshipConnection
  # XOpenCTIUserAgent
  value: String
  # Technical
  creator: User
  toStix: String
  editContext: [EditUserContext]
  connectors(onlyAlive: Boolean): [Connector]
  jobs(first: Int): [Work]
}
input XOpenCTIUserAgentAddInput {
  value: String
}

###### RELATIONSHIPS

interface BasicRelationship {
  id: ID! # internal_id
  standard_id: String!
  entity_type: String!
  parent_types: [String]!
  fromRole: String
  toRole: String
  created_at: DateTime!
  updated_at: DateTime!
}

######## INTERNAL RELATIONSHIPS

type InternalRelationship implements BasicRelationship {
  # BasicRelationship
  id: ID! # internal_id
  standard_id: String!
  entity_type: String!
  parent_types: [String]!
  fromRole: String
  toRole: String
  created_at: DateTime!
  updated_at: DateTime!
  # InternalRelationship
  from: InternalObject
  to: InternalObject
}
input InternalRelationshipAddInput {
  relationship_type: String! # Will be check by code
  fromId: ID
  toId: ID
}

######## STIX RELATIONSHIPS
enum StixObjectOrStixRelationshipsOrdering {
  name
  entity_type
  created_at
  updated_at
  createdBy
  objectMarking
  objectLabel
}
enum StixObjectOrStixRelationshipsFilter {
  created_at
  updated_at
  createdBy
  markedBy
  labelledBy
}
input StixObjectOrStixRelationshipsFiltering {
  key: StixObjectOrStixRelationshipsFilter!
  values: [String]!
  operator: String
  filterMode: FilterMode
}
type StixObjectOrStixRelationshipConnection {
  pageInfo: PageInfo!
  edges: [StixObjectOrStixRelationshipEdge]
}
type StixObjectOrStixRelationshipEdge {
  cursor: String!
  node: StixObjectOrStixRelationship!
}
union StixObjectOrStixRelationship =
    #### Stix Core Objects
  ## Stix Meta Objects
  MarkingDefinition
  | Label
  | KillChainPhase
  | ExternalReference ## Stix Domain Objects
  | AttackPattern
  | Campaign # Containers
  | Note
  | ObservedData
  | Opinion
  | Report
  | CourseOfAction # Identity
  | Individual
  | Organization
  | Sector
  | Indicator
  | Infrastructure
  | IntrusionSet # Location
  | City
  | Country
  | Region
  | Position
  | Malware
  | ThreatActor
  | Tool
  | Vulnerability
  | XOpenCTIIncident ## Six Cyber Observables
  | AutonomousSystem
  | Directory
  | DomainName
  | EmailAddr
  | EmailMessage
  | EmailMimePartType
  | Artifact
  | StixFile
  | X509Certificate
  | IPv4Addr
  | IPv6Addr
  | MacAddr
  | Mutex
  | NetworkTraffic
  | Process
  | Software
  | Url
  | UserAccount
  | WindowsRegistryKey
  | WindowsRegistryValueType
  | X509V3ExtensionsType
  | XOpenCTICryptographicKey
  | XOpenCTICryptocurrencyWallet
  | XOpenCTIHostname
  | XOpenCTIText
  | XOpenCTIUserAgent ### Stix Relationships
  | StixCoreRelationship
  | StixMetaRelationship
  | StixSightingRelationship
  | StixCyberObservableRelationship
union StixCoreObjectOrStixCoreRelationship =
    #### Stix Core Objects
  ## Stix Domain Objects
  AttackPattern
  | Campaign # Containers
  | Note
  | ObservedData
  | Opinion
  | Report
  | CourseOfAction # Identity
  | Individual
  | Organization
  | Sector
  | Indicator
  | Infrastructure
  | IntrusionSet # Location
  | City
  | Country
  | Region
  | Position
  | Malware
  | ThreatActor
  | Tool
  | Vulnerability
  | XOpenCTIIncident ## Six Cyber Observables
  | AutonomousSystem
  | Directory
  | DomainName
  | EmailAddr
  | EmailMessage
  | EmailMimePartType
  | Artifact
  | StixFile
  | X509Certificate
  | IPv4Addr
  | IPv6Addr
  | MacAddr
  | Mutex
  | NetworkTraffic
  | Process
  | Software
  | Url
  | UserAccount
  | WindowsRegistryKey
  | WindowsRegistryValueType
  | X509V3ExtensionsType
  | XOpenCTICryptographicKey
  | XOpenCTICryptocurrencyWallet
  | XOpenCTIHostname
  | XOpenCTIText
  | XOpenCTIUserAgent ### Stix Relationships
  | StixCoreRelationship

enum StixRelationshipsOrdering {
  entity_type
  relationship_type
  confidence
  start_time
  stop_time
  created
  modified
  created_at
  updated_at
  objectMarking
  objectLabel
  killChainPhase
  toName
  toValidFrom
  toValidUntil
  toPatternType
}
enum StixRelationshipsFilter {
  created
  modified
  created_at
  confidence
  createdBy
  markedBy
  labelledBy
  toName
  toCreatedAt
  toPatternType
  toMainObservableType
}
input StixRelationshipsFiltering {
  key: StixRelationshipsFilter!
  values: [String]
  operator: String
  filterMode: FilterMode
}
type StixRelationshipConnection {
  pageInfo: PageInfo!
  edges: [StixRelationshipEdge]
}
type StixRelationshipEdge {
  cursor: String!
  node: StixRelationship!
}
interface StixRelationship {
  # BasicRelationship
  id: ID! # internal_id
  entity_type: String!
  parent_types: [String]!
  fromRole: String
  toRole: String
  # StixRelationship
  standard_id: String!
  x_opencti_stix_ids: [String]
  from: StixObjectOrStixRelationship
  to: StixObjectOrStixRelationship
}

############## StixCoreRelationships
enum StixCoreRelationshipsOrdering {
  entity_type
  relationship_type
  confidence
  start_time
  stop_time
  created
  modified
  created_at
  updated_at
  objectMarking
  objectLabel
  killChainPhase
  toName
  toValidFrom
  toValidUntil
  toPatternType
}
enum StixCoreRelationshipsFilter {
  created
  modified
  created_at
  confidence
  createdBy
  markedBy
  labelledBy
  toName
  toCreatedAt
  toPatternType
  toMainObservableType
}
input StixCoreRelationshipsFiltering {
  key: StixCoreRelationshipsFilter!
  values: [String]
  operator: String
  filterMode: FilterMode
}
type StixCoreRelationshipConnection {
  pageInfo: PageInfo!
  edges: [StixCoreRelationshipEdge]
}
type StixCoreRelationshipEdge {
  cursor: String!
  node: StixCoreRelationship!
}
type StixCoreRelationship implements BasicRelationship & StixRelationship {
  # BasicRelationship
  id: ID! # internal_id
  entity_type: String!
  parent_types: [String]!
  fromRole: String
  toRole: String
  created_at: DateTime!
  updated_at: DateTime!
  # StixRelationship
  standard_id: String!
  x_opencti_stix_ids: [String]
  from: StixObjectOrStixRelationship
  to: StixObjectOrStixRelationship
  spec_version: String!
  # StixCoreRelationship
  relationship_type: String!
  description: String
  start_time: DateTime
  stop_time: DateTime
  revoked: Boolean!
  confidence: Int
  lang: String
  created: DateTime
  modified: DateTime
  createdBy: OrganizationOrIndividual
  objectMarking: MarkingDefinitionConnection
  objectLabel: LabelConnection
  externalReferences(first: Int): ExternalReferenceConnection
  reports(first: Int): ReportConnection
  notes(first: Int): NoteConnection
  opinions(first: Int): OpinionConnection
  stixCoreRelationships(
    first: Int
    after: ID
    orderBy: StixCoreRelationshipsOrdering
    orderMode: OrderingMode
    fromId: String
    toId: String
    fromTypes: [String]
    toTypes: [String]
    relationship_type: String
    startTimeStart: DateTime
    startTimeStop: DateTime
    stopTimeStart: DateTime
    stopTimeStop: DateTime
    firstSeenStart: DateTime
    firstSeenStop: DateTime
    lastSeenStart: DateTime
    lastSeenStop: DateTime
    confidences: [Int]
    search: String
    filters: [StixCoreRelationshipsFiltering]
    filterMode: FilterMode
  ): StixCoreRelationshipConnection
  killChainPhases: KillChainPhaseConnection
  # Technical
  creator: User
  toStix: String
  editContext: [EditUserContext]
}
input StixCoreRelationshipAddInput {
  stix_id: String
  fromId: String!
  toId: String!
  relationship_type: String!
  description: String
  start_time: DateTime
  stop_time: DateTime
  confidence: Int
  revoked: Boolean
  lang: String
  createdBy: String
  objectMarking: [String]
  objectLabel: [String]
  externalReferences: [String]
  killChainPhases: [String]
  created: DateTime
  modified: DateTime
  clientMutationId: String
  update: Boolean
}

############## StixSightingRelationships
enum StixSightingRelationshipsOrdering {
  confidence
  x_opencti_negative
  first_seen
  last_seen
  created
  modified
  created_at
  updated_at
  objectMarking
  objectLabel
  toName
  toValidFrom
  toValidUntil
  toPatternType
  toCreatedAt
  attribute_count
}
enum StixSightingRelationshipsFilter {
  x_opencti_negative
  attribute_count
  created
  modified
  created_at
  confidence
  createdBy
  markedBy
  labelledBy
  toPatternType
  toMainObservableType
}
input StixSightingRelationshipsFiltering {
  key: StixSightingRelationshipsFilter!
  values: [String]
  operator: String
  filterMode: FilterMode
}
type StixSightingRelationshipConnection {
  pageInfo: PageInfo!
  edges: [StixSightingRelationshipsEdge]
}
type StixSightingRelationshipsEdge {
  cursor: String!
  node: StixSightingRelationship!
}
type StixSightingRelationship implements BasicRelationship & StixRelationship {
  # BasicRelationship
  id: ID! # internal_id
  entity_type: String!
  parent_types: [String]!
  fromRole: String
  toRole: String
  created_at: DateTime!
  updated_at: DateTime!
  # StixRelationship
  standard_id: String!
  x_opencti_stix_ids: [String]
  spec_version: String!
  from: StixObjectOrStixRelationship
  to: StixObjectOrStixRelationship
  # StixSightingRelationship
  description: String
  first_seen: DateTime
  last_seen: DateTime
  attribute_count: Int!
  x_opencti_negative: Boolean!
  created: DateTime
  modified: DateTime
  confidence: Int
  createdBy: OrganizationOrIndividual
  objectMarking: MarkingDefinitionConnection
  objectLabel: LabelConnection
  externalReferences(first: Int): ExternalReferenceConnection
  reports(first: Int): ReportConnection
  notes(first: Int): NoteConnection
  opinions(first: Int): OpinionConnection
  # Technical
  creator: User
  toStix: String
  editContext: [EditUserContext]
}
input StixSightingRelationshipAddInput {
  stix_id: String
  fromId: String!
  toId: String
  description: String
  first_seen: DateTime
  last_seen: DateTime
  attribute_count: Int!
  x_opencti_negative: Boolean
  confidence: Int
  createdBy: String
  objectMarking: [String]
  objectLabel: [String]
  externalReferences: [String]
  created: DateTime
  modified: DateTime
  clientMutationId: String
  update: Boolean
}

############## StixCyberObservableRelationships
enum StixCyberObservableRelationshipsOrdering {
  entity_type
  confidence
  start_time
  stop_time
  created
  modified
  created_at
  updated_at
  toName
  toValidFrom
  toValidUntil
  toPatternType
  toCreatedAt
}
enum StixCyberObservableRelationshipsFilter {
  created_at
}
input StixCyberObservableRelationshipsFiltering {
  key: StixCyberObservableRelationshipsFilter!
  values: [String]
  operator: String
  filterMode: FilterMode
}
type StixCyberObservableRelationshipConnection {
  pageInfo: PageInfo!
  edges: [StixCyberObservableRelationshipEdge]
}
type StixCyberObservableRelationshipEdge {
  cursor: String!
  node: StixCyberObservableRelationship!
}
type StixCyberObservableRelationship implements BasicRelationship & StixRelationship {
  # BasicRelationship
  id: ID! # internal_id
  entity_type: String!
  parent_types: [String]!
  fromRole: String
  toRole: String
  created_at: DateTime!
  updated_at: DateTime!
  # StixRelationship
  standard_id: String!
  x_opencti_stix_ids: [String]
  spec_version: String!
  from: StixObjectOrStixRelationship
  to: StixObjectOrStixRelationship
  # StixCyberObservableRelationship
  relationship_type: String!
  start_time: DateTime
  stop_time: DateTime
  # Technical
  editContext: [EditUserContext]
}
input StixCyberObservableRelationshipAddInput {
  stix_id: String
  fromId: String!
  toId: String!
  relationship_type: String!
  confidence: Int
  createdBy: String
  start_time: DateTime
  stop_time: DateTime
  objectMarking: [String]
  objectLabel: [String]
  created: DateTime
  modified: DateTime
  clientMutationId: String
  update: Boolean
}

############## StixMetaRelationships
type StixMetaRelationship implements BasicRelationship & StixRelationship {
  # BasicRelationship
  id: ID! # internal_id
  entity_type: String!
  parent_types: [String]!
  fromRole: String
  toRole: String
  created_at: DateTime!
  updated_at: DateTime!
  # StixRelationship
  standard_id: String!
  x_opencti_stix_ids: [String]
  spec_version: String!
  from: StixObjectOrStixRelationship
  to: StixObjectOrStixRelationship
}
input StixMetaRelationshipAddInput {
  relationship_type: String!
  fromId: ID
  toId: ID
}

input StixMetaRelationshipsAddInput {
  relationship_type: String! # Will be check by code
  fromIds: [ID]
  toIds: [ID]
}

### QUERIES

type Query {
  ###### INTERNAL

  platform_demo: Boolean
  about: AppInfo @auth(for: [SETTINGS])
  logsWorkerConfig: LogsWorkerConfig @auth(for: [MODULES])
  rabbitMQMetrics(prefix: String): RabbitMQMetrics @auth(for: [MODULES])
  logs(
    first: Int
    after: ID
    orderBy: LogsOrdering
    orderMode: OrderingMode
    filters: [LogsFiltering]
    filterMode: FilterMode
    search: String
  ): LogConnection @auth(for: [KNOWLEDGE])
  logsTimeSeries(
    userId: String
    field: String!
    operation: StatsOperation!
    startDate: DateTime!
    endDate: DateTime!
    interval: String!
  ): [TimeSeries] @auth(for: [KNOWLEDGE])
  subTypes(
    first: Int
    after: ID
    orderBy: SubTypesOrdering
    orderMode: OrderingMode
    type: String!
    includeParents: Boolean
    search: String
  ): SubTypeConnection @auth(for: [KNOWLEDGE])
  importFiles(first: Int): FileConnection @auth(for: [KNOWLEDGE_KNASKIMPORT])

  ###### ENTITIES

  ######## INTERNAL OBJECT ENTITIES

  settings: Settings
  group(id: String!): Group @auth(for: [SETTINGS_SETACCESSES])
  groups(first: Int, after: ID, orderBy: GroupsOrdering, orderMode: OrderingMode, search: String): GroupConnection
    @auth(for: [SETTINGS_SETACCESSES])
  roles(first: Int, after: ID, orderBy: RolesOrdering, orderMode: OrderingMode, search: String): RoleConnection
    @auth(for: [SETTINGS_SETACCESSES])
  me: User @auth
  user(id: String!): User @auth(for: [SETTINGS_SETACCESSES])
  users(
    first: Int
    after: ID
    orderBy: UsersOrdering
    orderMode: OrderingMode
    filters: [UsersFiltering]
    filterMode: FilterMode
    search: String
    toStix: Boolean
  ): UserConnection @auth(for: [SETTINGS_SETACCESSES])
  sessions: [UserSession] @auth(for: [SETTINGS_SETACCESSES])
  role(id: String!): Role @auth(for: [SETTINGS_SETACCESSES])
  capabilities(first: Int): CapabilityConnection @auth(for: [SETTINGS_SETACCESSES])
  connector(id: String!): Connector @auth(for: [MODULES])
  connectors: [Connector] @auth(for: [MODULES])
  connectorsForExport: [Connector] @auth(for: [KNOWLEDGE])
  connectorsForImport: [Connector] @auth(for: [KNOWLEDGE])
  works(
    first: Int
    after: ID
    orderBy: WorksOrdering
    orderMode: OrderingMode
    search: String
    filters: [WorksFiltering]
    filterMode: FilterMode
  ): WorkConnection @auth(for: [MODULES])
  attribute(id: String): Attribute @auth(for: [KNOWLEDGE])
  attributes(
    first: Int
    after: ID
    orderBy: AttributesOrdering
    orderMode: OrderingMode
    key: String
    elementType: String
    fieldKey: String
    search: String
  ): AttributeConnection @auth(for: [KNOWLEDGE])
  workspace(id: String): Workspace @auth(for: [EXPLORE])
  workspaces(
    first: Int
    after: ID
    orderBy: WorkspacesOrdering
    orderMode: OrderingMode
    filters: [WorkspacesFiltering]
    filterMode: FilterMode
    search: String
  ): WorkspaceConnection @auth(for: [EXPLORE])
  taxiiCollection(id: String!): TaxiiCollection @auth(for: [TAXIIAPI_SETCOLLECTIONS])
  taxiiCollections(
    first: Int
    after: ID
    orderBy: TaxiiCollectionOrdering
    orderMode: OrderingMode
    search: String
  ): TaxiiCollectionConnection @auth(for: [TAXIIAPI_SETCOLLECTIONS])
<<<<<<< HEAD
  streamCollection(id: String!): StreamCollection @auth(for: [TAXIIAPI_SETCOLLECTIONS])
  streamCollections(
    first: Int
    after: ID
    orderBy: StreamCollectionOrdering
    orderMode: OrderingMode
    search: String
  ): StreamCollectionConnection @auth(for: [TAXIIAPI_SETCOLLECTIONS])
=======
  task(id: String!): Task @auth(for: [KNOWLEDGE])
  tasks(
    first: Int
    after: ID
    orderBy: TasksOrdering
    orderMode: OrderingMode
    filters: [TasksFiltering]
    filterMode: FilterMode
    search: String
  ): TaskConnection @auth(for: [KNOWLEDGE])
>>>>>>> 2286ba7d

  ######## STIX OBJECT ENTITIES

  ######## STIX META OBJECT ENTITIES

  markingDefinition(id: String!): MarkingDefinition @auth(for: [KNOWLEDGE])
  markingDefinitions(
    first: Int
    after: ID
    orderBy: MarkingDefinitionsOrdering
    orderMode: OrderingMode
    filters: [MarkingDefinitionsFiltering]
    filterMode: FilterMode
    search: String
    toStix: Boolean
  ): MarkingDefinitionConnection @auth(for: [KNOWLEDGE])
  label(id: String!): Label @auth(for: [KNOWLEDGE])
  labels(
    first: Int
    after: ID
    orderBy: LabelsOrdering
    orderMode: OrderingMode
    filters: [LabelsFiltering]
    filterMode: FilterMode
    search: String
  ): LabelConnection @auth(for: [KNOWLEDGE])
  externalReference(id: String!): ExternalReference @auth(for: [KNOWLEDGE])
  externalReferences(
    first: Int
    after: ID
    orderBy: ExternalReferencesOrdering
    orderMode: OrderingMode
    filters: [ExternalReferencesFiltering]
    filterMode: FilterMode
    search: String
  ): ExternalReferenceConnection @auth(for: [KNOWLEDGE])
  killChainPhase(id: String!): KillChainPhase @auth(for: [KNOWLEDGE])
  killChainPhases(
    first: Int
    after: ID
    orderBy: KillChainPhasesOrdering
    orderMode: OrderingMode
    filters: [KillChainPhasesFiltering]
    filterMode: FilterMode
    search: String
  ): KillChainPhaseConnection @auth(for: [KNOWLEDGE])

  ######## STIX CORE OBJECT ENTITIES

  stixCoreObjectRaw(id: String!): String @auth(for: [KNOWLEDGE])
  stixCoreObject(id: String!): StixCoreObject @auth(for: [KNOWLEDGE])
  stixCoreObjects(
    first: Int
    after: ID
    types: [String]
    orderBy: StixCoreObjectsOrdering
    orderMode: OrderingMode
    filters: [StixCoreObjectsFiltering]
    filterMode: FilterMode
    search: String
  ): StixCoreObjectConnection @auth(for: [KNOWLEDGE])

  ######## STIX DOMAIN OBJECT ENTITIES

  stixDomainObject(id: String!): StixDomainObject @auth(for: [KNOWLEDGE])
  stixDomainObjects(
    first: Int
    after: ID
    types: [String]
    orderBy: StixDomainObjectsOrdering
    orderMode: OrderingMode
    filters: [StixDomainObjectsFiltering]
    filterMode: FilterMode
    search: String
  ): StixDomainObjectConnection @auth(for: [KNOWLEDGE])
  stixDomainObjectsExportFiles(first: Int, type: String!): FileConnection @auth(for: [KNOWLEDGE_KNGETEXPORT])
  stixDomainObjectsTimeSeries(
    type: String
    authorId: String
    field: String!
    operation: StatsOperation!
    startDate: DateTime!
    endDate: DateTime!
    interval: String!
  ): [TimeSeries] @auth(for: [KNOWLEDGE, EXPLORE])
  stixDomainObjectsNumber(types: [String], endDate: DateTime): Number @auth(for: [KNOWLEDGE, EXPLORE])
  stixDomainObjectsDistribution(
    objectId: String
    relationship_type: String!
    toTypes: [String]
    field: String!
    operation: StatsOperation!
    limit: Int
    order: String
  ): [Distribution] @auth(for: [KNOWLEDGE, EXPLORE])
  attackPattern(id: String): AttackPattern @auth(for: [KNOWLEDGE])
  attackPatterns(
    first: Int
    after: ID
    orderBy: AttackPatternsOrdering
    orderMode: OrderingMode
    filters: [AttackPatternsFiltering]
    filterMode: FilterMode
    search: String
    toStix: Boolean
  ): AttackPatternConnection @auth(for: [KNOWLEDGE])
  campaign(id: String): Campaign @auth(for: [KNOWLEDGE])
  campaigns(
    first: Int
    after: ID
    orderBy: CampaignsOrdering
    orderMode: OrderingMode
    filters: [CampaignsFiltering]
    filterMode: FilterMode
    search: String
    toStix: Boolean
  ): CampaignConnection @auth(for: [KNOWLEDGE])
  campaignsTimeSeries(
    objectId: String
    field: String!
    operation: StatsOperation!
    startDate: DateTime!
    endDate: DateTime!
    interval: String!
    relationship_type: String
  ): [TimeSeries] @auth(for: [KNOWLEDGE, EXPLORE])
  # Containers
  container(id: String): Container @auth(for: [KNOWLEDGE])
  containers(
    first: Int
    after: ID
    orderBy: ContainersOrdering
    orderMode: OrderingMode
    filters: [ContainersFiltering]
    filterMode: FilterMode
    search: String
    toStix: Boolean
  ): ContainerConnection @auth(for: [KNOWLEDGE])
  note(id: String): Note @auth(for: [KNOWLEDGE])
  notes(
    first: Int
    after: ID
    orderBy: NotesOrdering
    orderMode: OrderingMode
    filters: [NotesFiltering]
    filterMode: FilterMode
    search: String
    toStix: Boolean
  ): NoteConnection @auth(for: [KNOWLEDGE])
  notesTimeSeries(
    objectId: String
    authorId: String
    field: String!
    operation: StatsOperation!
    startDate: DateTime!
    endDate: DateTime!
    interval: String!
  ): [TimeSeries] @auth(for: [KNOWLEDGE, EXPLORE])
  notesNumber(objectId: String, endDate: DateTime): Number @auth(for: [KNOWLEDGE, EXPLORE])
  notesDistribution(
    objectId: String
    field: String!
    operation: StatsOperation!
    limit: Int
    order: String
  ): [Distribution] @auth(for: [KNOWLEDGE])
  noteContainsStixObjectOrStixRelationship(id: String!, stixObjectOrStixRelationshipId: String!): Boolean
    @auth(for: [KNOWLEDGE])
  observedData(id: String): ObservedData @auth(for: [KNOWLEDGE])
  observedDatas(
    first: Int
    after: ID
    orderBy: ObservedDatasOrdering
    orderMode: OrderingMode
    filters: [ObservedDatasFiltering]
    filterMode: FilterMode
    search: String
    toStix: Boolean
  ): ObservedDataConnection @auth(for: [KNOWLEDGE])
  observedDatasTimeSeries(
    objectId: String
    authorId: String
    field: String!
    operation: StatsOperation!
    startDate: DateTime!
    endDate: DateTime!
    interval: String!
  ): [TimeSeries] @auth(for: [KNOWLEDGE, EXPLORE])
  observedDatasNumber(objectId: String, endDate: DateTime): Number @auth(for: [KNOWLEDGE, EXPLORE])
  observedDatasDistribution(
    objectId: String
    field: String!
    operation: StatsOperation!
    limit: Int
    order: String
  ): [Distribution] @auth(for: [KNOWLEDGE, EXPLORE])
  observedDataContainsStixObjectOrStixRelationship(id: String!, stixObjectOrStixRelationshipId: String!): Boolean
    @auth(for: [KNOWLEDGE])
  opinion(id: String): Opinion @auth(for: [KNOWLEDGE])
  opinions(
    first: Int
    after: ID
    orderBy: OpinionsOrdering
    orderMode: OrderingMode
    filters: [OpinionsFiltering]
    filterMode: FilterMode
    search: String
    toStix: Boolean
  ): OpinionConnection @auth(for: [KNOWLEDGE])
  opinionsTimeSeries(
    objectId: String
    authorId: String
    field: String!
    operation: StatsOperation!
    startDate: DateTime!
    endDate: DateTime!
    interval: String!
  ): [TimeSeries] @auth(for: [KNOWLEDGE, EXPLORE])
  opinionsNumber(objectId: String, endDate: DateTime): Number @auth(for: [KNOWLEDGE, EXPLORE])
  opinionsDistribution(
    objectId: String
    field: String!
    operation: StatsOperation!
    limit: Int
    order: String
  ): [Distribution] @auth(for: [KNOWLEDGE, EXPLORE])
  opinionContainsStixObjectOrStixRelationship(id: String!, stixObjectOrStixRelationshipId: String!): Boolean
    @auth(for: [KNOWLEDGE])
  report(id: String): Report @auth(for: [KNOWLEDGE])
  reports(
    first: Int
    after: ID
    orderBy: ReportsOrdering
    orderMode: OrderingMode
    filters: [ReportsFiltering]
    filterMode: FilterMode
    search: String
    toStix: Boolean
  ): ReportConnection @auth(for: [KNOWLEDGE])
  reportsTimeSeries(
    objectId: String
    authorId: String
    reportType: String
    field: String!
    operation: StatsOperation!
    startDate: DateTime!
    endDate: DateTime!
    interval: String!
  ): [TimeSeries] @auth(for: [KNOWLEDGE, EXPLORE])
  reportsNumber(reportType: String, objectId: String, authorId: String, endDate: DateTime): Number
    @auth(for: [KNOWLEDGE, EXPLORE])
  reportsDistribution(
    objectId: String
    authorId: String
    field: String!
    operation: StatsOperation!
    limit: Int
    order: String
    startDate: DateTime
    endDate: DateTime
  ): [Distribution] @auth(for: [KNOWLEDGE, EXPLORE])
  reportContainsStixObjectOrStixRelationship(id: String!, stixObjectOrStixRelationshipId: String!): Boolean
    @auth(for: [KNOWLEDGE])
  courseOfAction(id: String): CourseOfAction @auth(for: [KNOWLEDGE])
  coursesOfAction(
    first: Int
    after: ID
    orderBy: CoursesOfActionOrdering
    orderMode: OrderingMode
    filters: [CoursesOfActionFiltering]
    filterMode: FilterMode
    search: String
    toStix: Boolean
  ): CourseOfActionConnection @auth(for: [KNOWLEDGE])
  # Identities
  identity(id: String!): Identity @auth(for: [KNOWLEDGE])
  identities(
    first: Int
    after: ID
    types: [String]
    orderBy: IdentitiesOrdering
    orderMode: OrderingMode
    search: String
    filters: [IdentitiesFiltering]
    filterMode: FilterMode
    toStix: Boolean
  ): IdentityConnection @auth(for: [KNOWLEDGE])
  individual(id: String!): Individual @auth(for: [KNOWLEDGE])
  individuals(
    first: Int
    after: ID
    orderBy: IndividualsOrdering
    orderMode: OrderingMode
    filters: [IndividualsFiltering]
    filterMode: FilterMode
    search: String
    toStix: Boolean
  ): IndividualConnection @auth(for: [KNOWLEDGE])
  organization(id: String): Organization @auth(for: [KNOWLEDGE])
  organizations(
    first: Int
    after: ID
    orderBy: OrganizationsOrdering
    orderMode: OrderingMode
    filters: [OrganizationsFiltering]
    filterMode: FilterMode
    search: String
    toStix: Boolean
  ): OrganizationConnection @auth(for: [KNOWLEDGE])
  sector(id: String): Sector @auth(for: [KNOWLEDGE])
  sectors(
    first: Int
    after: ID
    orderBy: SectorsOrdering
    orderMode: OrderingMode
    filters: [SectorsFiltering]
    filterMode: FilterMode
    search: String
    toStix: Boolean
  ): SectorConnection @auth(for: [KNOWLEDGE])
  indicator(id: String!): Indicator @auth(for: [KNOWLEDGE])
  indicators(
    first: Int
    after: ID
    orderBy: IndicatorsOrdering
    orderMode: OrderingMode
    filters: [IndicatorsFiltering]
    filterMode: FilterMode
    search: String
  ): IndicatorConnection @auth(for: [KNOWLEDGE])
  indicatorsTimeSeries(
    objectId: String
    pattern_type: String
    field: String!
    operation: StatsOperation!
    startDate: DateTime!
    endDate: DateTime!
    interval: String!
  ): [TimeSeries] @auth(for: [KNOWLEDGE])
  indicatorsNumber(pattern_type: String, objectId: String, endDate: DateTime): Number @auth(for: [KNOWLEDGE])
  indicatorsDistribution(
    objectId: String
    field: String!
    operation: StatsOperation!
    limit: Int
    order: String
    startDate: DateTime
    endDate: DateTime
  ): [Distribution] @auth(for: [KNOWLEDGE])
  infrastructure(id: String!): Infrastructure @auth(for: [KNOWLEDGE])
  infrastructures(
    first: Int
    after: ID
    orderBy: InfrastructuresOrdering
    orderMode: OrderingMode
    filters: [InfrastructuresFiltering]
    filterMode: FilterMode
    search: String
  ): InfrastructureConnection @auth(for: [KNOWLEDGE])
  intrusionSet(id: String): IntrusionSet @auth(for: [KNOWLEDGE])
  intrusionSets(
    first: Int
    after: ID
    orderBy: IntrusionSetsOrdering
    orderMode: OrderingMode
    filters: [IntrusionSetsFiltering]
    filterMode: FilterMode
    search: String
    toStix: Boolean
  ): IntrusionSetConnection @auth(for: [KNOWLEDGE])
  # Locations
  location(id: String!): Location @auth(for: [KNOWLEDGE])
  locations(
    first: Int
    after: ID
    types: [String]
    orderBy: LocationsOrdering
    orderMode: OrderingMode
    search: String
    filters: [LocationsFiltering]
    filterMode: FilterMode
    toStix: Boolean
  ): LocationConnection @auth(for: [KNOWLEDGE])
  city(id: String): City @auth(for: [KNOWLEDGE])
  cities(
    first: Int
    after: ID
    orderBy: CitiesOrdering
    orderMode: OrderingMode
    filters: [CitiesFiltering]
    filterMode: FilterMode
    search: String
    toStix: Boolean
  ): CityConnection @auth(for: [KNOWLEDGE])
  country(id: String): Country @auth(for: [KNOWLEDGE])
  countries(
    first: Int
    after: ID
    orderBy: CountriesOrdering
    orderMode: OrderingMode
    filters: [CountriesFiltering]
    filterMode: FilterMode
    search: String
    toStix: Boolean
  ): CountryConnection @auth(for: [KNOWLEDGE])
  region(id: String!): Region @auth(for: [KNOWLEDGE])
  regions(
    first: Int
    after: ID
    orderBy: RegionsOrdering
    orderMode: OrderingMode
    filters: [RegionsFiltering]
    filterMode: FilterMode
    search: String
    toStix: Boolean
  ): RegionConnection @auth(for: [KNOWLEDGE])
  position(id: String!): Position @auth(for: [KNOWLEDGE])
  positions(
    first: Int
    after: ID
    orderBy: PositionsOrdering
    orderMode: OrderingMode
    filters: [PositionsFiltering]
    filterMode: FilterMode
    search: String
    toStix: Boolean
  ): PositionConnection @auth(for: [KNOWLEDGE])
  malware(id: String): Malware @auth(for: [KNOWLEDGE])
  malwares(
    first: Int
    after: ID
    orderBy: MalwaresOrdering
    orderMode: OrderingMode
    filters: [MalwaresFiltering]
    filterMode: FilterMode
    search: String
    toStix: Boolean
  ): MalwareConnection @auth(for: [KNOWLEDGE])
  threatActor(id: String): ThreatActor @auth(for: [KNOWLEDGE])
  threatActors(
    first: Int
    after: ID
    orderBy: ThreatActorsOrdering
    orderMode: OrderingMode
    filters: [ThreatActorsFiltering]
    filterMode: FilterMode
    search: String
    toStix: Boolean
  ): ThreatActorConnection @auth(for: [KNOWLEDGE])
  tool(id: String): Tool @auth(for: [KNOWLEDGE])
  tools(
    first: Int
    after: ID
    orderBy: ToolsOrdering
    orderMode: OrderingMode
    filters: [ToolsFiltering]
    filterMode: FilterMode
    search: String
    toStix: Boolean
  ): ToolConnection @auth(for: [KNOWLEDGE])
  vulnerability(id: String): Vulnerability @auth(for: [KNOWLEDGE])
  vulnerabilities(
    first: Int
    after: ID
    orderBy: VulnerabilitiesOrdering
    orderMode: OrderingMode
    filters: [VulnerabilitiesFiltering]
    filterMode: FilterMode
    search: String
    toStix: Boolean
  ): VulnerabilityConnection @auth(for: [KNOWLEDGE])
  xOpenCTIIncident(id: String): XOpenCTIIncident @auth(for: [KNOWLEDGE])
  xOpenCTIIncidents(
    first: Int
    after: ID
    orderBy: XOpenCTIIncidentsOrdering
    orderMode: OrderingMode
    filters: [XOpenCTIIncidentsFiltering]
    filterMode: FilterMode
    search: String
    toStix: Boolean
  ): XOpenCTIIncidentConnection @auth(for: [KNOWLEDGE])
  xOpenCTIIncidentsTimeSeries(
    objectId: String
    field: String!
    operation: StatsOperation!
    startDate: DateTime!
    endDate: DateTime!
    interval: String!
    relationship_type: String
  ): [TimeSeries] @auth(for: [KNOWLEDGE])

  ######## STIX CYBER OBSERVABLE ENTITIES

  stixCyberObservable(id: String!): StixCyberObservable @auth(for: [KNOWLEDGE])
  stixCyberObservables(
    first: Int
    after: ID
    types: [String]
    orderBy: StixCyberObservablesOrdering
    orderMode: OrderingMode
    filters: [StixCyberObservablesFiltering]
    filterMode: FilterMode
    search: String
    toStix: Boolean
  ): StixCyberObservableConnection @auth(for: [KNOWLEDGE])
  stixCyberObservablesExportFiles(first: Int, context: String): FileConnection
  stixCyberObservablesNumber(types: [String], authorId: String, endDate: DateTime): Number
    @auth(for: [KNOWLEDGE, EXPLORE])
  stixCyberObservablesTimeSeries(type: String): [TimeSeries] @auth(for: [KNOWLEDGE, EXPLORE])
  stixCyberObservablesDistribution(objectId: String, field: String!, operation: String!): [Distribution]
    @auth(for: [KNOWLEDGE, EXPLORE])

  ######## STIX META RELATIONSHIPS
  stixMetaRelationshipsDistribution(
    field: String!
    operation: StatsOperation!
    relationship_type: String
    toTypes: [String]
    startDate: DateTime
    endDate: DateTime
    limit: Int
    order: String
  ): [Distribution] @auth(for: [KNOWLEDGE, EXPLORE])
  stixMetaRelationshipsNumber(type: String, fromId: String, endDate: DateTime): Number @auth(for: [KNOWLEDGE])

  ######## STIX RELATIONSHIPS
  stixRelationship(id: String): StixRelationship @auth(for: [KNOWLEDGE])
  stixRelationships(
    first: Int
    after: ID
    orderBy: StixRelationshipsOrdering
    orderMode: OrderingMode
    elementId: String
    elementWithTargetTypes: [String]
    fromId: String
    fromRole: String
    fromTypes: [String]
    toId: String
    toRole: String
    toTypes: [String]
    relationship_type: String
    startTimeStart: DateTime
    startTimeStop: DateTime
    stopTimeStart: DateTime
    stopTimeStop: DateTime
    firstSeenStart: DateTime
    firstSeenStop: DateTime
    lastSeenStart: DateTime
    lastSeenStop: DateTime
    startDate: DateTime
    endDate: DateTime
    confidences: [Int]
    search: String
    filters: [StixRelationshipsFiltering]
    filterMode: FilterMode
    stix: Boolean
  ): StixRelationshipConnection @auth(for: [KNOWLEDGE])

  ######## STIX CORE RELATIONSHIPS

  stixCoreRelationship(id: String): StixCoreRelationship @auth(for: [KNOWLEDGE])
  stixCoreRelationships(
    first: Int
    after: ID
    orderBy: StixCoreRelationshipsOrdering
    orderMode: OrderingMode
    elementId: String
    fromId: String
    fromRole: String
    fromTypes: [String]
    toId: String
    toRole: String
    toTypes: [String]
    relationship_type: String
    startTimeStart: DateTime
    startTimeStop: DateTime
    stopTimeStart: DateTime
    stopTimeStop: DateTime
    firstSeenStart: DateTime
    firstSeenStop: DateTime
    lastSeenStart: DateTime
    lastSeenStop: DateTime
    startDate: DateTime
    endDate: DateTime
    confidences: [Int]
    search: String
    filters: [StixCoreRelationshipsFiltering]
    filterMode: FilterMode
    stix: Boolean
  ): StixCoreRelationshipConnection @auth(for: [KNOWLEDGE])
  stixCoreRelationshipsTimeSeries(
    fromId: String
    relationship_type: String
    toTypes: [String]
    field: String!
    operation: StatsOperation!
    startDate: DateTime!
    endDate: DateTime!
    interval: String!
  ): [TimeSeries] @auth(for: [KNOWLEDGE, EXPLORE])
  stixCoreRelationshipsDistribution(
    fromId: String
    field: String!
    operation: StatsOperation!
    relationship_type: String
    toTypes: [String]
    isTo: Boolean
    noDirection: Boolean
    startDate: DateTime
    endDate: DateTime
    dateAttribute: String
    limit: Int
    order: String
  ): [Distribution] @auth(for: [KNOWLEDGE, EXPLORE])
  stixCoreRelationshipsNumber(
    type: String
    fromId: String
    authorId: String
    toTypes: [String]
    noDirection: Boolean
    endDate: DateTime
  ): Number @auth(for: [KNOWLEDGE, EXPLORE])

  ######## STIX SIGHTING RELATIONSHIPS

  stixSightingRelationship(id: String): StixSightingRelationship @auth(for: [KNOWLEDGE])
  stixSightingRelationships(
    first: Int
    after: ID
    orderBy: StixSightingRelationshipsOrdering
    orderMode: OrderingMode
    elementId: String
    fromId: String
    toId: String
    fromTypes: [String]
    toTypes: [String]
    firstSeenStart: DateTime
    firstSeenStop: DateTime
    lastSeenStart: DateTime
    lastSeenStop: DateTime
    search: String
    filters: [StixSightingRelationshipsFiltering]
    filterMode: FilterMode
    toStix: Boolean
  ): StixSightingRelationshipConnection @auth(for: [KNOWLEDGE])
  stixSightingRelationshipsTimeSeries(
    fromId: String
    field: String!
    operation: StatsOperation!
    startDate: DateTime!
    endDate: DateTime!
    interval: String!
  ): [TimeSeries] @auth(for: [KNOWLEDGE, EXPLORE])
  stixSightingRelationshipsDistribution(
    fromId: String!
    field: String!
    operation: StatsOperation!
    toTypes: [String]
    startDate: DateTime
    endDate: DateTime
    limit: Int
    order: String
  ): [Distribution] @auth(for: [KNOWLEDGE, EXPLORE])
  stixSightingRelationshipsNumber(fromId: String, endDate: DateTime): Number @auth(for: [KNOWLEDGE, EXPLORE])

  ######## STIX CYBER OBSERVABLE RELATIONSHIPS

  stixCyberObservableRelationship(id: String): StixCyberObservableRelationship @auth(for: [KNOWLEDGE])
  stixCyberObservableRelationships(
    first: Int
    after: ID
    orderBy: StixCyberObservableRelationshipsOrdering
    orderMode: OrderingMode
    elementId: String
    fromId: String
    toId: String
    fromTypes: [String]
    toTypes: [String]
    relationship_type: String
    startTimeStart: DateTime
    startTimeStop: DateTime
    stopTimeStart: DateTime
    stopTimeStop: DateTime
    search: String
    filters: [StixCyberObservableRelationshipsFiltering]
    filterMode: FilterMode
    toStix: Boolean
  ): StixCyberObservableRelationshipConnection @auth(for: [KNOWLEDGE])
  stixCyberObservableRelationshipsTimeSeries(
    fromId: String
    field: String!
    operation: StatsOperation!
    startDate: DateTime!
    endDate: DateTime!
    interval: String!
  ): [TimeSeries] @auth(for: [KNOWLEDGE, EXPLORE])
  stixCyberObservableRelationshipsDistribution(
    fromId: String!
    field: String!
    operation: StatsOperation!
    toTypes: [String]
    startDate: DateTime
    endDate: DateTime
    limit: Int
    order: String
  ): [Distribution] @auth(for: [KNOWLEDGE, EXPLORE])
  stixCyberObservableRelationshipsNumber(fromId: String, endDate: DateTime): Number @auth(for: [KNOWLEDGE, EXPLORE])

  ####### ALL
  stixObjectOrStixRelationship(id: String!): StixObjectOrStixRelationship
  stixCoreObjectOrStixCoreRelationship(id: String!): StixCoreObjectOrStixCoreRelationship
}

### SUBSCRIPTIONS

type Subscription {
  settings(id: ID!): Settings @auth(for: [SETTINGS])
  group(id: ID!): Group @auth(for: [SETTINGS_SETACCESSES])
  user(id: ID!): User @auth(for: [SETTINGS_SETACCESSES])
  workspace(id: ID!): Workspace @auth(for: [EXPLORE])
  label(id: ID!): Label @auth(for: [SETTINGS])
  markingDefinition(id: ID!): MarkingDefinition @auth(for: [SETTINGS])
  killChainPhase(id: ID!): KillChainPhase @auth(for: [SETTINGS])
  stixDomainObject(id: ID!): StixDomainObject @auth(for: [KNOWLEDGE])
  stixCyberObservable(id: ID!): StixCyberObservable @auth(for: [KNOWLEDGE])
  stixCoreRelationship(id: ID!): StixCoreRelationship @auth(for: [KNOWLEDGE])
  stixSightingRelationship(id: ID!): StixSightingRelationship @auth(for: [KNOWLEDGE])
  stixCyberObservableRelationship(id: ID!): StixCyberObservableRelationship @auth(for: [KNOWLEDGE])
  externalReference(id: ID!): ExternalReference @auth(for: [KNOWLEDGE])
}

### MUTATIONS

###### INTERNAL

type WorkEditMutations {
  delete: ID!
  reportExpectation(error: WorkErrorInput): ID!
  addExpectations(expectations: Int): ID!
  toReceived(message: String): ID!
  toProcessed(message: String, inError: Boolean): ID!
}

######## INTERNAL OBJECT ENTITIES

type SettingsEditMutations {
  fieldPatch(input: EditInput): Settings
  contextPatch(input: EditContext): Settings
  contextClean: Settings
}
type GroupEditMutations {
  delete: ID
  fieldPatch(input: EditInput, operation: EditOperation): Group
  contextPatch(input: EditContext): Group
  contextClean: Group
  relationAdd(input: InternalRelationshipAddInput): InternalRelationship
  relationDelete(fromId: String, toId: String, relationship_type: String!): Group
}
type UserEditMutations {
  delete: ID
  fieldPatch(input: EditInput, operation: EditOperation): User
  contextPatch(input: EditContext): User
  contextClean: User
  tokenRenew: User
  relationAdd(input: InternalRelationshipAddInput): InternalRelationship
  relationDelete(toId: String!, relationship_type: String!): User
}
type RoleEditMutations {
  delete: ID
  fieldPatch(input: EditInput, operation: EditOperation): Role
  contextPatch(input: EditContext): Role
  contextClean: Role
  relationAdd(input: InternalRelationshipAddInput): InternalRelationship
  relationDelete(toId: String!, relationship_type: String!): Role
}
type AttributeEditMutations {
  delete: ID
  fieldPatch(input: EditInput, operation: EditOperation): Attribute
}
type WorkspaceEditMutations {
  delete: ID @auth(for: [EXPLORE_EXUPDATE_EXDELETE])
  fieldPatch(input: EditInput, operation: EditOperation): Workspace
  relationAdd(input: StixMetaRelationshipAddInput): StixMetaRelationship @auth(for: [EXPLORE_EXUPDATE])
  relationsAdd(input: StixMetaRelationshipsAddInput): Workspace @auth(for: [EXPLORE_EXUPDATE])
  relationDelete(toId: String!, relationship_type: String!): Workspace @auth(for: [EXPLORE_EXUPDATE])
  contextPatch(input: EditContext): Workspace
  contextClean: Workspace
}

type TaxiiCollectionEditMutations {
  delete: ID
  fieldPatch(input: EditInput, operation: EditOperation): TaxiiCollection
}

type StreamCollectionEditMutations {
  delete: ID
  fieldPatch(input: EditInput, operation: EditOperation): StreamCollection
}

######## STIX OBJECT ENTITIES

######## STIX META OBJECT ENTITIES

type MarkingDefinitionEditMutations {
  delete: ID
  fieldPatch(input: EditInput, operation: EditOperation): MarkingDefinition
  contextPatch(input: EditContext): MarkingDefinition
  contextClean: MarkingDefinition
}
type LabelEditMutations {
  delete: ID
  fieldPatch(input: EditInput, operation: EditOperation): Label
  contextPatch(input: EditContext): Label
  contextClean: Label
}
type ExternalReferenceEditMutations {
  delete: ID @auth(for: [KNOWLEDGE_KNUPDATE_KNDELETE])
  fieldPatch(input: EditInput, operation: EditOperation): ExternalReference @auth(for: [KNOWLEDGE_KNUPDATE])
  contextPatch(input: EditContext): ExternalReference @auth(for: [KNOWLEDGE_KNUPDATE])
  contextClean: ExternalReference @auth(for: [KNOWLEDGE_KNUPDATE])
  relationAdd(input: StixMetaRelationshipAddInput): StixMetaRelationship @auth(for: [KNOWLEDGE_KNUPDATE])
  relationDelete(fromId: String!, relationship_type: String!): ExternalReference @auth(for: [KNOWLEDGE_KNUPDATE])
}
type KillChainPhaseEditMutations {
  delete: ID
  fieldPatch(input: EditInput, operation: EditOperation): KillChainPhase
  contextPatch(input: EditContext): KillChainPhase
  contextClean: KillChainPhase
  relationAdd(input: StixMetaRelationshipAddInput): StixMetaRelationship
  relationDelete(toId: String!, relationship_type: String!): KillChainPhase
}

######## STIX CORE OBJECT ENTITIES

type StixCoreObjectEditMutations {
  relationAdd(input: StixMetaRelationshipAddInput): StixMetaRelationship
  relationsAdd(input: StixMetaRelationshipsAddInput): StixCoreObject
  relationDelete(toId: String!, relationship_type: String!): StixCoreObject
  merge(stixCoreObjectsIds: [String]!): StixCoreObject
}

######## STIX DOMAIN OBJECT ENTITIES

type StixDomainObjectEditMutations {
  delete: ID @auth(for: [KNOWLEDGE_KNUPDATE_KNDELETE])
  changeType(newType: String!): StixDomainObject @auth(for: [KNOWLEDGE_KNUPDATE])
  fieldPatch(input: EditInput, operation: EditOperation): StixDomainObject @auth(for: [KNOWLEDGE_KNUPDATE])
  contextPatch(input: EditContext): StixDomainObject @auth(for: [KNOWLEDGE_KNUPDATE])
  contextClean: StixDomainObject @auth(for: [KNOWLEDGE_KNUPDATE])
  relationAdd(input: StixMetaRelationshipAddInput): StixMetaRelationship @auth(for: [KNOWLEDGE_KNUPDATE])
  relationsAdd(input: StixMetaRelationshipsAddInput): StixDomainObject @auth(for: [KNOWLEDGE_KNUPDATE])
  relationDelete(toId: String!, relationship_type: String): StixDomainObject @auth(for: [KNOWLEDGE_KNUPDATE])
  importPush(file: Upload!): File @auth(for: [KNOWLEDGE_KNUPLOAD])
  exportAsk(format: String!, exportType: String!, maxMarkingDefinition: String): [File]
    @auth(for: [KNOWLEDGE_KNGETEXPORT_KNASKEXPORT])
  exportPush(file: Upload!): Boolean @auth(for: [CONNECTORAPI])
}
type AttackPatternEditMutations {
  delete: ID @auth(for: [KNOWLEDGE_KNUPDATE_KNDELETE])
  fieldPatch(input: EditInput, operation: EditOperation): AttackPattern @auth(for: [KNOWLEDGE_KNUPDATE])
  contextPatch(input: EditContext): AttackPattern @auth(for: [KNOWLEDGE_KNUPDATE])
  contextClean: AttackPattern @auth(for: [KNOWLEDGE_KNUPDATE])
  relationAdd(input: StixMetaRelationshipAddInput): StixMetaRelationship @auth(for: [KNOWLEDGE_KNUPDATE])
  relationDelete(toId: String!, relationship_type: String!): AttackPattern @auth(for: [KNOWLEDGE_KNUPDATE])
}
type CampaignEditMutations {
  delete: ID @auth(for: [KNOWLEDGE_KNUPDATE_KNDELETE])
  fieldPatch(input: EditInput, operation: EditOperation): Campaign @auth(for: [KNOWLEDGE_KNUPDATE])
  contextPatch(input: EditContext): Campaign @auth(for: [KNOWLEDGE_KNUPDATE])
  contextClean: Campaign @auth(for: [KNOWLEDGE_KNUPDATE])
  relationAdd(input: StixMetaRelationshipAddInput): StixMetaRelationship @auth(for: [KNOWLEDGE_KNUPDATE])
  relationDelete(toId: String!, relationship_type: String!): Campaign @auth(for: [KNOWLEDGE_KNUPDATE])
}
############### Containers
type ContainerEditMutations {
  delete: ID @auth(for: [KNOWLEDGE_KNUPDATE_KNDELETE])
  fieldPatch(input: EditInput, operation: EditOperation): Container @auth(for: [KNOWLEDGE_KNUPDATE])
  contextPatch(input: EditContext): Container @auth(for: [KNOWLEDGE_KNUPDATE])
  contextClean: Container @auth(for: [KNOWLEDGE_KNUPDATE])
  relationAdd(input: StixMetaRelationshipAddInput): StixMetaRelationship @auth(for: [KNOWLEDGE_KNUPDATE])
  relationDelete(toId: String!, relationship_type: String!): Container @auth(for: [KNOWLEDGE_KNUPDATE])
}
type NoteEditMutations {
  delete: ID @auth(for: [KNOWLEDGE_KNUPDATE_KNDELETE])
  fieldPatch(input: EditInput, operation: EditOperation): Note @auth(for: [KNOWLEDGE_KNUPDATE])
  contextPatch(input: EditContext): Note @auth(for: [KNOWLEDGE_KNUPDATE])
  contextClean: Note @auth(for: [KNOWLEDGE_KNUPDATE])
  relationAdd(input: StixMetaRelationshipAddInput): StixMetaRelationship @auth(for: [KNOWLEDGE_KNUPDATE])
  relationDelete(toId: String!, relationship_type: String!): Note @auth(for: [KNOWLEDGE_KNUPDATE])
}
type ObservedDataEditMutations {
  delete: ID @auth(for: [KNOWLEDGE_KNUPDATE_KNDELETE])
  fieldPatch(input: EditInput, operation: EditOperation): ObservedData @auth(for: [KNOWLEDGE_KNUPDATE])
  contextPatch(input: EditContext): ObservedData @auth(for: [KNOWLEDGE_KNUPDATE])
  contextClean: ObservedData @auth(for: [KNOWLEDGE_KNUPDATE])
  relationAdd(input: StixMetaRelationshipAddInput): StixMetaRelationship @auth(for: [KNOWLEDGE_KNUPDATE])
  relationDelete(toId: String!, relationship_type: String!): ObservedData @auth(for: [KNOWLEDGE_KNUPDATE])
}
type OpinionEditMutations {
  delete: ID @auth(for: [KNOWLEDGE_KNUPDATE_KNDELETE])
  fieldPatch(input: EditInput, operation: EditOperation): Opinion @auth(for: [KNOWLEDGE_KNUPDATE])
  contextPatch(input: EditContext): Opinion @auth(for: [KNOWLEDGE_KNUPDATE])
  contextClean: Opinion @auth(for: [KNOWLEDGE_KNUPDATE])
  relationAdd(input: StixMetaRelationshipAddInput): StixMetaRelationship @auth(for: [KNOWLEDGE_KNUPDATE])
  relationDelete(toId: String!, relationship_type: String!): Opinion @auth(for: [KNOWLEDGE_KNUPDATE])
}
type ReportEditMutations {
  delete: ID @auth(for: [KNOWLEDGE_KNUPDATE_KNDELETE])
  fieldPatch(input: EditInput, operation: EditOperation): Report @auth(for: [KNOWLEDGE_KNUPDATE])
  contextPatch(input: EditContext): Report @auth(for: [KNOWLEDGE_KNUPDATE])
  contextClean: Report @auth(for: [KNOWLEDGE_KNUPDATE])
  relationAdd(input: StixMetaRelationshipAddInput): StixMetaRelationship @auth(for: [KNOWLEDGE_KNUPDATE])
  relationDelete(toId: String!, relationship_type: String!): Report @auth(for: [KNOWLEDGE_KNUPDATE])
}
type CourseOfActionEditMutations {
  delete: ID @auth(for: [KNOWLEDGE_KNUPDATE_KNDELETE])
  fieldPatch(input: EditInput, operation: EditOperation): CourseOfAction @auth(for: [KNOWLEDGE_KNUPDATE])
  contextPatch(input: EditContext): CourseOfAction @auth(for: [KNOWLEDGE_KNUPDATE])
  contextClean: CourseOfAction @auth(for: [KNOWLEDGE_KNUPDATE])
  relationAdd(input: StixMetaRelationshipAddInput): StixMetaRelationship @auth(for: [KNOWLEDGE_KNUPDATE])
  relationDelete(toId: String!, relationship_type: String!): CourseOfAction @auth(for: [KNOWLEDGE_KNUPDATE])
}
############### Identities
type IdentityEditMutations {
  delete: ID @auth(for: [KNOWLEDGE_KNUPDATE_KNDELETE])
  fieldPatch(input: EditInput, operation: EditOperation): Identity @auth(for: [KNOWLEDGE_KNUPDATE])
  contextPatch(input: EditContext): Identity @auth(for: [KNOWLEDGE_KNUPDATE])
  contextClean: Identity @auth(for: [KNOWLEDGE_KNUPDATE])
  relationAdd(input: StixMetaRelationshipAddInput): StixMetaRelationship @auth(for: [KNOWLEDGE_KNUPDATE])
  relationDelete(toId: String!, relationship_type: String!): Identity @auth(for: [KNOWLEDGE_KNUPDATE])
}
type IndividualEditMutations {
  delete: ID
  fieldPatch(input: EditInput, operation: EditOperation): Individual
  contextPatch(input: EditContext): Individual
  contextClean: Individual
  relationAdd(input: StixMetaRelationshipAddInput): StixMetaRelationship
  relationDelete(toId: String!, relationship_type: String!): Individual
}
type OrganizationEditMutations {
  delete: ID @auth(for: [KNOWLEDGE_KNUPDATE_KNDELETE])
  fieldPatch(input: EditInput, operation: EditOperation): Organization @auth(for: [KNOWLEDGE_KNUPDATE])
  contextPatch(input: EditContext): Organization @auth(for: [KNOWLEDGE_KNUPDATE])
  contextClean: Organization @auth(for: [KNOWLEDGE_KNUPDATE])
  relationAdd(input: StixMetaRelationshipAddInput): StixMetaRelationship @auth(for: [KNOWLEDGE_KNUPDATE])
  relationDelete(toId: String!, relationship_type: String!): Organization @auth(for: [KNOWLEDGE_KNUPDATE])
}
type SectorEditMutations {
  delete: ID @auth(for: [KNOWLEDGE_KNUPDATE_KNDELETE])
  fieldPatch(input: EditInput, operation: EditOperation): Sector @auth(for: [KNOWLEDGE_KNUPDATE])
  contextPatch(input: EditContext): Sector @auth(for: [KNOWLEDGE_KNUPDATE])
  contextClean: Sector @auth(for: [KNOWLEDGE_KNUPDATE])
  relationAdd(input: StixMetaRelationshipAddInput): StixMetaRelationship @auth(for: [KNOWLEDGE_KNUPDATE])
  relationDelete(toId: String!, relationship_type: String!): Sector @auth(for: [KNOWLEDGE_KNUPDATE])
}
type IndicatorEditMutations {
  delete: ID @auth(for: [KNOWLEDGE_KNUPDATE_KNDELETE])
  fieldPatch(input: EditInput, operation: EditOperation): Indicator @auth(for: [KNOWLEDGE_KNUPDATE])
  contextPatch(input: EditContext): Indicator @auth(for: [KNOWLEDGE_KNUPDATE])
  contextClean: Indicator @auth(for: [KNOWLEDGE_KNUPDATE])
  relationAdd(input: StixMetaRelationshipAddInput): StixMetaRelationship @auth(for: [KNOWLEDGE_KNUPDATE])
  relationDelete(toId: String!, relationship_type: String!): Indicator @auth(for: [KNOWLEDGE_KNUPDATE])
}
type InfrastructureEditMutations {
  delete: ID @auth(for: [KNOWLEDGE_KNUPDATE_KNDELETE])
  fieldPatch(input: EditInput, operation: EditOperation): Infrastructure @auth(for: [KNOWLEDGE_KNUPDATE])
  contextPatch(input: EditContext): Infrastructure @auth(for: [KNOWLEDGE_KNUPDATE])
  contextClean: Infrastructure @auth(for: [KNOWLEDGE_KNUPDATE])
  relationAdd(input: StixMetaRelationshipAddInput): StixMetaRelationship @auth(for: [KNOWLEDGE_KNUPDATE])
  relationDelete(toId: String!, relationship_type: String!): Infrastructure @auth(for: [KNOWLEDGE_KNUPDATE])
}
type IntrusionSetEditMutations {
  delete: ID @auth(for: [KNOWLEDGE_KNUPDATE_KNDELETE])
  fieldPatch(input: EditInput, operation: EditOperation): IntrusionSet @auth(for: [KNOWLEDGE_KNUPDATE])
  contextPatch(input: EditContext): IntrusionSet @auth(for: [KNOWLEDGE_KNUPDATE])
  contextClean: IntrusionSet @auth(for: [KNOWLEDGE_KNUPDATE])
  relationAdd(input: StixMetaRelationshipAddInput): StixMetaRelationship @auth(for: [KNOWLEDGE_KNUPDATE])
  relationDelete(toId: String!, relationship_type: String!): IntrusionSet @auth(for: [KNOWLEDGE_KNUPDATE])
}
############### Locations
type LocationEditMutations {
  delete: ID @auth(for: [KNOWLEDGE_KNUPDATE_KNDELETE])
  fieldPatch(input: EditInput, operation: EditOperation): Location @auth(for: [KNOWLEDGE_KNUPDATE])
  contextPatch(input: EditContext): Location @auth(for: [KNOWLEDGE_KNUPDATE])
  contextClean: Location @auth(for: [KNOWLEDGE_KNUPDATE])
  relationAdd(input: StixMetaRelationshipAddInput): StixMetaRelationship @auth(for: [KNOWLEDGE_KNUPDATE])
  relationDelete(toId: String!, relationship_type: String!): Location @auth(for: [KNOWLEDGE_KNUPDATE])
}
type CityEditMutations {
  delete: ID @auth(for: [KNOWLEDGE_KNUPDATE_KNDELETE])
  fieldPatch(input: EditInput, operation: EditOperation): City @auth(for: [KNOWLEDGE_KNUPDATE])
  contextPatch(input: EditContext): City @auth(for: [KNOWLEDGE_KNUPDATE])
  contextClean: City @auth(for: [KNOWLEDGE_KNUPDATE])
  relationAdd(input: StixMetaRelationshipAddInput): StixMetaRelationship @auth(for: [KNOWLEDGE_KNUPDATE])
  relationDelete(toId: String!, relationship_type: String!): City @auth(for: [KNOWLEDGE_KNUPDATE])
}
type CountryEditMutations {
  delete: ID @auth(for: [KNOWLEDGE_KNUPDATE_KNDELETE])
  fieldPatch(input: EditInput, operation: EditOperation): Country @auth(for: [KNOWLEDGE_KNUPDATE])
  contextPatch(input: EditContext): Country @auth(for: [KNOWLEDGE_KNUPDATE])
  contextClean: Country @auth(for: [KNOWLEDGE_KNUPDATE])
  relationAdd(input: StixMetaRelationshipAddInput): StixMetaRelationship @auth(for: [KNOWLEDGE_KNUPDATE])
  relationDelete(toId: String!, relationship_type: String!): Country @auth(for: [KNOWLEDGE_KNUPDATE])
}
type RegionEditMutations {
  delete: ID @auth(for: [KNOWLEDGE_KNUPDATE_KNDELETE])
  fieldPatch(input: EditInput, operation: EditOperation): Region @auth(for: [KNOWLEDGE_KNUPDATE])
  contextPatch(input: EditContext): Region @auth(for: [KNOWLEDGE_KNUPDATE])
  contextClean: Region @auth(for: [KNOWLEDGE_KNUPDATE])
  relationAdd(input: StixMetaRelationshipAddInput): StixMetaRelationship @auth(for: [KNOWLEDGE_KNUPDATE])
  relationDelete(toId: String!, relationship_type: String!): Region @auth(for: [KNOWLEDGE_KNUPDATE])
}
type PositionEditMutations {
  delete: ID @auth(for: [KNOWLEDGE_KNUPDATE_KNDELETE])
  fieldPatch(input: EditInput, operation: EditOperation): Position @auth(for: [KNOWLEDGE_KNUPDATE])
  contextPatch(input: EditContext): Position @auth(for: [KNOWLEDGE_KNUPDATE])
  contextClean: Position @auth(for: [KNOWLEDGE_KNUPDATE])
  relationAdd(input: StixMetaRelationshipAddInput): StixMetaRelationship @auth(for: [KNOWLEDGE_KNUPDATE])
  relationDelete(toId: String!, relationship_type: String!): Position @auth(for: [KNOWLEDGE_KNUPDATE])
}
type MalwareEditMutations {
  delete: ID @auth(for: [KNOWLEDGE_KNUPDATE_KNDELETE])
  fieldPatch(input: EditInput, operation: EditOperation): Malware @auth(for: [KNOWLEDGE_KNUPDATE])
  contextPatch(input: EditContext): Malware @auth(for: [KNOWLEDGE_KNUPDATE])
  contextClean: Malware @auth(for: [KNOWLEDGE_KNUPDATE])
  relationAdd(input: StixMetaRelationshipAddInput): StixMetaRelationship @auth(for: [KNOWLEDGE_KNUPDATE])
  relationDelete(toId: String!, relationship_type: String!): Malware @auth(for: [KNOWLEDGE_KNUPDATE])
}
type ThreatActorEditMutations {
  delete: ID @auth(for: [KNOWLEDGE_KNUPDATE_KNDELETE])
  fieldPatch(input: EditInput, operation: EditOperation): ThreatActor @auth(for: [KNOWLEDGE_KNUPDATE])
  contextPatch(input: EditContext): ThreatActor @auth(for: [KNOWLEDGE_KNUPDATE])
  contextClean: ThreatActor @auth(for: [KNOWLEDGE_KNUPDATE])
  relationAdd(input: StixMetaRelationshipAddInput): StixMetaRelationship @auth(for: [KNOWLEDGE_KNUPDATE])
  relationDelete(toId: String!, relationship_type: String!): ThreatActor @auth(for: [KNOWLEDGE_KNUPDATE])
}
type ToolEditMutations {
  delete: ID @auth(for: [KNOWLEDGE_KNUPDATE_KNDELETE])
  fieldPatch(input: EditInput, operation: EditOperation): Tool @auth(for: [KNOWLEDGE_KNUPDATE])
  contextPatch(input: EditContext): Tool @auth(for: [KNOWLEDGE_KNUPDATE])
  contextClean: Tool @auth(for: [KNOWLEDGE_KNUPDATE])
  relationAdd(input: StixMetaRelationshipAddInput): StixMetaRelationship @auth(for: [KNOWLEDGE_KNUPDATE])
  relationDelete(toId: String!, relationship_type: String!): Tool @auth(for: [KNOWLEDGE_KNUPDATE])
}
type VulnerabilityEditMutations {
  delete: ID @auth(for: [KNOWLEDGE_KNUPDATE_KNDELETE])
  fieldPatch(input: EditInput, operation: EditOperation): Vulnerability @auth(for: [KNOWLEDGE_KNUPDATE])
  contextPatch(input: EditContext): Vulnerability @auth(for: [KNOWLEDGE_KNUPDATE])
  contextClean: Vulnerability @auth(for: [KNOWLEDGE_KNUPDATE])
  relationAdd(input: StixMetaRelationshipAddInput): StixMetaRelationship @auth(for: [KNOWLEDGE_KNUPDATE])
  relationDelete(toId: String!, relationship_type: String!): Vulnerability @auth(for: [KNOWLEDGE_KNUPDATE])
}
type XOpenCTIIncidentEditMutations {
  delete: ID @auth(for: [KNOWLEDGE_KNUPDATE_KNDELETE])
  fieldPatch(input: EditInput, operation: EditOperation): XOpenCTIIncident @auth(for: [KNOWLEDGE_KNUPDATE])
  contextPatch(input: EditContext): XOpenCTIIncident @auth(for: [KNOWLEDGE_KNUPDATE])
  contextClean: XOpenCTIIncident @auth(for: [KNOWLEDGE_KNUPDATE])
  relationAdd(input: StixMetaRelationshipAddInput): StixMetaRelationship @auth(for: [KNOWLEDGE_KNUPDATE])
  relationDelete(toId: String!, relationship_type: String!): XOpenCTIIncident @auth(for: [KNOWLEDGE_KNUPDATE])
}

######## STIX CYBER OBSERVABLE ENTITIES

type StixCyberObservableEditMutations {
  delete: ID @auth(for: [KNOWLEDGE_KNUPDATE_KNDELETE])
  fieldPatch(input: EditInput, operation: EditOperation): StixCyberObservable @auth(for: [KNOWLEDGE_KNUPDATE])
  contextPatch(input: EditContext): StixCyberObservable @auth(for: [KNOWLEDGE_KNUPDATE])
  contextClean: StixCyberObservable @auth(for: [KNOWLEDGE_KNUPDATE])
  relationAdd(input: StixMetaRelationshipAddInput): StixMetaRelationship @auth(for: [KNOWLEDGE_KNUPDATE])
  relationsAdd(input: StixMetaRelationshipsAddInput): StixCyberObservable @auth(for: [KNOWLEDGE_KNUPDATE])
  relationDelete(toId: String!, relationship_type: String!): StixCyberObservable @auth(for: [KNOWLEDGE_KNUPDATE])
  askEnrichment(connectorId: ID!): Work @auth(for: [KNOWLEDGE_KNENRICHMENT])
  promote: StixCyberObservable @auth(for: [KNOWLEDGE_KNUPDATE])
}

######## STIX RELATIONSHIPS

######## STIX CORE RELATIONSHIPS

type StixCoreRelationshipEditMutations {
  delete: ID
  fieldPatch(input: EditInput, operation: EditOperation): StixCoreRelationship
  contextPatch(input: EditContext): StixCoreRelationship
  contextClean: StixCoreRelationship
  relationAdd(input: StixMetaRelationshipAddInput): StixMetaRelationship
  relationDelete(toId: String!, relationship_type: String!): StixCoreRelationship
}

######## STIX SIGHTING RELATIONSHIPS

type StixSightingRelationshipEditMutations {
  delete: ID
  fieldPatch(input: EditInput, operation: EditOperation): StixSightingRelationship
  contextPatch(input: EditContext): StixSightingRelationship
  contextClean: StixSightingRelationship
  relationAdd(input: StixMetaRelationshipAddInput): StixMetaRelationship
  relationDelete(toId: String!, relationship_type: String!): StixSightingRelationship
}

######## STIX CYBER OBSERVABLE RELATIONSHIPS

type StixCyberObservableRelationshipEditMutations {
  delete: ID
  fieldPatch(input: EditInput, operation: EditOperation): StixCyberObservableRelationship
  contextPatch(input: EditContext): StixCyberObservableRelationship
  contextClean: StixCyberObservableRelationship
}

### MUTATIONS DECLARATION

type Mutation {
  ###### INTERNAL
  deleteImport(fileName: String): Boolean @auth(for: [KNOWLEDGE_KNASKIMPORT])
  uploadImport(file: Upload!): File @auth(for: [KNOWLEDGE_KNASKIMPORT])
  askJobImport(fileName: ID!): File @auth(for: [KNOWLEDGE_KNASKIMPORT])

  ### WORK
  workAdd(connectorId: String!, friendlyName: String): Work!
    @auth(for: [KNOWLEDGE_KNASKIMPORT, KNOWLEDGE_KNGETEXPORT_KNASKEXPORT])
  workEdit(id: ID!): WorkEditMutations @auth(for: [KNOWLEDGE_KNASKIMPORT, KNOWLEDGE_KNGETEXPORT_KNASKEXPORT])

  ### TASK
  deleteTask(id: ID!): ID! @auth(for: [KNOWLEDGE_KNUPDATE])
  listTaskAdd(input: ListTaskAddInput): Task! @auth(for: [KNOWLEDGE_KNUPDATE])
  queryTaskAdd(input: QueryTaskAddInput): Task! @auth(for: [KNOWLEDGE_KNUPDATE])

  ######## INTERNAL OBJECT ENTITIES
  token(input: UserLoginInput): String
  settingsEdit(id: ID!): SettingsEditMutations @auth(for: [SETTINGS])
  groupAdd(input: GroupAddInput): Group @auth(for: [SETTINGS_SETACCESSES])
  groupEdit(id: ID!): GroupEditMutations @auth(for: [SETTINGS_SETACCESSES])
  userAdd(input: UserAddInput): User @auth(for: [SETTINGS_SETACCESSES])
  userEdit(id: ID!): UserEditMutations @auth(for: [SETTINGS_SETACCESSES])
  meEdit(input: EditInput, operation: EditOperation): User @auth
  logout: ID @auth
  roleAdd(input: RoleAddInput): Role @auth(for: [SETTINGS_SETACCESSES])
  sessionKill(id: ID!): ID @auth(for: [SETTINGS_SETACCESSES])
  userSessionsKill(id: ID!): [ID] @auth(for: [SETTINGS_SETACCESSES])
  roleEdit(id: ID!): RoleEditMutations @auth(for: [SETTINGS_SETACCESSES])
  pingConnector(id: ID!, state: String): Connector @auth(for: [CONNECTORAPI])
  registerConnector(input: RegisterConnectorInput): Connector @auth(for: [CONNECTORAPI])
  resetStateConnector(id: ID!): Connector @auth(for: [MODULES_MODMANAGE])
  deleteConnector(id: ID!): ID! @auth(for: [MODULES_MODMANAGE])
  attributeAdd(input: AttributeAddInput): Attribute @auth(for: [SETTINGS])
  attributeEdit(id: ID!): AttributeEditMutations @auth(for: [SETTINGS])
  workspaceAdd(input: WorkspaceAddInput): Workspace @auth(for: [EXPLORE_EXUPDATE])
  workspaceEdit(id: ID!): WorkspaceEditMutations @auth(for: [EXPLORE_EXUPDATE])
  taxiiCollectionAdd(input: TaxiiCollectionAddInput): TaxiiCollection @auth(for: [TAXIIAPI_SETCOLLECTIONS])
  taxiiCollectionEdit(id: ID!): TaxiiCollectionEditMutations @auth(for: [TAXIIAPI_SETCOLLECTIONS])
  streamCollectionAdd(input: StreamCollectionAddInput): StreamCollection @auth(for: [TAXIIAPI_SETCOLLECTIONS])
  streamCollectionEdit(id: ID!): StreamCollectionEditMutations @auth(for: [TAXIIAPI_SETCOLLECTIONS])

  ######## STIX OBJECT ENTITIES

  ######## STIX META OBJECT ENTITIES
  markingDefinitionAdd(input: MarkingDefinitionAddInput): MarkingDefinition @auth(for: [SETTINGS_SETMARKINGS])
  markingDefinitionEdit(id: ID!): MarkingDefinitionEditMutations @auth(for: [SETTINGS_SETMARKINGS])
  labelAdd(input: LabelAddInput): Label @auth(for: [SETTINGS_SETLABELS])
  labelEdit(id: ID!): LabelEditMutations @auth(for: [SETTINGS_SETLABELS])
  externalReferenceAdd(input: ExternalReferenceAddInput): ExternalReference @auth(for: [KNOWLEDGE_KNUPDATE])
  externalReferenceEdit(id: ID!): ExternalReferenceEditMutations
  killChainPhaseAdd(input: KillChainPhaseAddInput): KillChainPhase @auth(for: [SETTINGS])
  killChainPhaseEdit(id: ID!): KillChainPhaseEditMutations @auth(for: [SETTINGS])

  ######## STIX CORE OBJECT ENTITIES
  stixCoreObjectEdit(id: ID!): StixCoreObjectEditMutations @auth(for: [KNOWLEDGE_KNUPDATE])

  ######## STIX DOMAIN OBJECT ENTITIES
  stixDomainObjectAdd(input: StixDomainObjectAddInput): StixDomainObject @auth(for: [KNOWLEDGE_KNUPDATE])
  stixDomainObjectEdit(id: ID!): StixDomainObjectEditMutations
  stixDomainObjectsExportAsk(
    type: String!
    format: String!
    exportType: String!
    maxMarkingDefinition: String
    context: String
    search: String
    orderBy: StixDomainObjectsOrdering
    orderMode: OrderingMode
    filters: [StixDomainObjectsFiltering]
    filterMode: FilterMode
  ): FileConnection @auth(for: [KNOWLEDGE_KNGETEXPORT_KNASKEXPORT])
  stixDomainObjectsMerge(
    keepedEntityId: ID!
    mergedEntityId: ID!
    mergeRelations: Boolean
    mergeAliases: Boolean
  ): StixDomainObject @auth(for: [KNOWLEDGE_KNUPDATE])
  stixDomainObjectsDelete(id: [ID]!): [ID]!
  stixDomainObjectsExportPush(type: String!, file: Upload!, listFilters: String): Boolean @auth(for: [CONNECTORAPI])
  attackPatternAdd(input: AttackPatternAddInput): AttackPattern @auth(for: [KNOWLEDGE_KNUPDATE])
  attackPatternEdit(id: ID!): AttackPatternEditMutations
  campaignAdd(input: CampaignAddInput): Campaign @auth(for: [KNOWLEDGE_KNUPDATE])
  campaignEdit(id: ID!): CampaignEditMutations
  ############### Containers
  containerEdit(id: ID!): ContainerEditMutations
  noteAdd(input: NoteAddInput): Note @auth(for: [KNOWLEDGE_KNUPDATE])
  noteEdit(id: ID!): NoteEditMutations
  observedDataAdd(input: ObservedDataAddInput): ObservedData @auth(for: [KNOWLEDGE_KNUPDATE])
  observedDataEdit(id: ID!): ObservedDataEditMutations
  opinionAdd(input: OpinionAddInput): Opinion @auth(for: [KNOWLEDGE_KNUPDATE])
  opinionEdit(id: ID!): OpinionEditMutations
  reportAdd(input: ReportAddInput): Report @auth(for: [KNOWLEDGE_KNUPDATE])
  reportEdit(id: ID!): ReportEditMutations
  courseOfActionAdd(input: CourseOfActionAddInput): CourseOfAction @auth(for: [KNOWLEDGE_KNUPDATE])
  courseOfActionEdit(id: ID!): CourseOfActionEditMutations
  ############### Identities
  identityAdd(input: IdentityAddInput): Identity @auth(for: [KNOWLEDGE_KNUPDATE])
  identityEdit(id: ID!): IdentityEditMutations
  individualAdd(input: IndividualAddInput): Individual @auth(for: [KNOWLEDGE_KNUPDATE])
  individualEdit(id: ID!): IndividualEditMutations @auth(for: [KNOWLEDGE_KNUPDATE])
  organizationAdd(input: OrganizationAddInput): Organization @auth(for: [KNOWLEDGE_KNUPDATE])
  organizationEdit(id: ID!): OrganizationEditMutations
  sectorAdd(input: SectorAddInput): Sector @auth(for: [KNOWLEDGE_KNUPDATE])
  sectorEdit(id: ID!): SectorEditMutations
  indicatorAdd(input: IndicatorAddInput): Indicator @auth(for: [KNOWLEDGE_KNUPDATE])
  indicatorEdit(id: ID!): IndicatorEditMutations
  infrastructureAdd(input: InfrastructureAddInput): Infrastructure @auth(for: [KNOWLEDGE_KNUPDATE])
  infrastructureEdit(id: ID!): InfrastructureEditMutations
  intrusionSetAdd(input: IntrusionSetAddInput): IntrusionSet @auth(for: [KNOWLEDGE_KNUPDATE])
  intrusionSetEdit(id: ID!): IntrusionSetEditMutations
  ############### Locations
  locationAdd(input: LocationAddInput): Location @auth(for: [KNOWLEDGE_KNUPDATE])
  locationEdit(id: ID!): LocationEditMutations
  cityAdd(input: CityAddInput): City @auth(for: [KNOWLEDGE_KNUPDATE])
  cityEdit(id: ID!): CityEditMutations
  countryAdd(input: CountryAddInput): Country @auth(for: [KNOWLEDGE_KNUPDATE])
  countryEdit(id: ID!): CountryEditMutations
  regionAdd(input: RegionAddInput): Region @auth(for: [KNOWLEDGE_KNUPDATE])
  regionEdit(id: ID!): RegionEditMutations
  positionAdd(input: PositionAddInput): Position @auth(for: [KNOWLEDGE_KNUPDATE])
  positionEdit(id: ID!): PositionEditMutations
  malwareAdd(input: MalwareAddInput): Malware @auth(for: [KNOWLEDGE_KNUPDATE])
  malwareEdit(id: ID!): MalwareEditMutations
  threatActorAdd(input: ThreatActorAddInput): ThreatActor @auth(for: [KNOWLEDGE_KNUPDATE])
  threatActorEdit(id: ID!): ThreatActorEditMutations
  toolAdd(input: ToolAddInput): Tool @auth(for: [KNOWLEDGE_KNUPDATE])
  toolEdit(id: ID!): ToolEditMutations
  vulnerabilityAdd(input: VulnerabilityAddInput): Vulnerability @auth(for: [KNOWLEDGE_KNUPDATE])
  vulnerabilityEdit(id: ID!): VulnerabilityEditMutations
  xOpenCTIIncidentAdd(input: XOpenCTIIncidentAddInput): XOpenCTIIncident @auth(for: [KNOWLEDGE_KNUPDATE])
  xOpenCTIIncidentEdit(id: ID!): XOpenCTIIncidentEditMutations

  ######## STIX CYBER OBSERVABLE ENTITIES
  stixCyberObservableAdd(
    type: String!
    stix_id: String
    x_opencti_score: Int
    x_opencti_description: String
    createIndicator: Boolean
    createdBy: String
    objectMarking: [String]
    objectLabel: [String]
    externalReferences: [String]
    clientMutationId: String
    update: Boolean
    AutonomousSystem: AutonomousSystemAddInput
    Directory: DirectoryAddInput
    DomainName: DomainNameAddInput
    EmailAddr: EmailAddrAddInput
    EmailMessage: EmailMessageAddInput
    EmailMimePartType: EmailMimePartTypeAddInput
    Artifact: ArtifactAddInput
    StixFile: StixFileAddInput
    X509Certificate: X509CertificateAddInput
    IPv4Addr: IPv4AddrAddInput
    IPv6Addr: IPv6AddrAddInput
    MacAddr: MacAddrAddInput
    Mutex: MutexAddInput
    NetworkTraffic: NetworkTrafficAddInput
    Process: ProcessAddInput
    Software: SoftwareAddInput
    Url: UrlAddInput
    UserAccount: UserAccountAddInput
    WindowsRegistryKey: WindowsRegistryKeyAddInput
    WindowsRegistryValueType: WindowsRegistryValueTypeAddInput
    X509V3ExtensionsType: X509V3ExtensionsTypeAddInput
    XOpenCTICryptographicKey: XOpenCTICryptographicKeyAddInput
    XOpenCTICryptocurrencyWallet: XOpenCTICryptocurrencyWalletAddInput
    XOpenCTIHostname: XOpenCTIHostnameAddInput
    XOpenCTIText: XOpenCTITextAddInput
    XOpenCTIUserAgent: XOpenCTIUserAgentAddInput
  ): StixCyberObservable @auth(for: [KNOWLEDGE_KNUPDATE])
  stixCyberObservableEdit(id: ID!): StixCyberObservableEditMutations
  stixCyberObservablesExportAsk(
    format: String!
    exportType: String!
    maxMarkingDefinition: String
    context: String
    types: [String]
    search: String
    orderBy: StixCyberObservablesOrdering
    orderMode: OrderingMode
    filters: [StixCyberObservablesFiltering]
    filterMode: FilterMode
  ): FileConnection @auth(for: [KNOWLEDGE_KNGETEXPORT_KNASKEXPORT])
  stixCyberObservablesExportPush(file: Upload!, listFilters: String): Boolean

  ######## STIX RELATIONSHIPS

  ######## STIX CORE RELATIONSHIPS
  stixCoreRelationshipAdd(input: StixCoreRelationshipAddInput, reversedReturn: Boolean): StixCoreRelationship
    @auth(for: [KNOWLEDGE_KNUPDATE])
  stixCoreRelationshipEdit(id: ID!): StixCoreRelationshipEditMutations @auth(for: [KNOWLEDGE_KNUPDATE])
  stixCoreRelationshipDelete(fromId: String!, toId: String!, relationship_type: String!): Boolean!
    @auth(for: [KNOWLEDGE_KNUPDATE])

  ######## STIX CYBER OBSERVABLE RELATIONSHIPS
  stixCyberObservableRelationshipAdd(input: StixCyberObservableRelationshipAddInput): StixCyberObservableRelationship
    @auth(for: [KNOWLEDGE_KNUPDATE])
  stixCyberObservableRelationshipEdit(id: ID!): StixCyberObservableRelationshipEditMutations
    @auth(for: [KNOWLEDGE_KNUPDATE])

  ######## STIX SIGHTING RELATIONSHIPS
  stixSightingRelationshipAdd(input: StixSightingRelationshipAddInput): StixSightingRelationship
    @auth(for: [KNOWLEDGE_KNUPDATE])
  stixSightingRelationshipEdit(id: ID!): StixSightingRelationshipEditMutations @auth(for: [KNOWLEDGE_KNUPDATE])
}<|MERGE_RESOLUTION|>--- conflicted
+++ resolved
@@ -7603,7 +7603,6 @@
     orderMode: OrderingMode
     search: String
   ): TaxiiCollectionConnection @auth(for: [TAXIIAPI_SETCOLLECTIONS])
-<<<<<<< HEAD
   streamCollection(id: String!): StreamCollection @auth(for: [TAXIIAPI_SETCOLLECTIONS])
   streamCollections(
     first: Int
@@ -7612,7 +7611,6 @@
     orderMode: OrderingMode
     search: String
   ): StreamCollectionConnection @auth(for: [TAXIIAPI_SETCOLLECTIONS])
-=======
   task(id: String!): Task @auth(for: [KNOWLEDGE])
   tasks(
     first: Int
@@ -7623,7 +7621,6 @@
     filterMode: FilterMode
     search: String
   ): TaskConnection @auth(for: [KNOWLEDGE])
->>>>>>> 2286ba7d
 
   ######## STIX OBJECT ENTITIES
 
