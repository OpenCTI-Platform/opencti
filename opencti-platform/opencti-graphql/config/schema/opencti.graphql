### DIRECTIVES

directive @auth(for: [Capabilities] = [], and: Boolean = false) on OBJECT | FIELD_DEFINITION
directive @public on OBJECT | FIELD_DEFINITION
directive @constraint(
  # String constraints
  minLength: Int
  maxLength: Int
  startsWith: String
  endsWith: String
  notContains: String
  pattern: String
  format: String

  # Number constraints
  min: Int
  max: Int
  exclusiveMin: Int
  exclusiveMax: Int
  multipleOf: Int
) on INPUT_FIELD_DEFINITION

### SCALAR

scalar DateTime
scalar ConstraintString
scalar ConstraintNumber
scalar Upload
scalar StixId
scalar StixRef
scalar Any
scalar JSON
enum State {
  wait
  progress
  complete
  timeout
}
enum Capabilities {
  BYPASS
  CONNECTORAPI
  KNOWLEDGE
  KNOWLEDGE_KNUPDATE
  KNOWLEDGE_KNPARTICIPATE
  KNOWLEDGE_KNUPDATE_KNDELETE
  KNOWLEDGE_KNUPDATE_KNORGARESTRICT
  KNOWLEDGE_KNUPDATE_KNMANAGEAUTHMEMBERS
  KNOWLEDGE_KNUPLOAD
  KNOWLEDGE_KNASKIMPORT
  KNOWLEDGE_KNGETEXPORT
  KNOWLEDGE_KNGETEXPORT_KNASKEXPORT
  KNOWLEDGE_KNENRICHMENT
  KNOWLEDGE_KNDISSEMINATION
  EXPLORE
  EXPLORE_EXUPDATE
  EXPLORE_EXUPDATE_EXDELETE
  EXPLORE_EXUPDATE_PUBLISH
  INVESTIGATION
  INVESTIGATION_INUPDATE
  INVESTIGATION_INUPDATE_INDELETE
  MODULES
  MODULES_MODMANAGE
  PIRAPI
  PIRAPI_PIRUPDATE
  SETTINGS
  SETTINGS_SETMANAGEXTMHUB
  SETTINGS_SETPARAMETERS
  SETTINGS_SETACCESSES
  SETTINGS_SETMARKINGS
  SETTINGS_SETDISSEMINATION
  SETTINGS_SETLABELS
  SETTINGS_SETCUSTOMIZATION
  SETTINGS_SECURITYACTIVITY
  SETTINGS_FILEINDEXING
  SETTINGS_SUPPORT
  TAXIIAPI
  TAXIIAPI_SETCOLLECTIONS
  INGESTION
  INGESTION_SETINGESTIONS
  CSVMAPPERS
  VIRTUAL_ORGANIZATION_ADMIN
}
enum MemberType {
  User
  Group
  Organization
}

### RELAY

type PageInfo {
  startCursor: String!
  endCursor: String!
  hasNextPage: Boolean!
  hasPreviousPage: Boolean!
  globalCount: Int!
}
enum OrderingMode {
  asc
  desc
}
enum FilterMode {
  and
  or
}
enum FilterOperator {
  eq
  not_eq
  lt
  lte
  gt
  gte
  match
  wildcard
  contains
  not_contains
  ends_with
  not_ends_with
  starts_with
  not_starts_with
  script
  nil
  not_nil
  search
  within
}

enum XTMHubRegistrationStatus {
  registered
  unregistered
  lost_connectivity
}

# noinspection GraphQLSchemaValidation
input FilterGroup {
  mode: FilterMode!
  filters: [Filter!]!
  filterGroups: [FilterGroup!]!
}
input Filter {
  key: [String!]!
  values: [Any!]!
  operator: FilterOperator
  mode: FilterMode
}

type RepresentativeWithId {
  id: String!
  value: String
  entity_type: String
  color: String
}

type FilterKeysSchema {
  entity_type: String!
  filters_schema: [FilterDefinitionSchema!]!
}

type FilterDefinitionSchema {
  filterKey: String!
  filterDefinition: FilterDefinition!
}

type FilterDefinition {
  filterKey: String!
  label: String!
  type: String!
  multiple: Boolean!
  subEntityTypes: [String!]!
  elementsForFilterValuesSearch: [String!]!
  subFilters: [FilterDefinition!]
}

### EDIT

enum EditOperation {
  add
  replace
  remove
}
input EditInput {
  key: String! # Field name to change
  object_path: String # Path to apply change (for complex object)
  value: [Any]! # Values to apply
  operation: EditOperation # Undefined = REPLACE
}
input EditContext {
  focusOn: String # Field name
}
type EditUserContext {
  name: String!
  focusOn: String # Field name
}
input DictionaryInput {
  key: String!
  value: String!
}
type Dictionary {
  key: String!
  value: String!
}

### INFO

"""
Dependency information containing the name and the deployed version.
"""
type DependencyVersion {
  name: String!
  version: String!
}

"""
NodeJs memory.
https://nodejs.org/api/process.html#process_process_memoryusage
https://nodejs.org/docs/latest-v11.x/api/v8.html#v8_v8_getheapstatistics
"""
type AppMemory {
  rss: Float
  heapTotal: Float
  heapUsed: Float
  external: Float
  arrayBuffers: Float
  total_heap_size: Float
  total_heap_size_executable: Float
  total_physical_size: Float
  total_available_size: Float
  used_heap_size: Float
  heap_size_limit: Float
  malloced_memory: Float
  peak_malloced_memory: Float
  does_zap_garbage: Float
}

input ExportContext {
  entity_id: String
  entity_type: String!
}

type AppDebugDistribution {
  label: String!
  value: Int
}

type AppDebugStatistics {
  objects: [AppDebugDistribution]
  relationships: [AppDebugDistribution]
}

"""
Retrieve the application information version add dependencies
"""
type AppInfo {
  """
  The OpenCTI application version
  """
  version: String! @auth
  """
  The OpenCTI api current memory usage
  """
  memory: AppMemory @auth(for: [SETTINGS_SETPARAMETERS])
  """
  The list of OpenCTI software dependencies
  """
  dependencies: [DependencyVersion!]! @auth(for: [SETTINGS_SETPARAMETERS])
  """
  The objects statistics
  """
  debugStats: AppDebugStatistics @auth(for: [SETTINGS_SETPARAMETERS])
}

### STATS

type AckDetails {
  rate: Float
}
type MessagesStats {
  ack: String
  ack_details: AckDetails
}
type QueueArguments {
  config: String
}
type QueueMetrics {
  name: String!
  arguments: QueueArguments
  messages: String
  messages_ready: String
  messages_unacknowledged: String
  consumers: String
  idle_since: DateTime
  message_stats: MessagesStats
}
type QueueTotals {
  messages: String
  messages_ready: String
  messages_unacknowledged: String
}
type ObjectTotals {
  channels: String
  consumers: String
  queues: String
}
type OverviewMetrics {
  object_totals: ObjectTotals
  queue_totals: QueueTotals
  message_stats: MessagesStats
}
type RabbitMQMetrics {
  consumers: String
  queues: [QueueMetrics]
  overview: OverviewMetrics
}
type SearchMetrics {
  query_total: String
  fetch_total: String
}
type IndexingMetrics {
  index_total: String
  delete_total: String
}
type GetMetrics {
  total: String
}
type DocsMetrics {
  count: String
}
type ElasticSearchMetrics {
  docs: DocsMetrics
  search: SearchMetrics
  get: GetMetrics
  indexing: IndexingMetrics
}
enum StatsOperation {
  count
  sum
}
type TimeSeries {
  date: DateTime!
  value: Int!
}
type MultiTimeSeries {
  data: [TimeSeries]
}
input AuditsTimeSeriesParameters {
  field: String!
  types: [String]
  filters: FilterGroup
  search: String
}
input StixCoreObjectsTimeSeriesParameters {
  field: String!
  types: [String]
  filters: FilterGroup
  search: String
}
input StixRelationshipsTimeSeriesParameters {
  field: String!
  fromOrToId: [String]
  elementWithTargetTypes: [String]
  fromId: [String]
  fromRole: String
  fromTypes: [String]
  toId: [String]
  toRole: String
  toTypes: [String]
  relationship_type: [String]
  confidences: [Int]
  search: String
  filters: FilterGroup
  dynamicFrom: FilterGroup
  dynamicTo: FilterGroup
}
input StixCoreRelationshipsTimeSeriesParameters {
  field: String!
  fromOrToId: [String]
  elementWithTargetTypes: [String]
  fromId: [String]
  fromRole: String
  fromTypes: [String]
  toId: [String]
  toRole: String
  toTypes: [String]
  relationship_type: [String]
  confidences: [Int]
  search: String
  filters: FilterGroup
  dynamicFrom: FilterGroup
  dynamicTo: FilterGroup
}
type Distribution {
  label: String!
  entity: StixObjectOrStixRelationshipOrCreator
  value: Int
}
type MultiDistribution {
  data: [Distribution]
}
input StixCoreObjectsDistributionParameters {
  objectId: String
  relationship_type: [String]
  toTypes: [String]
  types: [String]
  filters: FilterGroup
  search: String
}
input StixCoreRelationshipsDistributionParameters {
  field: String!
  fromOrToId: [String]
  elementWithTargetTypes: [String]
  fromId: [String]
  fromRole: String
  fromTypes: [String]
  toId: [String]
  toRole: String
  toTypes: [String]
  relationship_type: [String]
  confidences: [Int]
  search: String
  filters: FilterGroup
}
type Number {
  total: Int!
  count: Int!
}
input StixCoreObjectsNumberParameters {
  types: [String]
  filters: FilterGroup
  search: String
}
type OpinionsMetrics {
  mean: Float
  min: Int
  max: Int
  total: Int
}
type AiActivity {
  result: String
  trend: String
  updated_at: DateTime
}
type AiSummary {
  result: String
  topics: [String]
  updated_at: DateTime
}
type AiForecast {
  result: String
  confidence: Int
  updated_at: DateTime
}
type AiHistory {
  result: String
  updated_at: DateTime
}

### INTERFACES & TYPES

###### INTERNAL

############## Logs
type LogsWorkerConfig {
  elasticsearch_url: [String]!
  elasticsearch_proxy: String
  elasticsearch_index: String!
  elasticsearch_username: String
  elasticsearch_password: String
  elasticsearch_api_key: String
  elasticsearch_ssl_reject_unauthorized: Boolean
}
enum LogsOrdering {
  event
  timestamp
  created_at
  event_type
  event_scope
  _score
}
type LogConnection {
  pageInfo: PageInfo!
  edges: [LogEdge!]!
}
type LogEdge {
  cursor: String!
  node: Log!
}
type ContextData {
  entity_id: String
  entity_name: String
  entity_type: String
  from_id: String
  to_id: String
  message: String!
  commit: String
  external_references: [ExternalReference!]
  workspace_type: String
}
type Log {
  id: ID!
  entity_type: String
  event_type: String!
  event_scope: String
  event_status: String!
  timestamp: DateTime!
  user_id: String!
  user: Creator
  raw_data: String @auth(for: [SETTINGS_SECURITYACTIVITY])
  context_uri: String
  context_data: ContextData
  user_metadata: JSON
}

############## Attributes
enum AttributesOrdering {
  value
  _score
}
type AttributeConnection {
  pageInfo: PageInfo!
  edges: [AttributeEdge!]!
}
type AttributeEdge {
  cursor: String!
  node: Attribute!
}
type Attribute {
  id: ID!
  key: String!
  value: String!
}
input WorkErrorInput {
  error: String
  source: String
}


############## Taxii
type TaxiiCollection {
  id: ID!
  name: String
  description: String
  filters: String
  include_inferences: Boolean
  score_to_confidence: Boolean
  taxii_public: Boolean
  authorized_members: [MemberAccess!] @auth(for: [TAXIIAPI_SETCOLLECTIONS])
}
type TaxiiCollectionConnection {
  pageInfo: PageInfo!
  edges: [TaxiiCollectionEdge]!
}

type TaxiiCollectionEdge {
  cursor: String!
  node: TaxiiCollection!
}
input TaxiiCollectionAddInput {
  name: String! @constraint(minLength: 2, format: "not-blank")
  description: String
  filters: String
  taxii_public: Boolean
  authorized_members: [MemberAccessInput!]
  include_inferences: Boolean
  score_to_confidence: Boolean
}
enum TaxiiCollectionOrdering {
  name
  id
  _score
}

type FeedMapping {
  type: String!
  attribute: String!
}

type FeedAttribute {
  attribute: String!
  mappings: [FeedMapping!]!
}

type Feed {
  id: ID!
  standard_id: ID!
  name: String!
  description: String
  filters: String
  separator: String!
  rolling_time: Int!
  feed_date_attribute: String
  include_header: Boolean!
  feed_types: [String!]!
  feed_attributes: [FeedAttribute!]!
  feed_public: Boolean
  authorized_members: [MemberAccess!] @auth(for: [TAXIIAPI])
}

input FeedMappingInput {
  type: String!
  attribute: String!
}

input FeedAttributeMappingInput {
  attribute: String!
  mappings: [FeedMappingInput!]!
}

input FeedAddInput {
  name: String! @constraint(minLength: 2, format: "not-blank")
  description: String
  filters: String
  separator: String!
  feed_date_attribute: String!
  rolling_time: Int!
  include_header: Boolean!
  feed_types: [String!]!
  feed_public: Boolean
  feed_attributes: [FeedAttributeMappingInput!]!
  authorized_members: [MemberAccessInput!]
}

enum FeedOrdering {
  name
  rolling_time
  feed_types
  _score
}

type FeedEdge {
  cursor: String!
  node: Feed!
}

type FeedConnection {
  pageInfo: PageInfo!
  edges: [FeedEdge]!
}

############## Stream
type RemoteStreamCollection {
  id: ID!
  name: String
  description: String
  filters: String
}
type StreamCollection {
  id: ID!
  name: String
  description: String
  filters: String
  stream_live: Boolean
  stream_public: Boolean
  authorized_members: [MemberAccess!] @auth(for: [TAXIIAPI])
}
type StreamCollectionConnection {
  pageInfo: PageInfo!
  edges: [StreamCollectionEdge!]!
}
type StreamCollectionEdge {
  cursor: String!
  node: StreamCollection!
}
input StreamCollectionAddInput {
  name: String! @constraint(minLength:2, format: "not-blank")
  description: String
  filters: String
  stream_live: Boolean
  stream_public: Boolean
  authorized_members: [MemberAccessInput!]
}
enum StreamCollectionOrdering {
  name
  stream_public
  id
  stream_live
  _score
}

############## SubTypes
enum SubTypesOrdering {
  label
  _score
}
type SubTypeConnection {
  pageInfo: PageInfo!
  edges: [SubTypeEdge!]!
}
type SubTypeEdge {
  cursor: String!
  node: SubType!
}
type SubType {
  id: ID!
  label: String!
  statuses: [Status!]!
  statusesRequestAccess: [Status!]!
  workflowEnabled: Boolean
  settings: EntitySetting # Simpler before moving workflow
}

############## Statuses
enum StatusTemplateOrdering {
  name
  _score
}
type StatusTemplate {
  id: ID!
  name: String!
  color: String!
  editContext: [EditUserContext!]
  usages: Int
}
type StatusTemplateConnection {
  pageInfo: PageInfo!
  edges: [StatusTemplateEdge]
}
type StatusTemplateEdge {
  cursor: String!
  node: StatusTemplate!
}
enum StatusOrdering {
  type
  order
  _score
}

enum StatusScope {
  GLOBAL
  REQUEST_ACCESS
}

type Status {
  id: ID!
  template_id: String!
  template: StatusTemplate
  type: String!
  order: Int!
  disabled: Boolean
  scope: StatusScope
}
type StatusConnection {
  pageInfo: PageInfo!
  edges: [StatusEdge!]!
}
type StatusEdge {
  cursor: String!
  node: Status!
}
input StatusAddInput {
  template_id: String!
  order: Int!
  scope: StatusScope!
}
input StatusTemplateAddInput {
  name: String! @constraint(minLength:2, format: "not-blank")
  color: String!
}

############## Sync
enum SynchronizersOrdering {
  id
  name
  current_state_date
  running
  uri
  stream_id
  _score
}

type Synchronizer {
  id: ID!
  name: String!
  uri: String!
  token: String
  stream_id: String!
  user: Creator
  running: Boolean!
  current_state_date: DateTime
  listen_deletion: Boolean!
  no_dependencies: Boolean!
  ssl_verify: Boolean
  synchronized: Boolean
  queue_messages: Int!
}

type SynchronizerEdge {
  cursor: String!
  node: Synchronizer!
}

type SynchronizerConnection {
  pageInfo: PageInfo!
  edges: [SynchronizerEdge]
}

input SynchronizerAddInput {
  name: String! @constraint(minLength: 2, format: "not-blank")
  uri: String! @constraint(minLength: 2)
  token: String
  stream_id: String! @constraint(minLength: 2)
  user_id: String
  recover: DateTime
  current_state_date: DateTime
  listen_deletion: Boolean!
  no_dependencies: Boolean!
  ssl_verify: Boolean
  synchronized: Boolean
}

input SynchronizerFetchInput {
  uri: String!
  token: String
  ssl_verify: Boolean
}

############## Files
enum WorksOrdering {
  status
  created_at
  timestamp
  _score
}
type WorkMessage {
  timestamp: DateTime
  message: String
  sequence: Int
  source: String
}
type WorkTracking {
  import_expected_number: Int
  import_last_processed: DateTime
  import_processed_number: Int
}
type Work {
  id: ID!
  name: String
  user: Creator
  connector: Connector
  timestamp: DateTime!
  status: State!
  event_source_id: String
  received_time: DateTime
  processed_time: DateTime
  completed_time: DateTime
  completed_number: Int
  messages: [WorkMessage]
  errors: [WorkMessage]
  tracking: WorkTracking
  draft_context: String
}
type WorkEdge {
  cursor: String!
  node: Work!
}
type WorkConnection {
  pageInfo: PageInfo!
  edges: [WorkEdge]
}
type FileMetadata {
  encoding: String
  mimetype: String
  version: String
  messages: [WorkMessage]
  errors: [WorkMessage]
  list_filters: String
  entity_id: String
  entity: StixObject
  labels_text: String
  labels: [String]
  file_markings: [String]
  creator_id: String
  external_reference_id: String
  creator: Creator
  description: String
  order: Int
  inCarousel: Boolean
  analysis_content_source: String
  analysis_content_type: String
  analysis_type: String
}
enum FileOrdering {
  _score
  name
  lastModified
  objectMarking
}
type File {
  id: ID!
  entity_type: String!
  draftVersion: DraftVersion
  name: String!
  size: Int
  lastModified: DateTime
  lastModifiedSinceMin: Int
  metaData: FileMetadata
  objectMarking: [MarkingDefinition!]!
  uploadStatus: State!
  works: [Work]
}
type FileEdge {
  cursor: String!
  node: File!
}
type FileConnection {
  pageInfo: PageInfo!
  edges: [FileEdge!]!
}

enum WidgetPerspective {
  entities
  relationships
  audits
}
type WidgetColumn {
  attribute: String!
  displayStyle: String
  label: String
  variableName: String
}
type WidgetDataSelection {
  label: String
  number: Int
  attribute: String
  date_attribute: String
  centerLat: Float
  centerLng: Float
  zoom: Float
  isTo: Boolean
  perspective: WidgetPerspective
  filters: String
  dynamicFrom: String
  dynamicTo: String
  columns: [WidgetColumn!]
  instance_id: String
  sort_by: String
  sort_mode: String
}
type WidgetParameters {
  title: String
  description: String
  interval: String
  stacked: Boolean
  legend: Boolean
  distributed: Boolean
}
type WidgetLayout {
  w: Float
  h: Float
  x: Float
  y: Float
  i: Float
  moved: Boolean
  static: Boolean
}
type Widget {
  id: ID!
  type: String!
  perspective: WidgetPerspective
  dataSelection: [WidgetDataSelection!]!
  parameters: WidgetParameters
  layout: WidgetLayout
}

type IndexedFile {
  id: ID!
  name: String!
  file_id: String!
  uploaded_at: DateTime!
  entity: StixObject
  searchOccurrences: Int
}
type IndexedFileEdge {
  cursor: String!
  node: IndexedFile!
}
type IndexedFileConnection {
  pageInfo: PageInfo!
  edges: [IndexedFileEdge]
}

type MetricsByMimeType {
  mimeType: String!
  count: Int!
  size: Float!
}

type FilesMetrics {
  globalCount: Int!
  globalSize: Float!
  metricsByMimeType: [MetricsByMimeType!]
}

type OpenCtiFile {
  id: ID!
  name: String!
  mime_type: String!
  description: String
  order: Int
  inCarousel: Boolean
}

############## BackgroundTask
enum BackgroundTaskType {
  QUERY
  LIST
  RULE
}
type BackgroundTaskError {
  id: ID!
  timestamp: DateTime
  message: String
}
enum BackgroundTaskScope {
  KNOWLEDGE
  USER
  USER_NOTIFICATION
  SETTINGS
  IMPORT
  DASHBOARD
  PUBLIC_DASHBOARD
  INVESTIGATION
  PLAYBOOK
}
enum BackgroundTaskActionType {
  DELETE
  COMPLETE_DELETE
  RESTORE
  ADD
  REMOVE
  REPLACE
  MERGE
  ENRICHMENT
  PROMOTE
  RULE_ELEMENT_RESCAN
  SHARE
  UNSHARE
  SHARE_MULTIPLE
  UNSHARE_MULTIPLE
  REMOVE_AUTH_MEMBERS
  REMOVE_FROM_DRAFT
  ADD_ORGANIZATIONS
  REMOVE_ORGANIZATIONS
  ADD_GROUPS
  REMOVE_GROUPS
  SEND_EMAIL
}
enum BackgroundTaskContextType {
  ATTRIBUTE
  RELATION
  REVERSED_RELATION
}
enum BackgroundTasksOrdering {
  id
  type
  completed
  created_at
  last_execution_date
  _score
}
type BackgroundTaskContext {
  field: String
  type: BackgroundTaskContextType
  values: [String]!
}
type BackgroundTaskAction {
  type: BackgroundTaskActionType
  context: BackgroundTaskContext
}

interface BackgroundTask {
  id: ID!
  type: BackgroundTaskType
  description: String
  initiator: Creator
  actions: [BackgroundTaskAction]
  created_at: DateTime
  last_execution_date: DateTime
  completed: Boolean
  task_expected_number: Int
  task_processed_number: Int
  errors: [BackgroundTaskError]
  work: Work
}

type RuleTask implements BackgroundTask {
  id: ID!
  type: BackgroundTaskType
  description: String
  initiator: Creator
  actions: [BackgroundTaskAction]
  created_at: DateTime
  last_execution_date: DateTime
  completed: Boolean
  task_expected_number: Int
  task_processed_number: Int
  errors: [BackgroundTaskError]
  # RuleTask
  rule: ID!
  enable: Boolean
  work: Work
}

type ListTask implements BackgroundTask {
  id: ID!
  type: BackgroundTaskType
  description: String
  initiator: Creator
  actions: [BackgroundTaskAction]
  created_at: DateTime
  last_execution_date: DateTime
  completed: Boolean
  task_expected_number: Int
  task_processed_number: Int
  errors: [BackgroundTaskError]
  # QueryTask and ListTask
  scope: BackgroundTaskScope!
  authorized_members: [MemberAccess!],
  authorized_authorities: [String]
  # ListTask
  task_ids: [ID!]
  work: Work
}

type QueryTask implements BackgroundTask {
  id: ID!
  type: BackgroundTaskType
  description: String
  initiator: Creator
  actions: [BackgroundTaskAction]
  created_at: DateTime
  last_execution_date: DateTime
  completed: Boolean
  task_expected_number: Int
  task_processed_number: Int
  errors: [BackgroundTaskError]
  # QueryTask and ListTask
  scope: BackgroundTaskScope!
  authorized_members: [MemberAccess!],
  authorized_authorities: [String]
  # QueryTask
  task_filters: String!
  task_search: String
  work: Work
}

type BackgroundTaskConnectionEdge {
  cursor: String!
  node: BackgroundTask!
}

type BackgroundTaskConnection {
  pageInfo: PageInfo!
  edges: [BackgroundTaskConnectionEdge]
}

input BackgroundTaskContextOptionsInput {
  includeNeighbours: Boolean
}

input BackgroundTaskContextInput {
  field: String
  type: BackgroundTaskContextType
  values: [String]!
  options: BackgroundTaskContextOptionsInput
}
input BackgroundTaskActionInput {
  containerId: String
  type: BackgroundTaskActionType!
  context: BackgroundTaskContextInput
}
input ListTaskAddInput {
  ids: [ID!]
  description: String
  actions: [BackgroundTaskActionInput]!
  scope: BackgroundTaskScope!
}
input QueryTaskAddInput {
  filters: String
  description: String
  search: String
  excluded_ids: [ID]
  actions: [BackgroundTaskActionInput]!
  scope: BackgroundTaskScope!
}

input RetentionRuleAddInput {
  name: String! @constraint(minLength:2, format: "not-blank")
  filters: String
  max_retention: Int! @constraint(min: 1)
  retention_unit: RetentionUnit
  scope: RetentionRuleScope!
}
enum RetentionRuleOrdering {
  name
  scope
  remaining_count
  last_execution_date
  max_retention
  _score
}
enum RetentionRuleScope {
  knowledge
  file
  workbench
}
enum RetentionUnit {
  minutes
  hours
  days
}
type RetentionRule {
  id: ID!
  standard_id: String!
  name: String!
  filters: String!
  max_retention: Int!
  retention_unit: RetentionUnit!
  last_execution_date: DateTime
  last_deleted_count: Int
  remaining_count: Int
  scope: RetentionRuleScope!
}
type RetentionRuleConnection {
  pageInfo: PageInfo!
  edges: [RetentionRuleEdge]
}
type RetentionRuleEdge {
  cursor: String!
  node: RetentionRule!
}
type RetentionRuleEditMutations {
  delete: ID
  fieldPatch(input: [EditInput]!): RetentionRule
}
###### ENTITIES
interface BasicObject {
  id: ID! # internal_id
  standard_id: String!
  entity_type: String!
  parent_types: [String]!
}

######## INTERNAL OBJECT ENTITIES
interface InternalObject {
  # BasicObject
  id: ID! # internal_id!
  entity_type: String!
}

############## Settings
type Module {
  id: ID!
  enable: Boolean!
  running: Boolean!
  warning: Boolean
}
type Cluster {
  instances_number: Int!
}
type Provider {
  name: String!
  type: String
  strategy: String
  provider: String
}
type UserStatus {
  status: String!
  message: String!
}
input SettingsMessageInput {
  id: ID
  message: String!
  activated: Boolean!
  dismissible: Boolean!
  color: String
  recipients: [String!]
}
type SettingsMessage {
  id: ID!
  message: String!
  activated: Boolean!
  dismissible: Boolean!
  updated_at: DateTime!
  color: String
  recipients: [Member!] @auth(for: [SETTINGS_SETPARAMETERS])
}

type PlatformEE {
  license_enterprise: Boolean!
  license_by_configuration: Boolean!
  license_customer: String!
  license_validated: Boolean!
  license_valid_cert: Boolean!
  license_expired: Boolean!
  license_expiration_prevention: Boolean!
  license_start_date: DateTime!
  license_expiration_date: DateTime!
  license_platform: String!
  license_type: String!
  license_platform_match: Boolean!
  license_creator: String!
  license_global: Boolean!
  license_raw_pem: String
}

enum PlatformCriticalAlertType {
  GROUP_WITH_NULL_CONFIDENCE_LEVEL
}
type PlatformCriticalAlertDetails {
  groups: [Group!]!
}
type PlatformCriticalAlert {
  message: String!
  type: PlatformCriticalAlertType!
  details: PlatformCriticalAlertDetails
}
type PlatformProtectedSubConfig {
  enabled: Boolean!
  protected_ids: [String!]!
}

type PlatformProtectedSensitiveConfig {
  enabled: Boolean!
  markings: PlatformProtectedSubConfig!
  groups: PlatformProtectedSubConfig!
  roles: PlatformProtectedSubConfig!
  rules: PlatformProtectedSubConfig!
  ce_ee_toggle: PlatformProtectedSubConfig!
  connector_reset: PlatformProtectedSubConfig!
  file_indexing: PlatformProtectedSubConfig!
  platform_organization: PlatformProtectedSubConfig!
}
type Settings implements InternalObject & BasicObject {
  id: ID!
  standard_id: String! @auth
  entity_type: String! @auth
  parent_types: [String!]! @auth
  # Settings
  platform_enterprise_edition: PlatformEE!
  platform_organization: Organization
  platform_title: String
  platform_favicon: String
  platform_email: String @auth
  platform_cluster: Cluster! @auth
  platform_modules: [Module!] @auth
  platform_url: String
  platform_providers: [Provider!]!
  platform_user_statuses: [UserStatus!]!
  platform_language: String
  platform_theme: String
  platform_theme_dark_background: String
  platform_theme_dark_paper: String
  platform_theme_dark_nav: String
  platform_theme_dark_primary: String
  platform_theme_dark_secondary: String
  platform_theme_dark_accent: String
  platform_theme_dark_logo: String
  platform_theme_dark_logo_collapsed: String
  platform_theme_dark_logo_login: String
  platform_theme_light_background: String
  platform_theme_light_paper: String
  platform_theme_light_nav: String
  platform_theme_light_primary: String
  platform_theme_light_secondary: String
  platform_theme_light_accent: String
  platform_theme_light_logo: String
  platform_theme_light_logo_collapsed: String
  platform_theme_light_logo_login: String
  platform_map_tile_server_dark: String
  platform_map_tile_server_light: String
  platform_openbas_url: String
  platform_openbas_disable_display: Boolean
  platform_openerm_url: String
  platform_openmtd_url: String
  platform_xtmhub_url: String
  platform_ai_enabled: Boolean!
  platform_ai_type: String
  platform_ai_model: String
  platform_ai_has_token: Boolean!
  platform_login_message: String
  platform_consent_message: String
  platform_consent_confirm_text: String
  platform_banner_text: String
  platform_banner_level: String
  platform_session_idle_timeout: Int
  platform_session_timeout: Int
  platform_whitemark: Boolean
  platform_demo: Boolean
  platform_reference_attachment: Boolean @auth
  platform_feature_flags: [Module!] @auth
  platform_critical_alerts: [PlatformCriticalAlert!]!
  platform_trash_enabled: Boolean!
  platform_translations: String
  platform_protected_sensitive_config: PlatformProtectedSensitiveConfig! @auth
  filigran_chatbot_ai_url: String @auth
  filigran_chatbot_ai_enabled: Boolean
  created_at: DateTime! @auth
  updated_at: DateTime! @auth
  activity_listeners: [Member!] @auth(for: [SETTINGS_SECURITYACTIVITY])
  otp_mandatory: Boolean @auth
  password_policy_min_length: Int @auth
  password_policy_max_length: Int @auth
  password_policy_min_symbols: Int @auth
  password_policy_min_numbers: Int @auth
  password_policy_min_words: Int @auth
  password_policy_min_lowercase: Int @auth
  password_policy_min_uppercase: Int @auth
  platform_messages: [SettingsMessage!] @auth
  messages_administration: [SettingsMessage!] @auth(for: [SETTINGS_SETPARAMETERS])
  analytics_google_analytics_v4: String @auth
  playground_enabled: Boolean!
  request_access_enabled: Boolean! @auth
  # Technical
  editContext: [EditUserContext!] @auth(for: [SETTINGS_SETPARAMETERS])
  # XTM Hub
  xtm_hub_token: String @auth
  xtm_hub_registration_user_id: String @auth
  xtm_hub_registration_user_name: ID @auth
  xtm_hub_last_connectivity_check: DateTime @auth
  xtm_hub_registration_date: DateTime @auth
  xtm_hub_registration_status: XTMHubRegistrationStatus @auth
}

############## Groups
enum GroupsOrdering {
  name
  default_assignation
  no_creators
  restrict_delete
  auto_new_marking
  created_at
  updated_at
  group_confidence_level
  _score
}

type GroupConnection {
  pageInfo: PageInfo!
  edges: [GroupEdge]
}
type GroupEdge {
  cursor: String!
  node: Group!
}
input DefaultMarkingInput {
  entity_type: String!
  values: [String!]
}
type DefaultMarking {
  entity_type: String
  values: [MarkingDefinition!]
}
type Group implements InternalObject & BasicObject {
  id: ID! # internal_id
  standard_id: String!
  entity_type: String!
  auto_integration_assignation: [String]!
  parent_types: [String]!
  # Group
  name: String!
  default_assignation: Boolean
  no_creators: Boolean
  restrict_delete: Boolean
  auto_new_marking: Boolean
  description: String
  default_dashboard: Workspace
  members(
    first: Int
    after: ID
    orderBy: UsersOrdering
    orderMode: OrderingMode
    search: String
  ): UserConnection @auth(for: [SETTINGS_SETACCESSES])
  created_at: DateTime
  updated_at: DateTime
  roles(orderBy: RolesOrdering, orderMode: OrderingMode): RoleConnection
  allowed_marking: [MarkingDefinition!]
  default_marking: [DefaultMarking!]
  not_shareable_marking_types: [String!]!
  max_shareable_marking: [MarkingDefinition!]!
  default_hidden_types: [String!]
  group_confidence_level: ConfidenceLevel
  # Technical
  editContext: [EditUserContext!]
}
input GroupAddInput {
  name: String! @constraint(minLength: 2, format: "not-blank")
  description: String
  default_assignation: Boolean
  no_creators: Boolean
  restrict_delete: Boolean
  auto_new_marking: Boolean
  clientMutationId: String
  group_confidence_level: ConfidenceLevelInput!
}

############## Users
enum UnitSystem {
  auto
  Metric
  Imperial
}
enum UsersOrdering {
  name
  user_email
  firstname
  lastname
  language
  external
  created_at
  updated_at
  _score
}
type UserConnection {
  pageInfo: PageInfo!
  edges: [UserEdge!]!
}
type CreatorConnection {
  pageInfo: PageInfo!
  edges: [CreatorEdge]
}
type AssigneeConnection {
  pageInfo: PageInfo!
  edges: [AssigneeEdge!]!
}
type ParticipantConnection {
  pageInfo: PageInfo!
  edges: [ParticipantEdge!]!
}
type MemberConnection {
  pageInfo: PageInfo!
  edges: [MemberEdge!]!
}
type UserEdge {
  cursor: String!
  node: User!
}
type CreatorEdge {
  cursor: String!
  node: Creator!
}
type AssigneeEdge {
  cursor: String!
  node: Assignee!
}
type ParticipantEdge {
  cursor: String!
  node: Participant!
}
type MemberEdge {
  cursor: String!
  node: Member!
}
type Assignee {
  id: ID! # internal_id
  name: String!
  entity_type: String!
}
type Participant {
  id: ID! # internal_id
  name: String!
  entity_type: String!
}
type Member {
  id: ID! # internal_id
  name: String!
  entity_type: String!
  # entity_type == User
  effective_confidence_level: EffectiveConfidenceLevel
  # entity_type == Group
  group_confidence_level: ConfidenceLevel
}

type MemberGroupRestriction {
  id: String!
  name: String!
}

type MemberAccess {
  id: String!
  member_id: ID! # internal_id
  name: String!
  entity_type: String!
  access_right: String!
  groups_restriction: [MemberGroupRestriction!]
}

input MemberAccessInput {
  id: ID! # internal_id
  access_right: String!
  groups_restriction_ids: [ID!]
}
type OtpElement {
  secret: String!
  uri: String!
}
type Creator {
  id: ID! # internal_id
  name: String!
  entity_type: String!
  representative: Representative!
}

type ConfidenceLevel {
  max_confidence: Int
  overrides: [ConfidenceLevelOverride!]!
}
type ConfidenceLevelOverride {
  entity_type: String!
  max_confidence: Int!
}
type EffectiveConfidenceLevelOverride {
  entity_type: String!
  max_confidence: Int!
  source: EffectiveConfidenceLevelSource
}
type EffectiveConfidenceLevel {
  max_confidence: Int!
  overrides: [EffectiveConfidenceLevelOverride!]!
  source: EffectiveConfidenceLevelSource
}

type EffectiveConfidenceLevelSource {
  type: EffectiveConfidenceLevelSourceType!
  object: EffectiveConfidenceLevelSourceObject
}
enum EffectiveConfidenceLevelSourceType {
  User,
  Group,
  Bypass
}
union EffectiveConfidenceLevelSourceObject = Group | User

type User implements BasicObject & InternalObject {
  id: ID! # internal_id
  standard_id: String!
  entity_type: String!
  parent_types: [String]!
  # User
  user_email: String!
  api_token: String! @auth(for: [SETTINGS_SETACCESSES, VIRTUAL_ORGANIZATION_ADMIN])
  personal_notifiers: [Notifier!]
  individual_id: String
  name: String!
  description: String
  firstname: String
  otp_activated: Boolean
  otp_qr: String
  otp_mandatory: Boolean
  user_service_account: Boolean
  lastname: String
  theme: String
  language: String
  external: Boolean
  roles(
    orderBy: RolesOrdering
    orderMode: OrderingMode
  ): [Role!]!
  capabilities: [Capability]!
  default_hidden_types: [String!]!
  user_confidence_level: ConfidenceLevel
  effective_confidence_level: EffectiveConfidenceLevel
  no_creators: Boolean
  restrict_delete: Boolean
  groups(
    orderBy: GroupsOrdering
    orderMode: OrderingMode
  ): GroupConnection @auth(for: [SETTINGS_SETACCESSES, VIRTUAL_ORGANIZATION_ADMIN])
  objectOrganization(
    first: Int
    orderBy: OrganizationsOrdering
    orderMode: OrderingMode
  ): OrganizationConnection @auth(for: [SETTINGS_SETACCESSES, VIRTUAL_ORGANIZATION_ADMIN])
  objectAssignedOrganization(
    first: Int
    orderBy: OrganizationsOrdering
    orderMode: OrderingMode
  ): OrganizationConnection @auth(for: [SETTINGS_SETACCESSES, VIRTUAL_ORGANIZATION_ADMIN])
  created_at: DateTime!
  updated_at: DateTime!
  sessions: [SessionDetail] @auth(for: [SETTINGS_SETACCESSES, VIRTUAL_ORGANIZATION_ADMIN])
  default_time_field: String
  account_status: String! @auth(for: [SETTINGS_SETACCESSES, VIRTUAL_ORGANIZATION_ADMIN])
  account_lock_after_date: DateTime @auth(for: [SETTINGS_SETACCESSES, VIRTUAL_ORGANIZATION_ADMIN])
  administrated_organizations: [Organization!]!
  unit_system: UnitSystem
  submenu_show_icons: Boolean
  submenu_auto_collapse: Boolean
  monochrome_labels: Boolean
  # Technical
  editContext: [EditUserContext!]
  creator: Creator
}

type MeUser implements BasicObject & InternalObject {
  id: ID! # internal_id
  standard_id: String!
  entity_type: String!
  parent_types: [String!]!
  user_email: String!
  name: String!
  description: String
  firstname: String
  otp_activated: Boolean
  otp_qr: String
  lastname: String
  theme: String
  language: String
  external: Boolean
  individual_id: String
  api_token: String!
  personal_notifiers: [Notifier!]
  objectOrganization: MeOrganizationConnection
  capabilities: [Capability!]!
  default_hidden_types: [String]!
  user_confidence_level: ConfidenceLevel
  effective_confidence_level: EffectiveConfidenceLevel
  no_creators: Boolean
  restrict_delete: Boolean
  allowed_marking: [MarkingDefinition!]
  default_marking: [DefaultMarking!]
  max_shareable_marking: [MarkingDefinition!]
  otp_mandatory: Boolean
  groups(
    orderBy: GroupsOrdering
    orderMode: OrderingMode
  ): GroupConnection
  default_dashboards: [Workspace!]!
  default_dashboard: Workspace
  default_time_field: String
  account_status: String!
  account_lock_after_date: DateTime
  administrated_organizations: [Organization!]!
  unit_system: UnitSystem
  submenu_show_icons: Boolean
  submenu_auto_collapse: Boolean
  monochrome_labels: Boolean
  can_manage_sensitive_config: Boolean
  draftContext: DraftWorkspace
}
type SessionDetail {
  id: ID!
  created: DateTime
  ttl: Int
  originalMaxAge: Int
}
type UserSession {
  user: Creator
  sessions: [SessionDetail]
}
input UserAddInput {
  user_email: String @constraint(minLength: 5, format: "email")
  name: String! @constraint(minLength: 2, format: "not-blank")
  password: String
  firstname: String
  lastname: String
  description: String
  language: String
  theme: String
  objectOrganization: [ID!]
  account_status: String
  account_lock_after_date: DateTime
  unit_system: String
  submenu_show_icons: Boolean
  submenu_auto_collapse: Boolean
  monochrome_labels: Boolean
  groups: [ID!]
  user_confidence_level: ConfidenceLevelInput
  prevent_default_groups: Boolean
<<<<<<< HEAD
  user_service_account: Boolean
=======
  email_template_id: String
}

input SendUserMailInput {
  target_user_id: ID!
  email_template_id: ID!
>>>>>>> 7d7ee46b
}

input ConfidenceLevelInput {
  max_confidence: Int
  overrides: [ConfidenceLevelOverrideInput!]!
}

input ConfidenceLevelOverrideInput {
  entity_type: String!
  max_confidence: Int!
}

input UserLoginInput {
  email: String!
  password: String!
}

input UserOTPLoginInput {
  code: String!
}

input UserOTPActivationInput {
  secret: String!
  code: String!
}

############## Roles
enum RolesOrdering {
  name
  created_at
  updated_at
  _score
}
type RoleConnection {
  pageInfo: PageInfo!
  edges: [RoleEdge!]
}
type RoleEdge {
  cursor: String!
  node: Role!
}
type Role implements BasicObject & InternalObject {
  id: ID! # internal_id
  standard_id: String!
  entity_type: String!
  parent_types: [String]!
  # Role
  name: String!
  description: String
  created_at: DateTime!
  updated_at: DateTime!
  capabilities: [Capability]
  editContext: [EditUserContext!]
  can_manage_sensitive_config: Boolean
}
input RoleAddInput {
  name: String! @constraint(minLength: 2, format: "not-blank")
  description: String
  clientMutationId: String
}

############## Capabilities
type CapabilityConnection {
  pageInfo: PageInfo!
  edges: [CapabilityEdge]
}
type CapabilityEdge {
  cursor: String!
  node: Capability!
}
type Capability implements BasicObject & InternalObject {
  id: ID! # internal_id
  standard_id: String!
  entity_type: String!
  parent_types: [String]!
  # Capability
  name: String!
  description: String
  attribute_order: Int
  created_at: DateTime!
  updated_at: DateTime!
  # Technical
  editContext: [EditUserContext!]
}

############## Connectors
enum ConnectorType {
  EXTERNAL_IMPORT
  INTERNAL_IMPORT_FILE
  INTERNAL_ENRICHMENT
  INTERNAL_ANALYSIS
  INTERNAL_EXPORT_FILE
  STREAM
  INTERNAL_INGESTION_PIR
}

input ConnectorWithConfig {
  connectorId: String
  configuration: String
}

input ExportAskInput {
  format: String!
  exportType: String!
  contentMaxMarkings: [String]
  fileMarkings: [String]
}

input StixCoreObjectsExportAskInput {
  format: String!
  exportType: String!
  contentMaxMarkings: [String]
  fileMarkings: [String]
  search: String
  exportContext: ExportContext
  orderBy: StixCoreObjectsOrdering
  orderMode: OrderingMode
  filters: FilterGroup
  selectedIds: [String]
}

input StixCoreRelationshipsExportAskInput {
  format: String!
  exportType: String!
  contentMaxMarkings: [String]
  fileMarkings: [String]
  exportContext: ExportContext
  search: String
  orderBy: StixCoreRelationshipsOrdering
  orderMode: OrderingMode
  selectedIds: [String]
  fromOrToId: [String]
  elementWithTargetTypes: [String]
  fromId: [String]
  fromRole: String
  fromTypes: [String]
  toId: [String]
  toRole: String
  toTypes: [String]
  relationship_type: [String]
  filters: FilterGroup
}

input StixCyberObservablesExportAskInput {
  format: String!
  exportType: String!
  exportContext: ExportContext
  contentMaxMarkings: [String]
  fileMarkings: [String]
  search: String
  orderBy: StixCyberObservablesOrdering
  orderMode: OrderingMode
  filters: FilterGroup
  selectedIds: [String]
}

input ContractConfigInput {
  key: String!
  value: [String!]
}

input RegisterConnectorInput {
  id: ID!
  name: String! @constraint(minLength:2, format: "not-blank")
  type: ConnectorType!
  scope: [String!]
  auto: Boolean
  only_contextual: Boolean
  playbook_compatible: Boolean
  listen_callback_uri: String
}

input EditManagedConnectorInput {
  id: ID!
  name: String! @constraint(minLength:2, format: "not-blank")
  connector_user_id: ID!
  manager_contract_configuration: [ContractConfigInput!]!
}

input AddManagedConnectorInput {
  name: String! @constraint(minLength:2, format: "not-blank")
  user_id: ID!
  catalog_id: ID!
  automatic_user: Boolean
  confidence_level: String
  manager_contract_image: String!
  manager_contract_configuration: [ContractConfigInput!]!
}

input RegisterConnectorsManagerInput {
  id: ID!
  name: String! @constraint(minLength:2, format: "not-blank")
}

input UpdateConnectorManagerStatusInput {
  id: ID!
}

input RequestConnectorStatusInput {
  id: ID!
  status: ConnectorRequestStatus!
}

input CurrentConnectorStatusInput {
  id: ID!
  status: ConnectorCurrentStatus!
}

input LogsConnectorStatusInput {
  id: ID!
  logs: [String!]!
}

type RabbitMQConnection {
  host: String!
  vhost: String!
  use_ssl: Boolean!
  port: Int!
  user: String!
  pass: String!
}

input ConnectorInfoInput {
  run_and_terminate: Boolean!
  buffering: Boolean!
  queue_threshold: Float!
  queue_messages_size: Float!
  next_run_datetime: DateTime
  last_run_datetime: DateTime
}

type ConnectorInfo {
  run_and_terminate: Boolean!
  buffering: Boolean!
  queue_threshold: Float!
  queue_messages_size: Float!
  next_run_datetime: DateTime
  last_run_datetime: DateTime
}

type ConnectorConfig {
  connection: RabbitMQConnection! @auth(for: [CONNECTORAPI])
  listen: String!
  listen_routing: String!
  listen_exchange: String!
  listen_callback_uri: String
  push: String!
  push_routing: String!
  push_exchange: String!
}

type ConnectorMetadata {
  configuration: String!
}
type ConnectorConfiguration {
  id: ID!
  name: String!
  configuration: String!
}

type ConnectorQueueDetails {
  messages_number: Float!
  messages_size: Float!
}

type ConnectorContractConfiguration {
  key: String!
  value: String
}

enum ConnectorRequestStatus {
  starting
  stopping
}

enum ConnectorCurrentStatus {
  started
  stopped
}

type ManagerContractConfiguration {
  key: String
  value: String
}

type Connector implements BasicObject & InternalObject {
  id: ID! # internal_id
  standard_id: String!
  entity_type: String!
  parent_types: [String]!
  # Connector
  name: String!
  active: Boolean
  auto: Boolean
  only_contextual: Boolean
  playbook_compatible: Boolean
  connector_trigger_filters: String
  connector_type: String
  connector_scope: [String!]
  connector_state: String
  connector_schema: String
  connector_schema_ui: String
  connector_state_reset: Boolean
  connector_state_timestamp: DateTime
  connector_user_id: ID
  connector_user: User
  connector_queue_details: ConnectorQueueDetails!
  connector_info: ConnectorInfo
  updated_at: DateTime
  created_at: DateTime
  config: ConnectorConfig
  works(status: String): [Work]
  is_managed: Boolean
  manager_current_status: String
  manager_requested_status: String
  manager_contract_image: String
  manager_contract_definition: String
  manager_contract_configuration: [ManagerContractConfiguration!]
  manager_connector_logs: [String!]
  manager_contract_hash: String
  ## Built in Connector
  built_in: Boolean
  configurations: [ConnectorConfiguration!]
}

type ManagedConnector implements BasicObject & InternalObject {
  id: ID! # internal_id
  standard_id: String!
  entity_type: String!
  parent_types: [String]!
  # Connector
  name: String!
  connector_user_id: ID
  connector_user: User
  connector_state_timestamp: DateTime
  ## Manager
  manager: ConnectorManager
  manager_contract_image: String!
  manager_current_status: String
  manager_requested_status: String!
  manager_contract_configuration: [ConnectorContractConfiguration!]!
  manager_contract_hash: String!
  manager_connector_logs: [String!]!
}

type ConnectorManager implements BasicObject & InternalObject {
  id: ID! # internal_id
  standard_id: String!
  entity_type: String!
  parent_types: [String]!
  # Manager
  name: String!
  last_sync_execution: DateTime
  about_version: String!
  active: Boolean!
}

############## Rules
type RuleExecutionError {
  timestamp: DateTime
  source: String
  error: String
}
type RuleManager {
  id: ID! # internal_id
  activated: Boolean!
  lastEventId: String
  errors: [RuleExecutionError]
}

type DisplayStep {
  source: String
  source_color: String
  relation: String
  target: String
  target_color: String
  identifier: String
  identifier_color: String
  action: String
}

type Display {
  if: [DisplayStep]
  then: [DisplayStep]
}

type Rule {
  id: ID! # internal_id
  name: String!
  description: String!
  activated: Boolean!
  category: String
  display: Display
}

######## STIX OBJECT ENTITIES
type InferenceAttribute {
  field: String!
  value: String!
}
type Inference {
  rule: Rule!
  explanation: [StixObjectOrStixRelationship]!
  attributes: [InferenceAttribute]
}

enum DraftOperation {
  create
  update
  update_linked
  delete
  delete_linked
}

type DraftVersion {
  draft_id: String!
  draft_operation: DraftOperation!
}

interface StixObject {
  id: ID! # internal_id
  standard_id: String!
  entity_type: String!
  parent_types: [String]!
  # StixObject
  representative: Representative!
  x_opencti_stix_ids: [StixId]
  is_inferred: Boolean!
  spec_version: String!
  created_at: DateTime!
  updated_at: DateTime!
  draftVersion: DraftVersion
  # Technical
  creators: [Creator!]
  # inferences
  x_opencti_inferences: [Inference]
}

######## STIX META OBJECT ENTITIES
enum StixMetaObjectsOrdering {
  entity_type
  created
  modified
  spec_version
  created_at
  updated_at
  _score
}
type StixMetaObjectConnection {
  pageInfo: PageInfo!
  edges: [StixMetaObjectEdge]
}
type StixMetaObjectEdge {
  cursor: String!
  node: StixMetaObject!
}
interface StixMetaObject {
  id: ID! # internal_id
  standard_id: String!
  entity_type: String!
  parent_types: [String]!
  # StixObject
  x_opencti_stix_ids: [StixId]
  is_inferred: Boolean!
  spec_version: String!
  created_at: DateTime!
  updated_at: DateTime!
  draftVersion: DraftVersion
  # StixMetaObject
  created: DateTime
  modified: DateTime
}

############## MarkingDefinitions
enum MarkingDefinitionsOrdering {
  definition_type
  definition
  x_opencti_order
  x_opencti_color
  created
  modified
  created_at
  updated_at
  _score
}
type MarkingDefinitionConnection {
  pageInfo: PageInfo!
  edges: [MarkingDefinitionEdge!]!
}
type MarkingDefinitionEdge {
  cursor: String!
  node: MarkingDefinition!
}
type MarkingDefinition implements BasicObject & StixObject & StixMetaObject {
  id: ID! # internal_id
  standard_id: String!
  entity_type: String!
  parent_types: [String]!
  # StixObject
  representative: Representative!
  x_opencti_stix_ids: [StixId]
  is_inferred: Boolean!
  spec_version: String!
  created_at: DateTime!
  updated_at: DateTime!
  draftVersion: DraftVersion
  # inferences
  x_opencti_inferences: [Inference]
  # StixMetaObject
  created: DateTime
  modified: DateTime
  # MarkingDefinition
  definition_type: String
  definition: String
  x_opencti_order: Int!
  x_opencti_color: String
  # Technical
  creators: [Creator!]
  toStix: String
  editContext: [EditUserContext!]
}
input MarkingDefinitionAddInput {
  stix_id: StixId
  x_opencti_stix_ids: [StixId]
  definition_type: String!
  definition: String!
  x_opencti_order: Int!
  x_opencti_color: String
  created: DateTime
  modified: DateTime
  clientMutationId: String
  update: Boolean
}
type MarkingDefinitionShort {
  id: ID! # internal_id
  standard_id: String!
  entity_type: String!
  representative: Representative
  definition_type: String
  definition: String
  x_opencti_order: Int!
  x_opencti_color: String
}

############## Labels
enum LabelsOrdering {
  value
  color
  created
  modified
  created_at
  updated_at
  _score
}
type LabelConnection {
  pageInfo: PageInfo!
  edges: [LabelEdge!]!
}
type LabelEdge {
  cursor: String!
  node: Label!
}
type Label implements BasicObject & StixObject & StixMetaObject {
  id: ID! # internal_id
  standard_id: String!
  entity_type: String!
  parent_types: [String]!
  # StixObject
  representative: Representative!
  x_opencti_stix_ids: [StixId]
  is_inferred: Boolean!
  spec_version: String!
  created_at: DateTime!
  updated_at: DateTime!
  draftVersion: DraftVersion
  # inferences
  x_opencti_inferences: [Inference]
  # StixMetaObject
  created: DateTime
  modified: DateTime
  # MarkingDefinition
  value: String
  color: String
  # Technical
  creators: [Creator!]
  toStix: String
  editContext: [EditUserContext!]
}
input LabelAddInput {
  stix_id: StixId
  x_opencti_stix_ids: [StixId]
  value: String!
  color: String
  created: DateTime
  modified: DateTime
  clientMutationId: String
  update: Boolean
}

############## ExternalReferences
enum ExternalReferencesOrdering {
  source_name
  url
  hash
  external_id
  created
  modified
  created_at
  updated_at
  creator
  _score
}
type ExternalReferenceConnection {
  pageInfo: PageInfo!
  edges: [ExternalReferenceEdge!]!
}
type ExternalReferenceEdge {
  cursor: String!
  node: ExternalReference!
}
type ExternalReference implements BasicObject & StixObject & StixMetaObject {
  id: ID! # internal_id
  standard_id: String!
  entity_type: String!
  parent_types: [String]!
  # StixObject
  representative: Representative!
  x_opencti_stix_ids: [StixId]
  is_inferred: Boolean!
  spec_version: String!
  created_at: DateTime!
  updated_at: DateTime!
  draftVersion: DraftVersion
  # inferences
  x_opencti_inferences: [Inference]
  # StixMetaObject
  created: DateTime
  modified: DateTime
  # ExternalReference
  source_name: String!
  description: String
  url: String
  hash: String
  external_id: String
  references(types: [String]): StixObjectOrStixRelationshipConnection
  fileId: String
  # Technical
  creators: [Creator!]
  importFiles(
    first: Int
    prefixMimeType: String
    after: ID
    orderBy: FileOrdering
    orderMode: OrderingMode
    search: String
    filters: FilterGroup
  ): FileConnection!
  pendingFiles(
    first: Int
    after: ID
    orderBy: FileOrdering
    orderMode: OrderingMode
    search: String
    filters: FilterGroup
  ): FileConnection!
  exportFiles(first: Int): FileConnection
  editContext: [EditUserContext!]
  connectors(onlyAlive: Boolean): [Connector]
  jobs(first: Int): [Work]
}
input ExternalReferenceAddInput {
  stix_id: StixId
  x_opencti_stix_ids: [StixId]
  source_name: String! @constraint(minLength: 2, format: "not-blank")
  description: String
  url: String
  hash: String
  file: Upload
  external_id: String
  created: DateTime
  modified: DateTime
  clientMutationId: String
  update: Boolean
}

############## KillChainPhases
enum KillChainPhasesOrdering {
  x_opencti_order
  kill_chain_name
  phase_name
  created
  modified
  created_at
  updated_at
  _score
}
type KillChainPhaseConnection {
  pageInfo: PageInfo!
  edges: [KillChainPhaseEdge!]!
}
type KillChainPhaseEdge {
  cursor: String!
  node: KillChainPhase!
}
type KillChainPhase implements BasicObject & StixObject & StixMetaObject {
  id: ID! # internal_id
  standard_id: String!
  entity_type: String!
  parent_types: [String]!
  # StixObject
  representative: Representative!
  x_opencti_stix_ids: [StixId]
  is_inferred: Boolean!
  spec_version: String!
  created_at: DateTime!
  updated_at: DateTime!
  draftVersion: DraftVersion
  # inferences
  x_opencti_inferences: [Inference]
  # StixMetaObject
  created: DateTime
  modified: DateTime
  # KillChainPhase
  kill_chain_name: String!
  phase_name: String!
  x_opencti_order: Int
  # Technical
  creators: [Creator!]
  editContext: [EditUserContext!]
}
input KillChainPhaseAddInput {
  stix_id: StixId
  x_opencti_stix_ids: [StixId]
  kill_chain_name: String!
  phase_name: String!
  x_opencti_order: Int!
  created: DateTime
  modified: DateTime
  clientMutationId: String
  update: Boolean
}

######## STIX CORE OBJECT ENTITIES

type Representative {
  main: String!
  secondary: String
}

enum StixCoreObjectsOrdering {
  name
  entity_type
  created
  modified
  created_at
  updated_at
  start_time
  stop_time
  published
  valid_from
  valid_until
  first_seen
  last_seen
  indicator_pattern
  x_opencti_workflow_id
  createdBy
  creator
  objectMarking
  observable_value
  subject
  value
  opinions_metrics_mean
  opinions_metrics_min
  opinions_metrics_max
  opinions_metrics_total
  _score
  authorized_members_activation_date
}
type StixCoreObjectConnection {
  pageInfo: PageInfo!
  edges: [StixCoreObjectEdge!]!
}
type StixCoreObjectEdge {
  cursor: String!
  node: StixCoreObject!
}
union OrganizationOrIndividual = Organization | Individual
interface StixCoreObject {
  id: ID! # internal_id
  standard_id: String!
  entity_type: String!
  parent_types: [String]!
  # StixObject
  representative: Representative!
  x_opencti_stix_ids: [StixId]
  is_inferred: Boolean!
  spec_version: String!
  created_at: DateTime!
  updated_at: DateTime!
  draftVersion: DraftVersion
  # StixCoreObject
  createdBy: Identity
  numberOfConnectedElement: Int!
  objectMarking: [MarkingDefinition!]
  objectOrganization: [Organization!]
  objectLabel: [Label!]
  externalReferences(first: Int): ExternalReferenceConnection
  containersNumber: Number
  containers(first: Int, entityTypes: [String!]): ContainerConnection
  reports(first: Int): ReportConnection
  notes(first: Int): NoteConnection
  opinions(first: Int): OpinionConnection
  observedData(first: Int): ObservedDataConnection
  groupings(first: Int): GroupingConnection
  cases(first: Int): CaseConnection
  stixCoreRelationships(
    first: Int
    after: ID
    orderBy: StixCoreRelationshipsOrdering
    orderMode: OrderingMode
    fromId: StixRef
    toId: StixRef
    fromTypes: [String]
    toTypes: [String]
    relationship_type: String
    startTimeStart: DateTime
    startTimeStop: DateTime
    stopTimeStart: DateTime
    stopTimeStop: DateTime
    firstSeenStart: DateTime
    firstSeenStop: DateTime
    lastSeenStart: DateTime
    lastSeenStop: DateTime
    confidences: [Int]
    search: String
    filters: FilterGroup
  ): StixCoreRelationshipConnection
  stixCoreObjectsDistribution(
    relationship_type: [String]
    toTypes: [String]
    field: String!
    startDate: DateTime
    endDate: DateTime
    dateAttribute: String
    operation: StatsOperation!
    limit: Int
    order: String
    types: [String]
    filters: FilterGroup
    search: String
  ): [Distribution] @auth(for: [KNOWLEDGE, EXPLORE])
  stixCoreRelationshipsDistribution(
    field: String!
    operation: StatsOperation!
    startDate: DateTime
    endDate: DateTime
    dateAttribute: String
    isTo: Boolean
    limit: Int
    order: String
    elementWithTargetTypes: [String]
    fromId: [String]
    fromRole: String
    fromTypes: [String]
    toId: [String]
    toRole: String
    toTypes: [String]
    relationship_type: [String]
    confidences: [Int]
    search: String
    filters: FilterGroup
  ): [Distribution] @auth(for: [KNOWLEDGE, EXPLORE])
  # Technical
  creators: [Creator!]
  toStix: String
  importFiles(
    first: Int
    prefixMimeType: String
    after: ID
    orderBy: FileOrdering
    orderMode: OrderingMode
    search: String
    filters: FilterGroup
  ): FileConnection
  pendingFiles(
    first: Int
    after: ID
    orderBy: FileOrdering
    orderMode: OrderingMode
    search: String
    filters: FilterGroup
  ): FileConnection
  exportFiles(first: Int): FileConnection
  editContext: [EditUserContext!]
  connectors(onlyAlive: Boolean): [Connector]
  jobs(first: Int): [Work]
  opinions_metrics: OpinionsMetrics
}

########## STIX DOMAIN OBJECT ENTITIES

enum StixDomainObjectsOrdering {
  name
  entity_type
  created
  modified
  created_at
  updated_at
  published
  valid_from
  valid_until
  indicator_pattern
  x_opencti_workflow_id
  createdBy
  creator
  objectMarking
  _score
  first_seen
  last_seen
  attribute_count
  x_opencti_negative
  confidence
  first_observed
  last_observed
  number_observed
  incident_type
  severity
  priority
  rating
  context
  attribute_abstract
  opinion
  pattern_type
  report_types
  note_types
  channel_types
  x_opencti_base_severity
  event_types
  x_opencti_organization_type
  submitted
  product
  result_name
  operatingSystem
  x_opencti_cvss_base_severity
}
type StixDomainObjectConnection {
  pageInfo: PageInfo!
  edges: [StixDomainObjectEdge]
}
type StixDomainObjectEdge {
  cursor: String!
  node: StixDomainObject!
}
interface StixDomainObject {
  id: ID! # internal_id
  standard_id: String!
  entity_type: String!
  parent_types: [String]!
  # StixObject
  representative: Representative!
  x_opencti_stix_ids: [StixId]
  is_inferred: Boolean!
  spec_version: String!
  created_at: DateTime!
  updated_at: DateTime!
  draftVersion: DraftVersion
  # StixCoreObject
  createdBy: Identity
  numberOfConnectedElement: Int!
  objectMarking: [MarkingDefinition!]
  objectOrganization: [Organization!]
  objectLabel: [Label!]
  externalReferences(first: Int): ExternalReferenceConnection
  containersNumber: Number
  containers(first: Int, entityTypes: [String!]): ContainerConnection
  reports(first: Int): ReportConnection
  notes(first: Int): NoteConnection
  opinions(first: Int): OpinionConnection
  observedData(first: Int): ObservedDataConnection
  groupings(first: Int): GroupingConnection
  cases(first: Int): CaseConnection
  stixCoreRelationships(
    first: Int
    after: ID
    orderBy: StixCoreRelationshipsOrdering
    orderMode: OrderingMode
    fromId: StixRef
    toId: StixRef
    fromTypes: [String]
    toTypes: [String]
    relationship_type: String
    startTimeStart: DateTime
    startTimeStop: DateTime
    stopTimeStart: DateTime
    stopTimeStop: DateTime
    firstSeenStart: DateTime
    firstSeenStop: DateTime
    lastSeenStart: DateTime
    lastSeenStop: DateTime
    confidences: [Int]
    search: String
    filters: FilterGroup
  ): StixCoreRelationshipConnection
  stixCoreObjectsDistribution(
    relationship_type: [String]
    toTypes: [String]
    field: String!
    startDate: DateTime
    endDate: DateTime
    dateAttribute: String
    operation: StatsOperation!
    limit: Int
    order: String
    types: [String]
    filters: FilterGroup
    search: String
  ): [Distribution] @auth(for: [KNOWLEDGE, EXPLORE])
  stixCoreRelationshipsDistribution(
    field: String!
    operation: StatsOperation!
    startDate: DateTime
    endDate: DateTime
    dateAttribute: String
    isTo: Boolean
    limit: Int
    order: String
    elementWithTargetTypes: [String]
    fromId: [String]
    fromRole: String
    fromTypes: [String]
    toId: [String]
    toRole: String
    toTypes: [String]
    relationship_type: [String]
    confidences: [Int]
    search: String
    filters: FilterGroup
  ): [Distribution] @auth(for: [KNOWLEDGE, EXPLORE])
  opinions_metrics: OpinionsMetrics
  # StixDomainObject
  revoked: Boolean!
  confidence: Int
  lang: String
  created: DateTime
  modified: DateTime
  x_opencti_graph_data: String
  objectAssignee: [Assignee!]
  objectParticipant: [Participant!]
  avatar: OpenCtiFile
  # Technical
  creators: [Creator!]
  toStix: String
  importFiles(
    first: Int
    prefixMimeType: String
    after: ID
    orderBy: FileOrdering
    orderMode: OrderingMode
    search: String
    filters: FilterGroup
  ): FileConnection
  pendingFiles(
    first: Int
    after: ID
    orderBy: FileOrdering
    orderMode: OrderingMode
    search: String
    filters: FilterGroup
  ): FileConnection
  exportFiles(first: Int): FileConnection
  editContext: [EditUserContext!]
  connectors(onlyAlive: Boolean): [Connector]
  jobs(first: Int): [Work]
  status: Status
  workflowEnabled: Boolean
}
input StixDomainObjectAddInput {
  stix_id: StixId
  x_opencti_stix_ids: [StixId]
  name: String! @constraint(minLength: 2, format: "not-blank")
  description: String
  confidence: Int
  pattern_type: String
  context: String
  pattern: String
  aliases: [String]
  x_opencti_aliases: [String]
  type: String!
  createdBy: String
  objectMarking: [String]
  objectLabel: [String]
  killChainPhases: [String]
  externalReferences: [String]
  objects: [String]
  clientMutationId: String
  created: DateTime
  modified: DateTime
  update: Boolean
}

############## AttackPatterns
enum AttackPatternsOrdering {
  x_mitre_id
  name
  created
  modified
  created_at
  updated_at
  objectMarking
  x_opencti_workflow_id
  _score
}
type AttackPatternConnection {
  pageInfo: PageInfo!
  edges: [AttackPatternEdge!]!
}
type AttackPatternEdge {
  cursor: String!
  node: AttackPattern!
}
type AttackPattern implements BasicObject & StixObject & StixCoreObject & StixDomainObject {
  id: ID! # internal_id
  standard_id: String!
  entity_type: String!
  parent_types: [String]!
  # StixObject
  representative: Representative!
  x_opencti_stix_ids: [StixId]
  is_inferred: Boolean!
  spec_version: String!
  created_at: DateTime!
  updated_at: DateTime!
  draftVersion: DraftVersion
  # inferences
  x_opencti_inferences: [Inference]
  # StixCoreObject
  createdBy: Identity
  numberOfConnectedElement: Int!
  objectMarking: [MarkingDefinition!]
  objectOrganization: [Organization!]
  objectLabel: [Label!]
  externalReferences(first: Int): ExternalReferenceConnection
  containersNumber: Number
  containers(first: Int, entityTypes: [String!]): ContainerConnection
  reports(first: Int): ReportConnection
  notes(first: Int): NoteConnection
  opinions(first: Int): OpinionConnection
  observedData(first: Int): ObservedDataConnection
  groupings(first: Int): GroupingConnection
  cases(first: Int): CaseConnection
  stixCoreRelationships(
    first: Int
    after: ID
    orderBy: StixCoreRelationshipsOrdering
    orderMode: OrderingMode
    fromId: StixRef
    toId: StixRef
    fromTypes: [String]
    toTypes: [String]
    relationship_type: String
    startTimeStart: DateTime
    startTimeStop: DateTime
    stopTimeStart: DateTime
    stopTimeStop: DateTime
    firstSeenStart: DateTime
    firstSeenStop: DateTime
    lastSeenStart: DateTime
    lastSeenStop: DateTime
    confidences: [Int]
    search: String
    filters: FilterGroup
  ): StixCoreRelationshipConnection
  stixCoreObjectsDistribution(
    relationship_type: [String]
    toTypes: [String]
    field: String!
    startDate: DateTime
    endDate: DateTime
    dateAttribute: String
    operation: StatsOperation!
    limit: Int
    order: String
    types: [String]
    filters: FilterGroup
    search: String
  ): [Distribution] @auth(for: [KNOWLEDGE, EXPLORE])
  stixCoreRelationshipsDistribution(
    field: String!
    operation: StatsOperation!
    startDate: DateTime
    endDate: DateTime
    dateAttribute: String
    isTo: Boolean
    limit: Int
    order: String
    elementWithTargetTypes: [String]
    fromId: [String]
    fromRole: String
    fromTypes: [String]
    toId: [String]
    toRole: String
    toTypes: [String]
    relationship_type: [String]
    confidences: [Int]
    search: String
    filters: FilterGroup
  ): [Distribution] @auth(for: [KNOWLEDGE, EXPLORE])
  opinions_metrics: OpinionsMetrics
  # StixDomainObject
  revoked: Boolean!
  confidence: Int
  lang: String
  created: DateTime
  modified: DateTime
  x_opencti_graph_data: String
  objectAssignee: [Assignee!]
  objectParticipant: [Participant!]
  avatar: OpenCtiFile
  # AttackPattern
  name: String!
  description: String
  aliases: [String]
  x_mitre_platforms: [String!]
  x_mitre_permissions_required: [String]
  x_mitre_detection: String
  x_mitre_id: String
  killChainPhases: [KillChainPhase!]
  coursesOfAction(
    first: Int
    after: ID
    orderBy: CoursesOfActionOrdering
    orderMode: OrderingMode
    filters: FilterGroup
    search: String
  ): CourseOfActionConnection
  parentAttackPatterns(
    first: Int
    after: ID
    orderBy: AttackPatternsOrdering
    orderMode: OrderingMode
    filters: FilterGroup
    search: String
  ): AttackPatternConnection
  subAttackPatterns(
    first: Int
    after: ID
    orderBy: AttackPatternsOrdering
    orderMode: OrderingMode
    filters: FilterGroup
    search: String
  ): AttackPatternConnection
  isSubAttackPattern: Boolean
  dataComponents: DataComponentConnection # TODO paginate ? is this API used ?
  # Technical
  creators: [Creator!]
  toStix: String
  importFiles(
    first: Int
    prefixMimeType: String
    after: ID
    orderBy: FileOrdering
    orderMode: OrderingMode
    search: String
    filters: FilterGroup
  ): FileConnection
  pendingFiles(
    first: Int
    after: ID
    orderBy: FileOrdering
    orderMode: OrderingMode
    search: String
    filters: FilterGroup
  ): FileConnection
  exportFiles(first: Int): FileConnection
  editContext: [EditUserContext!]
  connectors(onlyAlive: Boolean): [Connector]
  jobs(first: Int): [Work]
  status: Status
  workflowEnabled: Boolean
}
input AttackPatternAddInput {
  stix_id: StixId
  x_opencti_stix_ids: [StixId]
  name: String! @constraint(minLength: 2, format: "not-blank")
  description: String
  aliases: [String]
  revoked: Boolean
  lang: String
  confidence: Int
  x_mitre_platforms: [String!]
  x_mitre_permissions_required: [String]
  x_mitre_detection: String
  x_mitre_id: String
  createdBy: String
  objectMarking: [String]
  objectOrganization: [String]
  objectLabel: [String]
  killChainPhases: [String]
  externalReferences: [String]
  created: DateTime
  modified: DateTime
  x_opencti_workflow_id: String
  clientMutationId: String
  update: Boolean
  file: Upload
}
type AttackPatternForMatrix {
  attack_pattern_id: String!
  name: String!
  description: String
  x_mitre_id: String
  subAttackPatterns: [SubAttackPatternForMatrix!]
  subAttackPatternsSearchText: String
  killChainPhasesIds: [String!]
}
type SubAttackPatternForMatrix {
  attack_pattern_id: String!
  name: String!
  description: String
}
type AttackPatternsByKillChain {
  kill_chain_id: String!
  kill_chain_name: String!
  phase_name: String!
  x_opencti_order: Int!
  attackPatterns: [AttackPatternForMatrix!]
}
type AttackPatternsMatrix {
  attackPatternsOfPhases: [AttackPatternsByKillChain!]
}
############## Campaigns
enum CampaignsOrdering {
  name
  first_seen
  last_seen
  role_played
  created
  modified
  created_at
  updated_at
  objectMarking
  x_opencti_workflow_id
  confidence
  _score
}
type CampaignConnection {
  pageInfo: PageInfo!
  edges: [CampaignEdge]
}
type CampaignEdge {
  cursor: String!
  node: Campaign!
}
type Campaign implements BasicObject & StixObject & StixCoreObject & StixDomainObject {
  id: ID! # internal_id
  standard_id: String!
  entity_type: String!
  parent_types: [String]!
  # StixObject
  representative: Representative!
  x_opencti_stix_ids: [StixId]
  is_inferred: Boolean!
  spec_version: String!
  created_at: DateTime!
  updated_at: DateTime!
  draftVersion: DraftVersion
  # inferences
  x_opencti_inferences: [Inference]
  # StixCoreObject
  createdBy: Identity
  numberOfConnectedElement: Int!
  objectMarking: [MarkingDefinition!]
  objectOrganization: [Organization!]
  objectLabel: [Label!]
  externalReferences(first: Int): ExternalReferenceConnection
  containersNumber: Number
  containers(first: Int, entityTypes: [String!]): ContainerConnection
  reports(first: Int): ReportConnection
  notes(first: Int): NoteConnection
  opinions(first: Int): OpinionConnection
  observedData(first: Int): ObservedDataConnection
  groupings(first: Int): GroupingConnection
  cases(first: Int): CaseConnection
  stixCoreRelationships(
    first: Int
    after: ID
    orderBy: StixCoreRelationshipsOrdering
    orderMode: OrderingMode
    fromId: StixRef
    toId: StixRef
    fromTypes: [String]
    toTypes: [String]
    relationship_type: String
    startTimeStart: DateTime
    startTimeStop: DateTime
    stopTimeStart: DateTime
    stopTimeStop: DateTime
    firstSeenStart: DateTime
    firstSeenStop: DateTime
    lastSeenStart: DateTime
    lastSeenStop: DateTime
    confidences: [Int]
    search: String
    filters: FilterGroup
  ): StixCoreRelationshipConnection
  stixCoreObjectsDistribution(
    relationship_type: [String]
    toTypes: [String]
    field: String!
    startDate: DateTime
    endDate: DateTime
    dateAttribute: String
    operation: StatsOperation!
    limit: Int
    order: String
    types: [String]
    filters: FilterGroup
    search: String
  ): [Distribution] @auth(for: [KNOWLEDGE, EXPLORE])
  stixCoreRelationshipsDistribution(
    field: String!
    operation: StatsOperation!
    startDate: DateTime
    endDate: DateTime
    dateAttribute: String
    isTo: Boolean
    limit: Int
    order: String
    elementWithTargetTypes: [String]
    fromId: [String]
    fromRole: String
    fromTypes: [String]
    toId: [String]
    toRole: String
    toTypes: [String]
    relationship_type: [String]
    confidences: [Int]
    search: String
    filters: FilterGroup
  ): [Distribution] @auth(for: [KNOWLEDGE, EXPLORE])
  opinions_metrics: OpinionsMetrics
  # StixDomainObject
  revoked: Boolean!
  confidence: Int
  lang: String
  created: DateTime
  modified: DateTime
  x_opencti_graph_data: String
  objectAssignee: [Assignee!]
  objectParticipant: [Participant!]
  avatar: OpenCtiFile
  # Campaign
  name: String!
  description: String
  aliases: [String]
  first_seen: DateTime
  last_seen: DateTime
  objective: String
  # Technical
  creators: [Creator!]
  toStix: String
  importFiles(
    first: Int
    prefixMimeType: String
    after: ID
    orderBy: FileOrdering
    orderMode: OrderingMode
    search: String
    filters: FilterGroup
  ): FileConnection
  pendingFiles(
    first: Int
    after: ID
    orderBy: FileOrdering
    orderMode: OrderingMode
    search: String
    filters: FilterGroup
  ): FileConnection
  exportFiles(first: Int): FileConnection
  editContext: [EditUserContext!]
  connectors(onlyAlive: Boolean): [Connector]
  jobs(first: Int): [Work]
  status: Status
  workflowEnabled: Boolean
}
input CampaignAddInput {
  stix_id: StixId
  x_opencti_stix_ids: [StixId]
  name: String! @constraint(minLength: 2, format: "not-blank")
  description: String
  aliases: [String]
  revoked: Boolean
  lang: String
  confidence: Int
  first_seen: DateTime
  last_seen: DateTime
  objective: String
  createdBy: String
  objectMarking: [String]
  objectAssignee: [String]
  objectOrganization: [String]
  objectLabel: [String]
  externalReferences: [String]
  created: DateTime
  modified: DateTime
  x_opencti_workflow_id: String
  clientMutationId: String
  update: Boolean
  file: Upload
}

############## Containers
enum ContainersOrdering {
  name
  published
  created
  modified
  created_at
  updated_at
  createdBy
  objectMarking
  x_opencti_workflow_id
  creator
  entity_type
  _score
}
type ContainerConnection {
  pageInfo: PageInfo!
  edges: [ContainerEdge!]!
}
type ContainerEdge {
  cursor: String!
  node: Container!
}
interface Container {
  id: ID! # internal_id
  standard_id: String!
  entity_type: String!
  parent_types: [String]!
  # StixObject
  representative: Representative!
  x_opencti_stix_ids: [StixId]
  is_inferred: Boolean!
  spec_version: String!
  created_at: DateTime!
  updated_at: DateTime!
  draftVersion: DraftVersion
  # StixCoreObject
  createdBy: Identity
  numberOfConnectedElement: Int!
  objectMarking: [MarkingDefinition!]
  objectOrganization: [Organization!]
  objectLabel: [Label!]
  externalReferences(first: Int): ExternalReferenceConnection
  containersNumber: Number
  containers(first: Int, entityTypes: [String!]): ContainerConnection
  reports(first: Int): ReportConnection
  notes(first: Int): NoteConnection
  opinions(first: Int): OpinionConnection
  observedData(first: Int): ObservedDataConnection
  groupings(first: Int): GroupingConnection
  cases(first: Int): CaseConnection
  stixCoreRelationships(
    first: Int
    after: ID
    orderBy: StixCoreRelationshipsOrdering
    orderMode: OrderingMode
    fromId: StixRef
    toId: StixRef
    fromTypes: [String]
    toTypes: [String]
    relationship_type: String
    startTimeStart: DateTime
    startTimeStop: DateTime
    stopTimeStart: DateTime
    stopTimeStop: DateTime
    firstSeenStart: DateTime
    firstSeenStop: DateTime
    lastSeenStart: DateTime
    lastSeenStop: DateTime
    confidences: [Int]
    search: String
    filters: FilterGroup
  ): StixCoreRelationshipConnection
  stixCoreObjectsDistribution(
    relationship_type: [String]
    toTypes: [String]
    field: String!
    startDate: DateTime
    endDate: DateTime
    dateAttribute: String
    operation: StatsOperation!
    limit: Int
    order: String
    types: [String]
    filters: FilterGroup
    search: String
  ): [Distribution] @auth(for: [KNOWLEDGE, EXPLORE])
  stixCoreRelationshipsDistribution(
    field: String!
    operation: StatsOperation!
    startDate: DateTime
    endDate: DateTime
    dateAttribute: String
    isTo: Boolean
    limit: Int
    order: String
    elementWithTargetTypes: [String]
    fromId: [String]
    fromRole: String
    fromTypes: [String]
    toId: [String]
    toRole: String
    toTypes: [String]
    relationship_type: [String]
    confidences: [Int]
    search: String
    filters: FilterGroup
  ): [Distribution] @auth(for: [KNOWLEDGE, EXPLORE])
  opinions_metrics: OpinionsMetrics
  # StixDomainObject
  revoked: Boolean!
  confidence: Int
  lang: String
  created: DateTime
  modified: DateTime
  x_opencti_graph_data: String
  objectAssignee: [Assignee!]
  avatar: OpenCtiFile
  # Container
  authorized_members: [MemberAccess!]
  authorized_members_activation_date: DateTime
  currentUserAccessRight: String
  objects(
    first: Int
    after: ID
    orderBy: StixObjectOrStixRelationshipsOrdering
    orderMode: OrderingMode
    filters: FilterGroup
    search: String
    types: [String]
    all: Boolean
  ): StixObjectOrStixRelationshipRefConnection
  relatedContainers(
    first: Int
    after: ID
    orderBy: ContainersOrdering
    orderMode: OrderingMode
    filters: FilterGroup
    search: String
    types: [String]
    viaTypes: [String]
  ): ContainerConnection
  filesFromTemplate(
    first: Int
    prefixMimeType: String
    after: ID
    orderBy: FileOrdering
    orderMode: OrderingMode
    search: String
    filters: FilterGroup
  ): FileConnection
  fintelTemplates: [FintelTemplate!]
  # Technical
  creators: [Creator!]
  workflowEnabled: Boolean
  status: Status
}

################ Notes
enum NotesOrdering {
  attribute_abstract
  created
  modified
  created_at
  updated_at
  createdBy
  x_opencti_workflow_id
  objectMarking
  note_types
  creator
  _score
}
type NoteConnection {
  pageInfo: PageInfo!
  edges: [NoteEdge!]!
}
type NoteEdge {
  cursor: String!
  node: Note!
}
type Note implements BasicObject & StixObject & StixCoreObject & StixDomainObject & Container {
  id: ID! # internal_id
  standard_id: String!
  entity_type: String!
  parent_types: [String]!
  # StixObject
  representative: Representative!
  x_opencti_stix_ids: [StixId]
  is_inferred: Boolean!
  spec_version: String!
  created_at: DateTime!
  updated_at: DateTime!
  draftVersion: DraftVersion
  # inferences
  x_opencti_inferences: [Inference]
  # StixCoreObject
  createdBy: Identity
  numberOfConnectedElement: Int!
  objectMarking: [MarkingDefinition!]
  objectOrganization: [Organization!]
  objectLabel: [Label!]
  externalReferences(first: Int): ExternalReferenceConnection
  containersNumber: Number
  containers(first: Int, entityTypes: [String!]): ContainerConnection
  reports(first: Int): ReportConnection
  notes(first: Int): NoteConnection
  opinions(first: Int): OpinionConnection
  observedData(first: Int): ObservedDataConnection
  groupings(first: Int): GroupingConnection
  cases(first: Int): CaseConnection
  stixCoreRelationships(
    first: Int
    after: ID
    orderBy: StixCoreRelationshipsOrdering
    orderMode: OrderingMode
    fromId: StixRef
    toId: StixRef
    fromTypes: [String]
    toTypes: [String]
    relationship_type: String
    startTimeStart: DateTime
    startTimeStop: DateTime
    stopTimeStart: DateTime
    stopTimeStop: DateTime
    firstSeenStart: DateTime
    firstSeenStop: DateTime
    lastSeenStart: DateTime
    lastSeenStop: DateTime
    confidences: [Int]
    search: String
    filters: FilterGroup
  ): StixCoreRelationshipConnection
  stixCoreObjectsDistribution(
    relationship_type: [String]
    toTypes: [String]
    field: String!
    startDate: DateTime
    endDate: DateTime
    dateAttribute: String
    operation: StatsOperation!
    limit: Int
    order: String
    types: [String]
    filters: FilterGroup
    search: String
  ): [Distribution] @auth(for: [KNOWLEDGE, EXPLORE])
  stixCoreRelationshipsDistribution(
    field: String!
    operation: StatsOperation!
    startDate: DateTime
    endDate: DateTime
    dateAttribute: String
    isTo: Boolean
    limit: Int
    order: String
    elementWithTargetTypes: [String]
    fromId: [String]
    fromRole: String
    fromTypes: [String]
    toId: [String]
    toRole: String
    toTypes: [String]
    relationship_type: [String]
    confidences: [Int]
    search: String
    filters: FilterGroup
  ): [Distribution] @auth(for: [KNOWLEDGE, EXPLORE])
  opinions_metrics: OpinionsMetrics
  # StixDomainObject
  revoked: Boolean!
  confidence: Int
  lang: String
  created: DateTime
  modified: DateTime
  x_opencti_graph_data: String
  objectAssignee: [Assignee!]
  objectParticipant: [Participant!]
  avatar: OpenCtiFile
  # Container
  authorized_members: [MemberAccess!]
  authorized_members_activation_date: DateTime
  currentUserAccessRight: String
  objects(
    first: Int
    after: ID
    orderBy: StixObjectOrStixRelationshipsOrdering
    orderMode: OrderingMode
    filters: FilterGroup
    search: String
    types: [String]
    all: Boolean
  ): StixObjectOrStixRelationshipRefConnection
  relatedContainers(
    first: Int
    after: ID
    orderBy: ContainersOrdering
    orderMode: OrderingMode
    filters: FilterGroup
    search: String
    types: [String]
    viaTypes: [String]
  ): ContainerConnection
  # Note
  attribute_abstract: String
  content: String!
  authors: [String]
  note_types: [String]
  likelihood: Int
  # Technical
  creators: [Creator!]
  toStix: String
  importFiles(
    first: Int
    prefixMimeType: String
    after: ID
    orderBy: FileOrdering
    orderMode: OrderingMode
    search: String
    filters: FilterGroup
  ): FileConnection
  pendingFiles(
    first: Int
    after: ID
    orderBy: FileOrdering
    orderMode: OrderingMode
    search: String
    filters: FilterGroup
  ): FileConnection
  filesFromTemplate(
    first: Int
    prefixMimeType: String
    after: ID
    orderBy: FileOrdering
    orderMode: OrderingMode
    search: String
    filters: FilterGroup
  ): FileConnection
  fintelTemplates: [FintelTemplate!]
  exportFiles(first: Int): FileConnection
  editContext: [EditUserContext!]
  connectors(onlyAlive: Boolean): [Connector]
  jobs(first: Int): [Work]
  status: Status
  workflowEnabled: Boolean
}
input NoteAddInput {
  stix_id: StixId
  x_opencti_stix_ids: [StixId]
  attribute_abstract: String
  content: String! @constraint(minLength: 2)
  authors: [String]
  note_types: [String]
  likelihood: Int
  revoked: Boolean
  lang: String
  createdBy: String
  confidence: Int
  objectMarking: [String]
  objectLabel: [String]
  objectOrganization: [String]
  externalReferences: [String]
  objects: [String]
  created: DateTime
  modified: DateTime
  x_opencti_workflow_id: String
  clientMutationId: String
  update: Boolean
  file: Upload
}
input NoteUserAddInput {
  stix_id: String
  x_opencti_stix_ids: [String]
  attribute_abstract: String
  content: String! @constraint(minLength: 2)
  note_types: [String]
  likelihood: Int
  revoked: Boolean
  lang: String
  confidence: Int
  objectMarking: [String]
  objectLabel: [String]
  objectOrganization: [String]
  externalReferences: [String]
  objects: [String]
  created: DateTime
  modified: DateTime
  clientMutationId: String
  update: Boolean
}

################ ObservedDatas
enum ObservedDatasOrdering {
  first_observed
  last_observed
  number_observed
  created
  modified
  created_at
  updated_at
  createdBy
  x_opencti_workflow_id
  objectMarking
  confidence
  _score
}
type ObservedDataConnection {
  pageInfo: PageInfo!
  edges: [ObservedDataEdge]
}
type ObservedDataEdge {
  cursor: String!
  node: ObservedData!
}
type ObservedData implements BasicObject & StixObject & StixCoreObject & StixDomainObject & Container {
  id: ID! # internal_id
  standard_id: String!
  entity_type: String!
  parent_types: [String]!
  # StixObject
  representative: Representative!
  x_opencti_stix_ids: [StixId]
  is_inferred: Boolean!
  spec_version: String!
  created_at: DateTime!
  updated_at: DateTime!
  draftVersion: DraftVersion
  # inferences
  x_opencti_inferences: [Inference]
  # StixCoreObject
  createdBy: Identity
  numberOfConnectedElement: Int!
  objectMarking: [MarkingDefinition!]
  objectOrganization: [Organization!]
  objectLabel: [Label!]
  externalReferences(first: Int): ExternalReferenceConnection
  containersNumber: Number
  containers(first: Int, entityTypes: [String!]): ContainerConnection
  reports(first: Int): ReportConnection
  notes(first: Int): NoteConnection
  opinions(first: Int): OpinionConnection
  observedData(first: Int): ObservedDataConnection
  groupings(first: Int): GroupingConnection
  cases(first: Int): CaseConnection
  stixCoreRelationships(
    first: Int
    after: ID
    orderBy: StixCoreRelationshipsOrdering
    orderMode: OrderingMode
    fromId: StixRef
    toId: StixRef
    fromTypes: [String]
    toTypes: [String]
    relationship_type: String
    startTimeStart: DateTime
    startTimeStop: DateTime
    stopTimeStart: DateTime
    stopTimeStop: DateTime
    firstSeenStart: DateTime
    firstSeenStop: DateTime
    lastSeenStart: DateTime
    lastSeenStop: DateTime
    confidences: [Int]
    search: String
    filters: FilterGroup
  ): StixCoreRelationshipConnection
  stixCoreObjectsDistribution(
    relationship_type: [String]
    toTypes: [String]
    field: String!
    startDate: DateTime
    endDate: DateTime
    dateAttribute: String
    operation: StatsOperation!
    limit: Int
    order: String
    types: [String]
    filters: FilterGroup
    search: String
  ): [Distribution] @auth(for: [KNOWLEDGE, EXPLORE])
  stixCoreRelationshipsDistribution(
    field: String!
    operation: StatsOperation!
    startDate: DateTime
    endDate: DateTime
    dateAttribute: String
    isTo: Boolean
    limit: Int
    order: String
    elementWithTargetTypes: [String]
    fromId: [String]
    fromRole: String
    fromTypes: [String]
    toId: [String]
    toRole: String
    toTypes: [String]
    relationship_type: [String]
    confidences: [Int]
    search: String
    filters: FilterGroup
  ): [Distribution] @auth(for: [KNOWLEDGE, EXPLORE])
  opinions_metrics: OpinionsMetrics
  # StixDomainObject
  revoked: Boolean!
  confidence: Int
  lang: String
  created: DateTime
  modified: DateTime
  x_opencti_graph_data: String
  objectAssignee: [Assignee!]
  objectParticipant: [Participant!]
  avatar: OpenCtiFile
  # Container
  authorized_members: [MemberAccess!]
  authorized_members_activation_date: DateTime
  currentUserAccessRight: String
  objects(
    first: Int
    after: ID
    orderBy: StixObjectOrStixRelationshipsOrdering
    orderMode: OrderingMode
    filters: FilterGroup
    search: String
    types: [String]
    all: Boolean
  ): StixObjectOrStixRelationshipRefConnection
  relatedContainers(
    first: Int
    after: ID
    orderBy: ContainersOrdering
    orderMode: OrderingMode
    filters: FilterGroup
    search: String
    types: [String]
    viaTypes: [String]
  ): ContainerConnection
  # ObservedData
  first_observed: DateTime!
  last_observed: DateTime!
  number_observed: Int!
  name: String!
  # Technical
  creators: [Creator!]
  toStix: String
  importFiles(
    first: Int
    prefixMimeType: String
    after: ID
    orderBy: FileOrdering
    orderMode: OrderingMode
    search: String
    filters: FilterGroup
  ): FileConnection
  pendingFiles(
    first: Int
    after: ID
    orderBy: FileOrdering
    orderMode: OrderingMode
    search: String
    filters: FilterGroup
  ): FileConnection
  filesFromTemplate(
    first: Int
    prefixMimeType: String
    after: ID
    orderBy: FileOrdering
    orderMode: OrderingMode
    search: String
    filters: FilterGroup
  ): FileConnection
  fintelTemplates: [FintelTemplate!]
  exportFiles(first: Int): FileConnection
  editContext: [EditUserContext!]
  connectors(onlyAlive: Boolean): [Connector]
  jobs(first: Int): [Work]
  status: Status
  workflowEnabled: Boolean
}
input ObservedDataAddInput {
  stix_id: StixId
  x_opencti_stix_ids: [StixId]
  first_observed: DateTime!
  last_observed: DateTime!
  number_observed: Int!
  revoked: Boolean
  lang: String
  confidence: Int
  createdBy: String
  objectMarking: [String]
  objectLabel: [String]
  objectOrganization: [String]
  externalReferences: [String]
  objects: [String]!
  created: DateTime
  modified: DateTime
  x_opencti_workflow_id: String
  clientMutationId: String
  update: Boolean
  file: Upload
}

################ Opinions
enum OpinionsOrdering {
  opinion
  created
  modified
  created_at
  updated_at
  createdBy
  objectMarking
  x_opencti_workflow_id
  confidence
  creator
  _score
}
type OpinionConnection {
  pageInfo: PageInfo!
  edges: [OpinionEdge]
}
type OpinionEdge {
  cursor: String!
  node: Opinion!
}
type Opinion implements BasicObject & StixObject & StixCoreObject & StixDomainObject & Container {
  id: ID! # internal_id
  standard_id: String!
  entity_type: String!
  parent_types: [String]!
  # StixObject
  representative: Representative!
  x_opencti_stix_ids: [StixId]
  is_inferred: Boolean!
  spec_version: String!
  created_at: DateTime!
  updated_at: DateTime!
  draftVersion: DraftVersion
  # inferences
  x_opencti_inferences: [Inference]
  # StixCoreObject
  createdBy: Identity
  numberOfConnectedElement: Int!
  objectMarking: [MarkingDefinition!]
  objectOrganization: [Organization!]
  objectLabel: [Label!]
  externalReferences(first: Int): ExternalReferenceConnection
  containersNumber: Number
  containers(first: Int, entityTypes: [String!]): ContainerConnection
  reports(first: Int): ReportConnection
  notes(first: Int): NoteConnection
  opinions(first: Int): OpinionConnection
  observedData(first: Int): ObservedDataConnection
  groupings(first: Int): GroupingConnection
  cases(first: Int): CaseConnection
  stixCoreRelationships(
    first: Int
    after: ID
    orderBy: StixCoreRelationshipsOrdering
    orderMode: OrderingMode
    fromId: StixRef
    toId: StixRef
    fromTypes: [String]
    toTypes: [String]
    relationship_type: String
    startTimeStart: DateTime
    startTimeStop: DateTime
    stopTimeStart: DateTime
    stopTimeStop: DateTime
    firstSeenStart: DateTime
    firstSeenStop: DateTime
    lastSeenStart: DateTime
    lastSeenStop: DateTime
    confidences: [Int]
    search: String
    filters: FilterGroup
  ): StixCoreRelationshipConnection
  stixCoreObjectsDistribution(
    relationship_type: [String]
    toTypes: [String]
    field: String!
    startDate: DateTime
    endDate: DateTime
    dateAttribute: String
    operation: StatsOperation!
    limit: Int
    order: String
    types: [String]
    filters: FilterGroup
    search: String
  ): [Distribution] @auth(for: [KNOWLEDGE, EXPLORE])
  stixCoreRelationshipsDistribution(
    field: String!
    operation: StatsOperation!
    startDate: DateTime
    endDate: DateTime
    dateAttribute: String
    isTo: Boolean
    limit: Int
    order: String
    elementWithTargetTypes: [String]
    fromId: [String]
    fromRole: String
    fromTypes: [String]
    toId: [String]
    toRole: String
    toTypes: [String]
    relationship_type: [String]
    confidences: [Int]
    search: String
    filters: FilterGroup
  ): [Distribution] @auth(for: [KNOWLEDGE, EXPLORE])
  opinions_metrics: OpinionsMetrics
  # StixDomainObject
  revoked: Boolean!
  confidence: Int
  lang: String
  created: DateTime
  modified: DateTime
  x_opencti_graph_data: String
  objectAssignee: [Assignee!]
  objectParticipant: [Participant!]
  avatar: OpenCtiFile
  # Container
  authorized_members: [MemberAccess!]
  authorized_members_activation_date: DateTime
  currentUserAccessRight: String
  objects(
    first: Int
    after: ID
    orderBy: StixObjectOrStixRelationshipsOrdering
    orderMode: OrderingMode
    filters: FilterGroup
    search: String
    types: [String]
    all: Boolean
  ): StixObjectOrStixRelationshipRefConnection
  relatedContainers(
    first: Int
    after: ID
    orderBy: ContainersOrdering
    orderMode: OrderingMode
    filters: FilterGroup
    search: String
    types: [String]
    viaTypes: [String]
  ): ContainerConnection
  # Opinion
  explanation: String
  authors: [String]
  opinion: String!
  # Technical
  creators: [Creator!]
  toStix: String
  importFiles(
    first: Int
    prefixMimeType: String
    after: ID
    orderBy: FileOrdering
    orderMode: OrderingMode
    search: String
    filters: FilterGroup
  ): FileConnection
  pendingFiles(
    first: Int
    after: ID
    orderBy: FileOrdering
    orderMode: OrderingMode
    search: String
    filters: FilterGroup
  ): FileConnection
  filesFromTemplate(
    first: Int
    prefixMimeType: String
    after: ID
    orderBy: FileOrdering
    orderMode: OrderingMode
    search: String
    filters: FilterGroup
  ): FileConnection
  fintelTemplates: [FintelTemplate!]
  exportFiles(first: Int): FileConnection
  editContext: [EditUserContext!]
  connectors(onlyAlive: Boolean): [Connector]
  jobs(first: Int): [Work]
  status: Status
  workflowEnabled: Boolean
}
input OpinionAddInput {
  stix_id: StixId
  x_opencti_stix_ids: [StixId]
  opinion: String! @constraint(minLength: 2)
  explanation: String
  authors: [String]
  revoked: Boolean
  lang: String
  confidence: Int
  createdBy: String
  objectMarking: [String]
  objectOrganization: [String]
  objectLabel: [String]
  externalReferences: [String]
  objects: [String]
  created: DateTime
  modified: DateTime
  update: Boolean
  x_opencti_workflow_id: String
  clientMutationId: String
  file: Upload
}
input OpinionUserAddInput {
  stix_id: String
  x_opencti_stix_ids: [String]
  opinion: String!
  explanation: String
  authors: [String]
  revoked: Boolean
  lang: String
  confidence: Int
  objectMarking: [String]
  objectLabel: [String]
  objectOrganization: [String]
  externalReferences: [String]
  objects: [String]
  created: DateTime
  modified: DateTime
  update: Boolean
  clientMutationId: String
}

################ Reports
enum ReportsOrdering {
  name
  created
  modified
  published
  created_at
  updated_at
  createdBy
  creator
  objectMarking
  report_types
  x_opencti_workflow_id
  _score
}
type ReportConnection {
  pageInfo: PageInfo!
  edges: [ReportEdge]
}
type ReportEdge {
  cursor: String!
  node: Report!
}
type Report implements BasicObject & StixObject & StixCoreObject & StixDomainObject & Container {
  id: ID! # internal_id
  standard_id: String!
  entity_type: String!
  parent_types: [String]!
  # StixObject
  representative: Representative!
  x_opencti_stix_ids: [StixId]
  is_inferred: Boolean!
  spec_version: String!
  created_at: DateTime!
  updated_at: DateTime!
  draftVersion: DraftVersion
  # inferences
  x_opencti_inferences: [Inference]
  # StixCoreObject
  createdBy: Identity
  numberOfConnectedElement: Int!
  objectMarking: [MarkingDefinition!]
  objectOrganization: [Organization!]
  objectLabel: [Label!]
  externalReferences(first: Int): ExternalReferenceConnection
  containersNumber: Number
  containers(first: Int, entityTypes: [String!]): ContainerConnection
  reports(first: Int): ReportConnection
  notes(first: Int): NoteConnection
  opinions(first: Int): OpinionConnection
  observedData(first: Int): ObservedDataConnection
  groupings(first: Int): GroupingConnection
  cases(first: Int): CaseConnection
  stixCoreRelationships(
    first: Int
    after: ID
    orderBy: StixCoreRelationshipsOrdering
    orderMode: OrderingMode
    fromId: StixRef
    toId: StixRef
    fromTypes: [String]
    toTypes: [String]
    relationship_type: String
    startTimeStart: DateTime
    startTimeStop: DateTime
    stopTimeStart: DateTime
    stopTimeStop: DateTime
    firstSeenStart: DateTime
    firstSeenStop: DateTime
    lastSeenStart: DateTime
    lastSeenStop: DateTime
    confidences: [Int]
    search: String
    filters: FilterGroup
  ): StixCoreRelationshipConnection
  stixCoreObjectsDistribution(
    relationship_type: [String]
    toTypes: [String]
    field: String!
    startDate: DateTime
    endDate: DateTime
    dateAttribute: String
    operation: StatsOperation!
    limit: Int
    order: String
    types: [String]
    filters: FilterGroup
    search: String
  ): [Distribution] @auth(for: [KNOWLEDGE, EXPLORE])
  stixCoreRelationshipsDistribution(
    field: String!
    operation: StatsOperation!
    startDate: DateTime
    endDate: DateTime
    dateAttribute: String
    isTo: Boolean
    limit: Int
    order: String
    elementWithTargetTypes: [String]
    fromId: [String]
    fromRole: String
    fromTypes: [String]
    toId: [String]
    toRole: String
    toTypes: [String]
    relationship_type: [String]
    confidences: [Int]
    search: String
    filters: FilterGroup
  ): [Distribution] @auth(for: [KNOWLEDGE, EXPLORE])
  opinions_metrics: OpinionsMetrics
  # StixDomainObject
  revoked: Boolean!
  confidence: Int
  lang: String
  created: DateTime
  modified: DateTime
  x_opencti_graph_data: String
  objectAssignee: [Assignee!]
  avatar: OpenCtiFile
  # Container
  authorized_members: [MemberAccess!]
  authorized_members_activation_date: DateTime
  currentUserAccessRight: String
  objects(
    first: Int
    after: ID
    orderBy: StixObjectOrStixRelationshipsOrdering
    orderMode: OrderingMode
    filters: FilterGroup
    search: String
    types: [String]
    all: Boolean
  ): StixObjectOrStixRelationshipRefConnection
  relatedContainers(
    first: Int
    after: ID
    orderBy: ContainersOrdering
    orderMode: OrderingMode
    filters: FilterGroup
    search: String
    types: [String]
    viaTypes: [String]
  ): ContainerConnection
  # Report
  name: String!
  description: String
  content: String
  content_mapping: String
  report_types: [String]
  x_opencti_reliability: String
  published: DateTime
  objectParticipant: [Participant!]
  # Technical
  creators: [Creator!]
  toStix: String
  importFiles(
    first: Int
    prefixMimeType: String
    after: ID
    orderBy: FileOrdering
    orderMode: OrderingMode
    search: String
    filters: FilterGroup
  ): FileConnection
  pendingFiles(
    first: Int
    after: ID
    orderBy: FileOrdering
    orderMode: OrderingMode
    search: String
    filters: FilterGroup
  ): FileConnection
  filesFromTemplate(
    first: Int
    prefixMimeType: String
    after: ID
    orderBy: FileOrdering
    orderMode: OrderingMode
    search: String
    filters: FilterGroup
  ): FileConnection
  fintelTemplates: [FintelTemplate!]
  exportFiles(first: Int): FileConnection
  editContext: [EditUserContext!]
  connectors(onlyAlive: Boolean): [Connector]
  jobs(first: Int): [Work]
  status: Status
  workflowEnabled: Boolean
  deleteWithElementsCount: Int @auth(for: [KNOWLEDGE_KNUPDATE_KNDELETE])
}
input ReportAddInput {
  stix_id: StixId
  x_opencti_stix_ids: [StixId]
  name: String! @constraint(minLength: 2, format: "not-blank")
  description: String
  content: String
  content_mapping: String
  published: DateTime!
  report_types: [String]
  x_opencti_reliability: String
  revoked: Boolean
  lang: String
  confidence: Int
  createdBy: String
  objectOrganization: [String]
  objectMarking: [String]
  objectAssignee: [String]
  objectParticipant: [String]
  objectLabel: [String]
  externalReferences: [String]
  objects: [String]
  created: DateTime
  modified: DateTime
  x_opencti_workflow_id: String
  clientMutationId: String
  update: Boolean
  file: Upload
  authorized_members: [MemberAccessInput!]
}

############## CoursesOfAction
enum CoursesOfActionOrdering {
  name
  created
  modified
  created_at
  updated_at
  x_opencti_workflow_id
  objectMarking
  x_mitre_id
  _score
}
type CourseOfActionConnection {
  pageInfo: PageInfo!
  edges: [CourseOfActionEdge]
}
type CourseOfActionEdge {
  cursor: String!
  node: CourseOfAction!
}
type CourseOfAction implements BasicObject & StixObject & StixCoreObject & StixDomainObject {
  id: ID! # internal_id
  standard_id: String!
  entity_type: String!
  parent_types: [String]!
  # StixObject
  representative: Representative!
  x_opencti_stix_ids: [StixId]
  is_inferred: Boolean!
  spec_version: String!
  created_at: DateTime!
  updated_at: DateTime!
  draftVersion: DraftVersion
  # inferences
  x_opencti_inferences: [Inference]
  # StixCoreObject
  createdBy: Identity
  numberOfConnectedElement: Int!
  objectMarking: [MarkingDefinition!]
  objectOrganization: [Organization!]
  objectLabel: [Label!]
  externalReferences(first: Int): ExternalReferenceConnection
  containersNumber: Number
  containers(first: Int, entityTypes: [String!]): ContainerConnection
  reports(first: Int): ReportConnection
  notes(first: Int): NoteConnection
  opinions(first: Int): OpinionConnection
  observedData(first: Int): ObservedDataConnection
  groupings(first: Int): GroupingConnection
  cases(first: Int): CaseConnection
  stixCoreRelationships(
    first: Int
    after: ID
    orderBy: StixCoreRelationshipsOrdering
    orderMode: OrderingMode
    fromId: StixRef
    toId: StixRef
    fromTypes: [String]
    toTypes: [String]
    relationship_type: String
    startTimeStart: DateTime
    startTimeStop: DateTime
    stopTimeStart: DateTime
    stopTimeStop: DateTime
    firstSeenStart: DateTime
    firstSeenStop: DateTime
    lastSeenStart: DateTime
    lastSeenStop: DateTime
    confidences: [Int]
    search: String
    filters: FilterGroup
  ): StixCoreRelationshipConnection
  stixCoreObjectsDistribution(
    relationship_type: [String]
    toTypes: [String]
    field: String!
    startDate: DateTime
    endDate: DateTime
    dateAttribute: String
    operation: StatsOperation!
    limit: Int
    order: String
    types: [String]
    filters: FilterGroup
    search: String
  ): [Distribution] @auth(for: [KNOWLEDGE, EXPLORE])
  stixCoreRelationshipsDistribution(
    field: String!
    operation: StatsOperation!
    startDate: DateTime
    endDate: DateTime
    dateAttribute: String
    isTo: Boolean
    limit: Int
    order: String
    elementWithTargetTypes: [String]
    fromId: [String]
    fromRole: String
    fromTypes: [String]
    toId: [String]
    toRole: String
    toTypes: [String]
    relationship_type: [String]
    confidences: [Int]
    search: String
    filters: FilterGroup
  ): [Distribution] @auth(for: [KNOWLEDGE, EXPLORE])
  opinions_metrics: OpinionsMetrics
  # StixDomainObject
  revoked: Boolean!
  confidence: Int
  lang: String
  created: DateTime
  modified: DateTime
  x_opencti_graph_data: String
  objectAssignee: [Assignee!]
  objectParticipant: [Participant!]
  avatar: OpenCtiFile
  # CourseOfAction
  name: String!
  description: String
  x_opencti_aliases: [String]
  x_mitre_id: String
  x_opencti_threat_hunting: String
  x_opencti_log_sources: [String]
  attackPatterns: AttackPatternConnection
  # Technical
  creators: [Creator!]
  toStix: String
  importFiles(
    first: Int
    prefixMimeType: String
    after: ID
    orderBy: FileOrdering
    orderMode: OrderingMode
    search: String
    filters: FilterGroup
  ): FileConnection
  pendingFiles(
    first: Int
    after: ID
    orderBy: FileOrdering
    orderMode: OrderingMode
    search: String
    filters: FilterGroup
  ): FileConnection
  exportFiles(first: Int): FileConnection
  editContext: [EditUserContext!]
  connectors(onlyAlive: Boolean): [Connector]
  jobs(first: Int): [Work]
  status: Status
  workflowEnabled: Boolean
}
input CourseOfActionAddInput {
  stix_id: StixId
  x_opencti_stix_ids: [StixId]
  name: String! @constraint(minLength: 2, format: "not-blank")
  description: String
  x_opencti_aliases: [String]
  x_mitre_id: String
  confidence: Int
  revoked: Boolean
  lang: String
  createdBy: String
  objectMarking: [String]
  objectOrganization: [String]
  objectLabel: [String]
  externalReferences: [String]
  created: DateTime
  modified: DateTime
  x_opencti_workflow_id: String
  clientMutationId: String
  update: Boolean
  file: Upload
}

############## Identities
enum IdentitiesOrdering {
  name
  created
  modified
  created_at
  updated_at
  x_opencti_workflow_id
  _score
}
type IdentityConnection {
  pageInfo: PageInfo!
  edges: [IdentityEdge]
}
type IdentityEdge {
  cursor: String!
  node: Identity!
}
enum IdentityType {
  Sector
  Organization
  Individual
  System
}
interface Identity {
  id: ID! # internal_id
  standard_id: String!
  entity_type: String!
  parent_types: [String]!
  # StixObject
  representative: Representative!
  x_opencti_stix_ids: [StixId]
  is_inferred: Boolean!
  spec_version: String!
  created_at: DateTime!
  updated_at: DateTime!
  draftVersion: DraftVersion
  # StixCoreObject
  createdBy: Identity
  numberOfConnectedElement: Int!
  objectMarking: [MarkingDefinition!]
  objectOrganization: [Organization!]
  objectLabel: [Label!]
  externalReferences(first: Int): ExternalReferenceConnection
  containersNumber: Number
  containers(first: Int, entityTypes: [String!]): ContainerConnection
  reports(first: Int): ReportConnection
  notes(first: Int): NoteConnection
  opinions(first: Int): OpinionConnection
  observedData(first: Int): ObservedDataConnection
  groupings(first: Int): GroupingConnection
  cases(first: Int): CaseConnection
  stixCoreRelationships(
    first: Int
    after: ID
    orderBy: StixCoreRelationshipsOrdering
    orderMode: OrderingMode
    fromId: StixRef
    toId: StixRef
    fromTypes: [String]
    toTypes: [String]
    relationship_type: String
    startTimeStart: DateTime
    startTimeStop: DateTime
    stopTimeStart: DateTime
    stopTimeStop: DateTime
    firstSeenStart: DateTime
    firstSeenStop: DateTime
    lastSeenStart: DateTime
    lastSeenStop: DateTime
    confidences: [Int]
    search: String
    filters: FilterGroup
  ): StixCoreRelationshipConnection
  stixCoreObjectsDistribution(
    relationship_type: [String]
    toTypes: [String]
    field: String!
    startDate: DateTime
    endDate: DateTime
    dateAttribute: String
    operation: StatsOperation!
    limit: Int
    order: String
    types: [String]
    filters: FilterGroup
    search: String
  ): [Distribution] @auth(for: [KNOWLEDGE, EXPLORE])
  stixCoreRelationshipsDistribution(
    field: String!
    operation: StatsOperation!
    startDate: DateTime
    endDate: DateTime
    dateAttribute: String
    isTo: Boolean
    limit: Int
    order: String
    elementWithTargetTypes: [String]
    fromId: [String]
    fromRole: String
    fromTypes: [String]
    toId: [String]
    toRole: String
    toTypes: [String]
    relationship_type: [String]
    confidences: [Int]
    search: String
    filters: FilterGroup
  ): [Distribution] @auth(for: [KNOWLEDGE, EXPLORE])
  opinions_metrics: OpinionsMetrics
  # StixDomainObject
  revoked: Boolean!
  confidence: Int
  lang: String
  created: DateTime
  modified: DateTime
  x_opencti_graph_data: String
  objectAssignee: [Assignee!]
  avatar: OpenCtiFile
  # Identity
  identity_class: String!
  name: String!
  description: String
  roles: [String]
  contact_information: String
  x_opencti_aliases: [String]
  x_opencti_reliability: String
  # Technical
  creators: [Creator!]
  toStix: String
  importFiles(
    first: Int
    prefixMimeType: String
    after: ID
    orderBy: FileOrdering
    orderMode: OrderingMode
    search: String
    filters: FilterGroup
  ): FileConnection
  pendingFiles(
    first: Int
    after: ID
    orderBy: FileOrdering
    orderMode: OrderingMode
    search: String
    filters: FilterGroup
  ): FileConnection
  exportFiles(first: Int): FileConnection
  editContext: [EditUserContext!]
  connectors(onlyAlive: Boolean): [Connector]
  jobs(first: Int): [Work]
  status: Status
  workflowEnabled: Boolean
}
input IdentityAddInput {
  stix_id: StixId
  x_opencti_stix_ids: [StixId]
  type: IdentityType!
  name: String! @constraint(minLength: 2, format: "not-blank")
  description: String
  contact_information: String
  roles: [String]
  x_opencti_aliases: [String]
  confidence: Int
  revoked: Boolean
  lang: String
  createdBy: String
  objectMarking: [String]
  objectLabel: [String]
  externalReferences: [String]
  x_opencti_workflow_id: String
  clientMutationId: String
  created: DateTime
  modified: DateTime
  update: Boolean
}

################ Individuals
enum IndividualsOrdering {
  name
  firstname
  lastname
  created
  modified
  x_opencti_workflow_id
  objectMarking
  _score
}
type IndividualConnection {
  pageInfo: PageInfo!
  edges: [IndividualEdge]
}
type IndividualEdge {
  cursor: String!
  node: Individual!
}
type Individual implements BasicObject & StixObject & StixCoreObject & StixDomainObject & Identity {
  id: ID! # internal_id
  standard_id: String!
  entity_type: String!
  parent_types: [String]!
  # StixObject
  representative: Representative!
  x_opencti_stix_ids: [StixId]
  is_inferred: Boolean!
  spec_version: String!
  created_at: DateTime!
  updated_at: DateTime!
  draftVersion: DraftVersion
  # inferences
  x_opencti_inferences: [Inference]
  # StixCoreObject
  createdBy: Identity
  numberOfConnectedElement: Int!
  objectMarking: [MarkingDefinition!]
  objectOrganization: [Organization!]
  objectLabel: [Label!]
  externalReferences(first: Int): ExternalReferenceConnection
  containersNumber: Number
  containers(first: Int, entityTypes: [String!]): ContainerConnection
  reports(first: Int): ReportConnection
  notes(first: Int): NoteConnection
  opinions(first: Int): OpinionConnection
  observedData(first: Int): ObservedDataConnection
  groupings(first: Int): GroupingConnection
  cases(first: Int): CaseConnection
  stixCoreRelationships(
    first: Int
    after: ID
    orderBy: StixCoreRelationshipsOrdering
    orderMode: OrderingMode
    fromId: StixRef
    toId: StixRef
    fromTypes: [String]
    toTypes: [String]
    relationship_type: String
    startTimeStart: DateTime
    startTimeStop: DateTime
    stopTimeStart: DateTime
    stopTimeStop: DateTime
    firstSeenStart: DateTime
    firstSeenStop: DateTime
    lastSeenStart: DateTime
    lastSeenStop: DateTime
    confidences: [Int]
    search: String
    filters: FilterGroup
  ): StixCoreRelationshipConnection
  stixCoreObjectsDistribution(
    relationship_type: [String]
    toTypes: [String]
    field: String!
    startDate: DateTime
    endDate: DateTime
    dateAttribute: String
    operation: StatsOperation!
    limit: Int
    order: String
    types: [String]
    filters: FilterGroup
    search: String
  ): [Distribution] @auth(for: [KNOWLEDGE, EXPLORE])
  stixCoreRelationshipsDistribution(
    field: String!
    operation: StatsOperation!
    startDate: DateTime
    endDate: DateTime
    dateAttribute: String
    isTo: Boolean
    limit: Int
    order: String
    elementWithTargetTypes: [String]
    fromId: [String]
    fromRole: String
    fromTypes: [String]
    toId: [String]
    toRole: String
    toTypes: [String]
    relationship_type: [String]
    confidences: [Int]
    search: String
    filters: FilterGroup
  ): [Distribution] @auth(for: [KNOWLEDGE, EXPLORE])
  opinions_metrics: OpinionsMetrics
  # StixDomainObject
  revoked: Boolean!
  confidence: Int
  lang: String
  created: DateTime
  modified: DateTime
  x_opencti_graph_data: String
  objectAssignee: [Assignee!]
  objectParticipant: [Participant!]
  avatar: OpenCtiFile
  # Identity
  identity_class: String!
  name: String!
  description: String
  contact_information: String
  roles: [String]
  x_opencti_aliases: [String]
  x_opencti_reliability: String
  # Individual
  x_opencti_firstname: String
  x_opencti_lastname: String
  organizations: OrganizationConnection
  # Technical
  creators: [Creator!]
  toStix: String
  importFiles(
    first: Int
    prefixMimeType: String
    after: ID
    orderBy: FileOrdering
    orderMode: OrderingMode
    search: String
    filters: FilterGroup
  ): FileConnection
  pendingFiles(
    first: Int
    after: ID
    orderBy: FileOrdering
    orderMode: OrderingMode
    search: String
    filters: FilterGroup
  ): FileConnection
  exportFiles(first: Int): FileConnection
  editContext: [EditUserContext!]
  connectors(onlyAlive: Boolean): [Connector]
  jobs(first: Int): [Work]
  status: Status
  workflowEnabled: Boolean
  isUser: Boolean @auth(for: [KNOWLEDGE, EXPLORE])
}
input IndividualAddInput {
  stix_id: StixId
  x_opencti_stix_ids: [StixId]
  name: String! @constraint(minLength: 2, format: "not-blank")
  description: String
  contact_information: String
  roles: [String]
  x_opencti_aliases: [String]
  x_opencti_firstname: String
  x_opencti_lastname: String
  x_opencti_reliability: String
  confidence: Int
  revoked: Boolean
  lang: String
  createdBy: String
  objectOrganization: [String]
  objectMarking: [String]
  objectLabel: [String]
  externalReferences: [String]
  created: DateTime
  modified: DateTime
  x_opencti_workflow_id: String
  clientMutationId: String
  update: Boolean
  file: Upload
}

################ Sectors
enum SectorsOrdering {
  name
  created
  modified
  created_at
  updated_at
  x_opencti_workflow_id
  objectMarking
  _score
}
type SectorConnection {
  pageInfo: PageInfo!
  edges: [SectorEdge]
}
type SectorEdge {
  cursor: String!
  types: [String]
  node: Sector!
}
type Sector implements BasicObject & StixObject & StixCoreObject & StixDomainObject & Identity {
  id: ID! # internal_id
  standard_id: String!
  entity_type: String!
  parent_types: [String]!
  # StixObject
  representative: Representative!
  x_opencti_stix_ids: [StixId]
  is_inferred: Boolean!
  spec_version: String!
  created_at: DateTime!
  updated_at: DateTime!
  draftVersion: DraftVersion
  # inferences
  x_opencti_inferences: [Inference]
  # StixCoreObject
  createdBy: Identity
  numberOfConnectedElement: Int!
  objectMarking: [MarkingDefinition!]
  objectOrganization: [Organization!]
  objectLabel: [Label!]
  externalReferences(first: Int): ExternalReferenceConnection
  containersNumber: Number
  containers(first: Int, entityTypes: [String!]): ContainerConnection
  reports(first: Int): ReportConnection
  notes(first: Int): NoteConnection
  opinions(first: Int): OpinionConnection
  observedData(first: Int): ObservedDataConnection
  groupings(first: Int): GroupingConnection
  cases(first: Int): CaseConnection
  stixCoreRelationships(
    first: Int
    after: ID
    orderBy: StixCoreRelationshipsOrdering
    orderMode: OrderingMode
    fromId: StixRef
    toId: StixRef
    fromTypes: [String]
    toTypes: [String]
    relationship_type: String
    startTimeStart: DateTime
    startTimeStop: DateTime
    stopTimeStart: DateTime
    stopTimeStop: DateTime
    firstSeenStart: DateTime
    firstSeenStop: DateTime
    lastSeenStart: DateTime
    lastSeenStop: DateTime
    confidences: [Int]
    search: String
    filters: FilterGroup
  ): StixCoreRelationshipConnection
  stixCoreObjectsDistribution(
    relationship_type: [String]
    toTypes: [String]
    field: String!
    startDate: DateTime
    endDate: DateTime
    dateAttribute: String
    operation: StatsOperation!
    limit: Int
    order: String
    types: [String]
    filters: FilterGroup
    search: String
  ): [Distribution] @auth(for: [KNOWLEDGE, EXPLORE])
  stixCoreRelationshipsDistribution(
    field: String!
    operation: StatsOperation!
    startDate: DateTime
    endDate: DateTime
    dateAttribute: String
    isTo: Boolean
    limit: Int
    order: String
    elementWithTargetTypes: [String]
    fromId: [String]
    fromRole: String
    fromTypes: [String]
    toId: [String]
    toRole: String
    toTypes: [String]
    relationship_type: [String]
    confidences: [Int]
    search: String
    filters: FilterGroup
  ): [Distribution] @auth(for: [KNOWLEDGE, EXPLORE])
  opinions_metrics: OpinionsMetrics
  # StixDomainObject
  revoked: Boolean!
  confidence: Int
  lang: String
  created: DateTime
  modified: DateTime
  x_opencti_graph_data: String
  objectAssignee: [Assignee!]
  objectParticipant: [Participant!]
  avatar: OpenCtiFile
  # Identity
  identity_class: String!
  name: String!
  description: String
  contact_information: String
  roles: [String]
  x_opencti_aliases: [String]
  x_opencti_reliability: String
  # Sector
  parentSectors: SectorConnection
  subSectors: SectorConnection
  isSubSector: Boolean
  targetedOrganizations: StixCoreRelationshipConnection
  # Technical
  creators: [Creator!]
  toStix: String
  importFiles(
    first: Int
    prefixMimeType: String
    after: ID
    orderBy: FileOrdering
    orderMode: OrderingMode
    search: String
    filters: FilterGroup
  ): FileConnection
  pendingFiles(
    first: Int
    after: ID
    orderBy: FileOrdering
    orderMode: OrderingMode
    search: String
    filters: FilterGroup
  ): FileConnection
  exportFiles(first: Int): FileConnection
  editContext: [EditUserContext!]
  connectors(onlyAlive: Boolean): [Connector]
  jobs(first: Int): [Work]
  status: Status
  workflowEnabled: Boolean
}
input SectorAddInput {
  stix_id: StixId
  x_opencti_stix_ids: [StixId]
  name: String! @constraint(minLength: 2, format: "not-blank")
  description: String
  contact_information: String
  roles: [String]
  x_opencti_aliases: [String]
  confidence: Int
  revoked: Boolean
  lang: String
  createdBy: String
  objectMarking: [String]
  objectLabel: [String]
  externalReferences: [String]
  created: DateTime
  modified: DateTime
  x_opencti_workflow_id: String
  clientMutationId: String
  update: Boolean
  file: Upload
}

################ Systems
enum SystemsOrdering {
  name
  confidence
  firstname
  lastname
  created
  modified
  x_opencti_workflow_id
  _score
}
type SystemConnection {
  pageInfo: PageInfo!
  edges: [SystemEdge]
}
type SystemEdge {
  cursor: String!
  node: System!
}
type System implements BasicObject & StixObject & StixCoreObject & StixDomainObject & Identity {
  id: ID! # internal_id
  standard_id: String!
  entity_type: String!
  parent_types: [String]!
  # StixObject
  representative: Representative!
  x_opencti_stix_ids: [StixId]
  is_inferred: Boolean!
  spec_version: String!
  created_at: DateTime!
  updated_at: DateTime!
  draftVersion: DraftVersion
  # inferences
  x_opencti_inferences: [Inference]
  # StixCoreObject
  createdBy: Identity
  numberOfConnectedElement: Int!
  objectMarking: [MarkingDefinition!]
  objectOrganization: [Organization!]
  objectLabel: [Label!]
  externalReferences(first: Int): ExternalReferenceConnection
  containersNumber: Number
  containers(first: Int, entityTypes: [String!]): ContainerConnection
  reports(first: Int): ReportConnection
  notes(first: Int): NoteConnection
  opinions(first: Int): OpinionConnection
  observedData(first: Int): ObservedDataConnection
  groupings(first: Int): GroupingConnection
  cases(first: Int): CaseConnection
  stixCoreRelationships(
    first: Int
    after: ID
    orderBy: StixCoreRelationshipsOrdering
    orderMode: OrderingMode
    fromId: StixRef
    toId: StixRef
    fromTypes: [String]
    toTypes: [String]
    relationship_type: String
    startTimeStart: DateTime
    startTimeStop: DateTime
    stopTimeStart: DateTime
    stopTimeStop: DateTime
    firstSeenStart: DateTime
    firstSeenStop: DateTime
    lastSeenStart: DateTime
    lastSeenStop: DateTime
    confidences: [Int]
    search: String
    filters: FilterGroup
  ): StixCoreRelationshipConnection
  stixCoreObjectsDistribution(
    relationship_type: [String]
    toTypes: [String]
    field: String!
    startDate: DateTime
    endDate: DateTime
    dateAttribute: String
    operation: StatsOperation!
    limit: Int
    order: String
    types: [String]
    filters: FilterGroup
    search: String
  ): [Distribution] @auth(for: [KNOWLEDGE, EXPLORE])
  stixCoreRelationshipsDistribution(
    field: String!
    operation: StatsOperation!
    startDate: DateTime
    endDate: DateTime
    dateAttribute: String
    isTo: Boolean
    limit: Int
    order: String
    elementWithTargetTypes: [String]
    fromId: [String]
    fromRole: String
    fromTypes: [String]
    toId: [String]
    toRole: String
    toTypes: [String]
    relationship_type: [String]
    confidences: [Int]
    search: String
    filters: FilterGroup
  ): [Distribution] @auth(for: [KNOWLEDGE, EXPLORE])
  opinions_metrics: OpinionsMetrics
  # StixDomainObject
  revoked: Boolean!
  confidence: Int
  lang: String
  created: DateTime
  modified: DateTime
  x_opencti_graph_data: String
  objectAssignee: [Assignee!]
  objectParticipant: [Participant!]
  avatar: OpenCtiFile
  # Identity
  identity_class: String!
  name: String!
  description: String
  contact_information: String
  roles: [String]
  x_opencti_aliases: [String]
  x_opencti_reliability: String
  # System
  x_opencti_firstname: String
  x_opencti_lastname: String
  organizations: OrganizationConnection
  # Technical
  creators: [Creator!]
  toStix: String
  importFiles(
    first: Int
    prefixMimeType: String
    after: ID
    orderBy: FileOrdering
    orderMode: OrderingMode
    search: String
    filters: FilterGroup
  ): FileConnection
  pendingFiles(
    first: Int
    after: ID
    orderBy: FileOrdering
    orderMode: OrderingMode
    search: String
    filters: FilterGroup
  ): FileConnection
  exportFiles(first: Int): FileConnection
  editContext: [EditUserContext!]
  connectors(onlyAlive: Boolean): [Connector]
  jobs(first: Int): [Work]
  status: Status
  workflowEnabled: Boolean
}
input SystemAddInput {
  stix_id: StixId
  x_opencti_stix_ids: [StixId]
  name: String! @constraint(minLength: 2, format: "not-blank")
  description: String
  contact_information: String
  roles: [String]
  x_opencti_aliases: [String]
  x_opencti_firstname: String
  x_opencti_lastname: String
  x_opencti_reliability: String
  confidence: Int
  revoked: Boolean
  lang: String
  createdBy: String
  objectOrganization: [String]
  objectMarking: [String]
  objectLabel: [String]
  externalReferences: [String]
  created: DateTime
  modified: DateTime
  x_opencti_workflow_id: String
  clientMutationId: String
  update: Boolean
  file: Upload
}

############## Infrastructures
enum InfrastructuresOrdering {
  name
  infrastructure_types
  first_seen
  last_seen
  created
  modified
  created_at
  updated_at
  x_opencti_workflow_id
  confidence
  createdBy
  objectMarking
  creator
  _score
}
type InfrastructureConnection {
  pageInfo: PageInfo!
  edges: [InfrastructureEdge]
}
type InfrastructureEdge {
  cursor: String!
  node: Infrastructure!
}
type Infrastructure implements BasicObject & StixObject & StixCoreObject & StixDomainObject {
  id: ID! # internal_id
  standard_id: String!
  entity_type: String!
  parent_types: [String]!
  # StixObject
  representative: Representative!
  x_opencti_stix_ids: [StixId]
  is_inferred: Boolean!
  spec_version: String!
  created_at: DateTime!
  updated_at: DateTime!
  draftVersion: DraftVersion
  # inferences
  x_opencti_inferences: [Inference]
  # StixCoreObject
  createdBy: Identity
  numberOfConnectedElement: Int!
  objectMarking: [MarkingDefinition!]
  objectOrganization: [Organization!]
  objectLabel: [Label!]
  externalReferences(first: Int): ExternalReferenceConnection
  containersNumber: Number
  containers(first: Int, entityTypes: [String!]): ContainerConnection
  reports(first: Int): ReportConnection
  notes(first: Int): NoteConnection
  opinions(first: Int): OpinionConnection
  observedData(first: Int): ObservedDataConnection
  groupings(first: Int): GroupingConnection
  cases(first: Int): CaseConnection
  stixCoreRelationships(
    first: Int
    after: ID
    orderBy: StixCoreRelationshipsOrdering
    orderMode: OrderingMode
    fromId: StixRef
    toId: StixRef
    fromTypes: [String]
    toTypes: [String]
    relationship_type: String
    startTimeStart: DateTime
    startTimeStop: DateTime
    stopTimeStart: DateTime
    stopTimeStop: DateTime
    firstSeenStart: DateTime
    firstSeenStop: DateTime
    lastSeenStart: DateTime
    lastSeenStop: DateTime
    confidences: [Int]
    search: String
    filters: FilterGroup
  ): StixCoreRelationshipConnection
  stixCoreObjectsDistribution(
    relationship_type: [String]
    toTypes: [String]
    field: String!
    startDate: DateTime
    endDate: DateTime
    dateAttribute: String
    operation: StatsOperation!
    limit: Int
    order: String
    types: [String]
    filters: FilterGroup
    search: String
  ): [Distribution] @auth(for: [KNOWLEDGE, EXPLORE])
  stixCoreRelationshipsDistribution(
    field: String!
    operation: StatsOperation!
    startDate: DateTime
    endDate: DateTime
    dateAttribute: String
    isTo: Boolean
    limit: Int
    order: String
    elementWithTargetTypes: [String]
    fromId: [String]
    fromRole: String
    fromTypes: [String]
    toId: [String]
    toRole: String
    toTypes: [String]
    relationship_type: [String]
    confidences: [Int]
    search: String
    filters: FilterGroup
  ): [Distribution] @auth(for: [KNOWLEDGE, EXPLORE])
  opinions_metrics: OpinionsMetrics
  # StixDomainObject
  revoked: Boolean!
  confidence: Int
  lang: String
  created: DateTime
  modified: DateTime
  x_opencti_graph_data: String
  objectAssignee: [Assignee!]
  objectParticipant: [Participant!]
  avatar: OpenCtiFile
  # Infrastructure
  name: String!
  aliases: [String]
  description: String
  infrastructure_types: [String]
  first_seen: DateTime
  last_seen: DateTime
  killChainPhases: [KillChainPhase!]
  # Technical
  creators: [Creator!]
  toStix: String
  importFiles(
    first: Int
    prefixMimeType: String
    after: ID
    orderBy: FileOrdering
    orderMode: OrderingMode
    search: String
    filters: FilterGroup
  ): FileConnection
  pendingFiles(
    first: Int
    after: ID
    orderBy: FileOrdering
    orderMode: OrderingMode
    search: String
    filters: FilterGroup
  ): FileConnection
  exportFiles(first: Int): FileConnection
  editContext: [EditUserContext!]
  connectors(onlyAlive: Boolean): [Connector]
  jobs(first: Int): [Work]
  status: Status
  workflowEnabled: Boolean
}
input InfrastructureAddInput {
  stix_id: StixId
  x_opencti_stix_ids: [StixId]
  name: String! @constraint(minLength: 2, format: "not-blank")
  description: String
  aliases: [String]
  infrastructure_types: [String]
  first_seen: DateTime
  last_seen: DateTime
  confidence: Int
  revoked: Boolean
  lang: String
  createdBy: String
  objectOrganization: [String]
  objectMarking: [String]
  objectLabel: [String]
  externalReferences: [String]
  killChainPhases: [String]
  created: DateTime
  modified: DateTime
  x_opencti_workflow_id: String
  clientMutationId: String
  update: Boolean
  file: Upload
}

############## IntrusionSets
enum IntrusionSetsOrdering {
  name
  created
  modified
  created_at
  updated_at
  x_opencti_workflow_id
  resource_level
  primary_motivation
  confidence
  _score
  objectMarking
}
type IntrusionSetConnection {
  pageInfo: PageInfo!
  edges: [IntrusionSetEdge]
}
type IntrusionSetEdge {
  cursor: String!
  node: IntrusionSet!
}
type IntrusionSet implements BasicObject & StixObject & StixCoreObject & StixDomainObject {
  id: ID! # internal_id
  standard_id: String!
  entity_type: String!
  parent_types: [String]!
  # StixObject
  representative: Representative!
  x_opencti_stix_ids: [StixId]
  is_inferred: Boolean!
  spec_version: String!
  created_at: DateTime!
  updated_at: DateTime!
  draftVersion: DraftVersion
  # inferences
  x_opencti_inferences: [Inference]
  # StixCoreObject
  createdBy: Identity
  numberOfConnectedElement: Int!
  objectMarking: [MarkingDefinition!]
  objectOrganization: [Organization!]
  objectLabel: [Label!]
  externalReferences(first: Int): ExternalReferenceConnection
  containersNumber: Number
  containers(first: Int, entityTypes: [String!]): ContainerConnection
  reports(first: Int): ReportConnection
  notes(first: Int): NoteConnection
  opinions(first: Int): OpinionConnection
  observedData(first: Int): ObservedDataConnection
  groupings(first: Int): GroupingConnection
  cases(first: Int): CaseConnection
  stixCoreRelationships(
    first: Int
    after: ID
    orderBy: StixCoreRelationshipsOrdering
    orderMode: OrderingMode
    fromId: StixRef
    toId: StixRef
    fromTypes: [String]
    toTypes: [String]
    relationship_type: String
    startTimeStart: DateTime
    startTimeStop: DateTime
    stopTimeStart: DateTime
    stopTimeStop: DateTime
    firstSeenStart: DateTime
    firstSeenStop: DateTime
    lastSeenStart: DateTime
    lastSeenStop: DateTime
    confidences: [Int]
    search: String
    filters: FilterGroup
  ): StixCoreRelationshipConnection
  stixCoreObjectsDistribution(
    relationship_type: [String]
    toTypes: [String]
    field: String!
    startDate: DateTime
    endDate: DateTime
    dateAttribute: String
    operation: StatsOperation!
    limit: Int
    order: String
    types: [String]
    filters: FilterGroup
    search: String
  ): [Distribution] @auth(for: [KNOWLEDGE, EXPLORE])
  stixCoreRelationshipsDistribution(
    field: String!
    operation: StatsOperation!
    startDate: DateTime
    endDate: DateTime
    dateAttribute: String
    isTo: Boolean
    limit: Int
    order: String
    elementWithTargetTypes: [String]
    fromId: [String]
    fromRole: String
    fromTypes: [String]
    toId: [String]
    toRole: String
    toTypes: [String]
    relationship_type: [String]
    confidences: [Int]
    search: String
    filters: FilterGroup
  ): [Distribution] @auth(for: [KNOWLEDGE, EXPLORE])
  opinions_metrics: OpinionsMetrics
  # StixDomainObject
  revoked: Boolean!
  confidence: Int
  lang: String
  created: DateTime
  modified: DateTime
  x_opencti_graph_data: String
  objectAssignee: [Assignee!]
  objectParticipant: [Participant!]
  avatar: OpenCtiFile
  # IntrusionSet
  name: String!
  description: String
  aliases: [String]
  first_seen: DateTime
  last_seen: DateTime
  goals: [String]
  resource_level: String
  primary_motivation: String
  secondary_motivations: [String]
  locations: LocationConnection
  # Technical
  creators: [Creator!]
  toStix: String
  importFiles(
    first: Int
    prefixMimeType: String
    after: ID
    orderBy: FileOrdering
    orderMode: OrderingMode
    search: String
    filters: FilterGroup
  ): FileConnection
  pendingFiles(
    first: Int
    after: ID
    orderBy: FileOrdering
    orderMode: OrderingMode
    search: String
    filters: FilterGroup
  ): FileConnection
  exportFiles(first: Int): FileConnection
  editContext: [EditUserContext!]
  connectors(onlyAlive: Boolean): [Connector]
  jobs(first: Int): [Work]
  status: Status
  workflowEnabled: Boolean
}
input IntrusionSetAddInput {
  stix_id: StixId
  x_opencti_stix_ids: [StixId]
  name: String! @constraint(minLength: 2, format: "not-blank")
  description: String
  aliases: [String]
  first_seen: DateTime
  last_seen: DateTime
  goals: [String]
  resource_level: String
  primary_motivation: String
  secondary_motivations: [String]
  confidence: Int
  revoked: Boolean
  lang: String
  createdBy: String
  objectMarking: [String]
  objectAssignee: [String]
  objectOrganization: [String]
  objectLabel: [String]
  externalReferences: [String]
  x_opencti_workflow_id: String
  created: DateTime
  modified: DateTime
  clientMutationId: String
  update: Boolean
  file: Upload
}

############## Locations
enum LocationsOrdering {
  name
  latitude
  longitude
  created
  modified
  created_at
  updated_at
  x_opencti_workflow_id
  _score
}
type LocationConnection {
  pageInfo: PageInfo!
  edges: [LocationEdge]
}
type LocationEdge {
  cursor: String!
  types: [String]
  node: Location!
}
interface Location {
  id: ID! # internal_id
  standard_id: String!
  entity_type: String!
  parent_types: [String]!
  # StixObject
  representative: Representative!
  x_opencti_stix_ids: [StixId]
  is_inferred: Boolean!
  spec_version: String!
  created_at: DateTime!
  updated_at: DateTime!
  draftVersion: DraftVersion
  # StixCoreObject
  createdBy: Identity
  numberOfConnectedElement: Int!
  objectMarking: [MarkingDefinition!]
  objectOrganization: [Organization!]
  objectLabel: [Label!]
  externalReferences(first: Int): ExternalReferenceConnection
  containersNumber: Number
  containers(first: Int, entityTypes: [String!]): ContainerConnection
  reports(first: Int): ReportConnection
  notes(first: Int): NoteConnection
  opinions(first: Int): OpinionConnection
  observedData(first: Int): ObservedDataConnection
  groupings(first: Int): GroupingConnection
  cases(first: Int): CaseConnection
  stixCoreRelationships(
    first: Int
    after: ID
    orderBy: StixCoreRelationshipsOrdering
    orderMode: OrderingMode
    fromId: StixRef
    toId: StixRef
    fromTypes: [String]
    toTypes: [String]
    relationship_type: String
    startTimeStart: DateTime
    startTimeStop: DateTime
    stopTimeStart: DateTime
    stopTimeStop: DateTime
    firstSeenStart: DateTime
    firstSeenStop: DateTime
    lastSeenStart: DateTime
    lastSeenStop: DateTime
    confidences: [Int]
    search: String
    filters: FilterGroup
  ): StixCoreRelationshipConnection
  stixCoreObjectsDistribution(
    relationship_type: [String]
    toTypes: [String]
    field: String!
    startDate: DateTime
    endDate: DateTime
    dateAttribute: String
    operation: StatsOperation!
    limit: Int
    order: String
    types: [String]
    filters: FilterGroup
    search: String
  ): [Distribution] @auth(for: [KNOWLEDGE, EXPLORE])
  stixCoreRelationshipsDistribution(
    field: String!
    operation: StatsOperation!
    startDate: DateTime
    endDate: DateTime
    dateAttribute: String
    isTo: Boolean
    limit: Int
    order: String
    elementWithTargetTypes: [String]
    fromId: [String]
    fromRole: String
    fromTypes: [String]
    toId: [String]
    toRole: String
    toTypes: [String]
    relationship_type: [String]
    confidences: [Int]
    search: String
    filters: FilterGroup
  ): [Distribution] @auth(for: [KNOWLEDGE, EXPLORE])
  opinions_metrics: OpinionsMetrics
  # StixDomainObject
  revoked: Boolean!
  confidence: Int
  lang: String
  created: DateTime
  modified: DateTime
  x_opencti_graph_data: String
  objectAssignee: [Assignee!]
  avatar: OpenCtiFile
  # Location
  name: String!
  description: String
  latitude: Float
  longitude: Float
  precision: Float
  x_opencti_aliases: [String]
  # Technical
  creators: [Creator!]
  toStix: String
  importFiles(
    first: Int
    prefixMimeType: String
    after: ID
    orderBy: FileOrdering
    orderMode: OrderingMode
    search: String
    filters: FilterGroup
  ): FileConnection
  pendingFiles(
    first: Int
    after: ID
    orderBy: FileOrdering
    orderMode: OrderingMode
    search: String
    filters: FilterGroup
  ): FileConnection
  exportFiles(first: Int): FileConnection
  editContext: [EditUserContext!]
  connectors(onlyAlive: Boolean): [Connector]
  jobs(first: Int): [Work]
  status: Status
  workflowEnabled: Boolean
}
input LocationAddInput {
  stix_id: StixId
  x_opencti_stix_ids: [StixId]
  type: String!
  name: String! @constraint(minLength: 2, format: "not-blank")
  description: String
  latitude: Float
  longitude: Float
  precision: Float
  x_opencti_aliases: [String]
  confidence: Int
  revoked: Boolean
  lang: String
  createdBy: String
  objectMarking: [String]
  objectLabel: [String]
  externalReferences: [String]
  clientMutationId: String
  created: DateTime
  modified: DateTime
  x_opencti_workflow_id: String
  update: Boolean
}

################ Positions
enum PositionsOrdering {
  name
  postal_address
  postal_code
  created
  modified
  created_at
  updated_at
  x_opencti_workflow_id
  _score
}
type PositionConnection {
  pageInfo: PageInfo!
  edges: [PositionEdge]
}
type PositionEdge {
  cursor: String!
  node: Position!
}
type Position implements BasicObject & StixObject & StixCoreObject & StixDomainObject & Location {
  id: ID! # internal_id
  standard_id: String!
  entity_type: String!
  parent_types: [String]!
  # StixObject
  representative: Representative!
  x_opencti_stix_ids: [StixId]
  is_inferred: Boolean!
  spec_version: String!
  created_at: DateTime!
  updated_at: DateTime!
  draftVersion: DraftVersion
  # inferences
  x_opencti_inferences: [Inference]
  # StixCoreObject
  createdBy: Identity
  numberOfConnectedElement: Int!
  objectMarking: [MarkingDefinition!]
  objectOrganization: [Organization!]
  objectLabel: [Label!]
  externalReferences(first: Int): ExternalReferenceConnection
  containersNumber: Number
  containers(first: Int, entityTypes: [String!]): ContainerConnection
  reports(first: Int): ReportConnection
  notes(first: Int): NoteConnection
  opinions(first: Int): OpinionConnection
  observedData(first: Int): ObservedDataConnection
  groupings(first: Int): GroupingConnection
  cases(first: Int): CaseConnection
  stixCoreRelationships(
    first: Int
    after: ID
    orderBy: StixCoreRelationshipsOrdering
    orderMode: OrderingMode
    fromId: StixRef
    toId: StixRef
    fromTypes: [String]
    toTypes: [String]
    relationship_type: String
    startTimeStart: DateTime
    startTimeStop: DateTime
    stopTimeStart: DateTime
    stopTimeStop: DateTime
    firstSeenStart: DateTime
    firstSeenStop: DateTime
    lastSeenStart: DateTime
    lastSeenStop: DateTime
    confidences: [Int]
    search: String
    filters: FilterGroup
  ): StixCoreRelationshipConnection
  stixCoreObjectsDistribution(
    relationship_type: [String]
    toTypes: [String]
    field: String!
    startDate: DateTime
    endDate: DateTime
    dateAttribute: String
    operation: StatsOperation!
    limit: Int
    order: String
    types: [String]
    filters: FilterGroup
    search: String
  ): [Distribution] @auth(for: [KNOWLEDGE, EXPLORE])
  stixCoreRelationshipsDistribution(
    field: String!
    operation: StatsOperation!
    startDate: DateTime
    endDate: DateTime
    dateAttribute: String
    isTo: Boolean
    limit: Int
    order: String
    elementWithTargetTypes: [String]
    fromId: [String]
    fromRole: String
    fromTypes: [String]
    toId: [String]
    toRole: String
    toTypes: [String]
    relationship_type: [String]
    confidences: [Int]
    search: String
    filters: FilterGroup
  ): [Distribution] @auth(for: [KNOWLEDGE, EXPLORE])
  opinions_metrics: OpinionsMetrics
  # StixDomainObject
  revoked: Boolean!
  confidence: Int
  lang: String
  created: DateTime
  modified: DateTime
  x_opencti_graph_data: String
  objectAssignee: [Assignee!]
  objectParticipant: [Participant!]
  avatar: OpenCtiFile
  # Location
  name: String!
  description: String
  latitude: Float
  longitude: Float
  precision: Float
  x_opencti_aliases: [String]
  # Position
  street_address: String
  postal_code: String
  city: City
  # Technical
  creators: [Creator!]
  toStix: String
  importFiles(
    first: Int
    prefixMimeType: String
    after: ID
    orderBy: FileOrdering
    orderMode: OrderingMode
    search: String
    filters: FilterGroup
  ): FileConnection
  pendingFiles(
    first: Int
    after: ID
    orderBy: FileOrdering
    orderMode: OrderingMode
    search: String
    filters: FilterGroup
  ): FileConnection
  exportFiles(first: Int): FileConnection
  editContext: [EditUserContext!]
  connectors(onlyAlive: Boolean): [Connector]
  jobs(first: Int): [Work]
  status: Status
  workflowEnabled: Boolean
}
input PositionAddInput {
  stix_id: StixId
  x_opencti_stix_ids: [StixId]
  name: String! @constraint(minLength: 2, format: "not-blank")
  description: String
  latitude: Float
  longitude: Float
  precision: Float
  street_address: String
  postal_code: String
  confidence: Int
  revoked: Boolean
  lang: String
  x_opencti_aliases: [String]
  createdBy: String
  objectMarking: [String]
  objectLabel: [String]
  externalReferences: [String]
  created: DateTime
  modified: DateTime
  x_opencti_workflow_id: String
  clientMutationId: String
  update: Boolean
  file: Upload
}

################ Cities
enum CitiesOrdering {
  name
  aliases
  created
  modified
  created_at
  updated_at
  objectMarking
  objectLabel
  x_opencti_workflow_id
  _score
}
type CityConnection {
  pageInfo: PageInfo!
  edges: [CityEdge]
}
type CityEdge {
  cursor: String!
  node: City!
}
type City implements BasicObject & StixObject & StixCoreObject & StixDomainObject & Location {
  id: ID! # internal_id
  standard_id: String!
  entity_type: String!
  parent_types: [String]!
  # StixObject
  representative: Representative!
  x_opencti_stix_ids: [StixId]
  is_inferred: Boolean!
  spec_version: String!
  created_at: DateTime!
  updated_at: DateTime!
  draftVersion: DraftVersion
  # inferences
  x_opencti_inferences: [Inference]
  # StixCoreObject
  createdBy: Identity
  numberOfConnectedElement: Int!
  objectMarking: [MarkingDefinition!]
  objectOrganization: [Organization!]
  objectLabel: [Label!]
  externalReferences(first: Int): ExternalReferenceConnection
  containersNumber: Number
  containers(first: Int, entityTypes: [String!]): ContainerConnection
  reports(first: Int): ReportConnection
  notes(first: Int): NoteConnection
  opinions(first: Int): OpinionConnection
  observedData(first: Int): ObservedDataConnection
  groupings(first: Int): GroupingConnection
  cases(first: Int): CaseConnection
  stixCoreRelationships(
    first: Int
    after: ID
    orderBy: StixCoreRelationshipsOrdering
    orderMode: OrderingMode
    fromId: StixRef
    toId: StixRef
    fromTypes: [String]
    toTypes: [String]
    relationship_type: String
    startTimeStart: DateTime
    startTimeStop: DateTime
    stopTimeStart: DateTime
    stopTimeStop: DateTime
    firstSeenStart: DateTime
    firstSeenStop: DateTime
    lastSeenStart: DateTime
    lastSeenStop: DateTime
    confidences: [Int]
    search: String
    filters: FilterGroup
  ): StixCoreRelationshipConnection
  stixCoreObjectsDistribution(
    relationship_type: [String]
    toTypes: [String]
    field: String!
    startDate: DateTime
    endDate: DateTime
    dateAttribute: String
    operation: StatsOperation!
    limit: Int
    order: String
    types: [String]
    filters: FilterGroup
    search: String
  ): [Distribution] @auth(for: [KNOWLEDGE, EXPLORE])
  stixCoreRelationshipsDistribution(
    field: String!
    operation: StatsOperation!
    startDate: DateTime
    endDate: DateTime
    dateAttribute: String
    isTo: Boolean
    limit: Int
    order: String
    elementWithTargetTypes: [String]
    fromId: [String]
    fromRole: String
    fromTypes: [String]
    toId: [String]
    toRole: String
    toTypes: [String]
    relationship_type: [String]
    confidences: [Int]
    search: String
    filters: FilterGroup
  ): [Distribution] @auth(for: [KNOWLEDGE, EXPLORE])
  opinions_metrics: OpinionsMetrics
  # StixDomainObject
  revoked: Boolean!
  confidence: Int
  lang: String
  created: DateTime
  modified: DateTime
  x_opencti_graph_data: String
  objectAssignee: [Assignee!]
  objectParticipant: [Participant!]
  avatar: OpenCtiFile
  # Location
  name: String!
  description: String
  latitude: Float
  longitude: Float
  precision: Float
  x_opencti_aliases: [String]
  # City
  country: Country
  administrativeArea: AdministrativeArea
  # Technical
  creators: [Creator!]
  toStix: String
  importFiles(
    first: Int
    prefixMimeType: String
    after: ID
    orderBy: FileOrdering
    orderMode: OrderingMode
    search: String
    filters: FilterGroup
  ): FileConnection
  pendingFiles(
    first: Int
    after: ID
    orderBy: FileOrdering
    orderMode: OrderingMode
    search: String
    filters: FilterGroup
  ): FileConnection
  exportFiles(first: Int): FileConnection
  editContext: [EditUserContext!]
  connectors(onlyAlive: Boolean): [Connector]
  jobs(first: Int): [Work]
  status: Status
  workflowEnabled: Boolean
}
input CityAddInput {
  stix_id: StixId
  x_opencti_stix_ids: [StixId]
  name: String! @constraint(minLength: 2, format: "not-blank")
  description: String
  latitude: Float
  longitude: Float
  precision: Float
  confidence: Int
  revoked: Boolean
  lang: String
  x_opencti_aliases: [String]
  createdBy: String
  objectOrganization: [String]
  objectMarking: [String]
  objectLabel: [String]
  externalReferences: [String]
  created: DateTime
  modified: DateTime
  x_opencti_workflow_id: String
  clientMutationId: String
  update: Boolean
  file: Upload
}

enum CountriesOrdering {
  name
  created
  modified
  created_at
  updated_at
  x_opencti_workflow_id
  _score
}
type CountryConnection {
  pageInfo: PageInfo!
  edges: [CountryEdge!]!
}
type CountryEdge {
  cursor: String!
  node: Country!
}
type Country implements BasicObject & StixObject & StixCoreObject & StixDomainObject & Location {
  id: ID! # internal_id
  standard_id: String!
  entity_type: String!
  parent_types: [String]!
  # StixObject
  representative: Representative!
  x_opencti_stix_ids: [StixId]
  is_inferred: Boolean!
  spec_version: String!
  created_at: DateTime!
  updated_at: DateTime!
  draftVersion: DraftVersion
  # inferences
  x_opencti_inferences: [Inference]
  # StixCoreObject
  createdBy: Identity
  numberOfConnectedElement: Int!
  objectMarking: [MarkingDefinition!]
  objectOrganization: [Organization!]
  objectLabel: [Label!]
  externalReferences(first: Int): ExternalReferenceConnection
  containersNumber: Number
  containers(first: Int, entityTypes: [String!]): ContainerConnection
  reports(first: Int): ReportConnection
  notes(first: Int): NoteConnection
  opinions(first: Int): OpinionConnection
  observedData(first: Int): ObservedDataConnection
  groupings(first: Int): GroupingConnection
  cases(first: Int): CaseConnection
  stixCoreRelationships(
    first: Int
    after: ID
    orderBy: StixCoreRelationshipsOrdering
    orderMode: OrderingMode
    fromId: StixRef
    toId: StixRef
    fromTypes: [String]
    toTypes: [String]
    relationship_type: String
    startTimeStart: DateTime
    startTimeStop: DateTime
    stopTimeStart: DateTime
    stopTimeStop: DateTime
    firstSeenStart: DateTime
    firstSeenStop: DateTime
    lastSeenStart: DateTime
    lastSeenStop: DateTime
    confidences: [Int]
    search: String
    filters: FilterGroup
  ): StixCoreRelationshipConnection
  stixCoreObjectsDistribution(
    relationship_type: [String]
    toTypes: [String]
    field: String!
    startDate: DateTime
    endDate: DateTime
    dateAttribute: String
    operation: StatsOperation!
    limit: Int
    order: String
    types: [String]
    filters: FilterGroup
    search: String
  ): [Distribution] @auth(for: [KNOWLEDGE, EXPLORE])
  stixCoreRelationshipsDistribution(
    field: String!
    operation: StatsOperation!
    startDate: DateTime
    endDate: DateTime
    dateAttribute: String
    isTo: Boolean
    limit: Int
    order: String
    elementWithTargetTypes: [String]
    fromId: [String]
    fromRole: String
    fromTypes: [String]
    toId: [String]
    toRole: String
    toTypes: [String]
    relationship_type: [String]
    confidences: [Int]
    search: String
    filters: FilterGroup
  ): [Distribution] @auth(for: [KNOWLEDGE, EXPLORE])
  opinions_metrics: OpinionsMetrics
  # StixDomainObject
  revoked: Boolean!
  confidence: Int
  lang: String
  created: DateTime
  modified: DateTime
  x_opencti_graph_data: String
  objectAssignee: [Assignee!]
  objectParticipant: [Participant!]
  avatar: OpenCtiFile
  # Location
  name: String!
  description: String
  latitude: Float
  longitude: Float
  precision: Float
  x_opencti_aliases: [String]
  # Country
  region: Region
  # Technical
  creators: [Creator!]
  toStix: String
  importFiles(
    first: Int
    prefixMimeType: String
    after: ID
    orderBy: FileOrdering
    orderMode: OrderingMode
    search: String
    filters: FilterGroup
  ): FileConnection
  pendingFiles(
    first: Int
    after: ID
    orderBy: FileOrdering
    orderMode: OrderingMode
    search: String
    filters: FilterGroup
  ): FileConnection
  exportFiles(first: Int): FileConnection
  editContext: [EditUserContext!]
  connectors(onlyAlive: Boolean): [Connector]
  jobs(first: Int): [Work]
  status: Status
  workflowEnabled: Boolean
}
input CountryAddInput {
  stix_id: StixId
  x_opencti_stix_ids: [StixId]
  name: String! @constraint(minLength: 2, format: "not-blank")
  description: String
  latitude: Float
  longitude: Float
  precision: Float
  confidence: Int
  revoked: Boolean
  lang: String
  x_opencti_aliases: [String]
  createdBy: String
  objectMarking: [String]
  objectLabel: [String]
  externalReferences: [String]
  created: DateTime
  modified: DateTime
  x_opencti_workflow_id: String
  clientMutationId: String
  update: Boolean
  file: Upload
}

################ Regions
enum RegionsOrdering {
  name
  created
  modified
  created_at
  updated_at
  x_opencti_workflow_id
  _score
}
type RegionConnection {
  pageInfo: PageInfo!
  edges: [RegionEdge]
}
type RegionEdge {
  cursor: String!
  node: Region!
}
type Region implements BasicObject & StixObject & StixCoreObject & StixDomainObject & Location {
  id: ID! # internal_id
  standard_id: String!
  entity_type: String!
  parent_types: [String]!
  # StixObject
  representative: Representative!
  x_opencti_stix_ids: [StixId]
  is_inferred: Boolean!
  spec_version: String!
  created_at: DateTime!
  updated_at: DateTime!
  draftVersion: DraftVersion
  # inferences
  x_opencti_inferences: [Inference]
  # StixCoreObject
  createdBy: Identity
  numberOfConnectedElement: Int!
  objectMarking: [MarkingDefinition!]
  objectOrganization: [Organization!]
  objectLabel: [Label!]
  externalReferences(first: Int): ExternalReferenceConnection
  containersNumber: Number
  containers(first: Int, entityTypes: [String!]): ContainerConnection
  reports(first: Int): ReportConnection
  notes(first: Int): NoteConnection
  opinions(first: Int): OpinionConnection
  observedData(first: Int): ObservedDataConnection
  groupings(first: Int): GroupingConnection
  cases(first: Int): CaseConnection
  stixCoreRelationships(
    first: Int
    after: ID
    orderBy: StixCoreRelationshipsOrdering
    orderMode: OrderingMode
    fromId: StixRef
    toId: StixRef
    fromTypes: [String]
    toTypes: [String]
    relationship_type: String
    startTimeStart: DateTime
    startTimeStop: DateTime
    stopTimeStart: DateTime
    stopTimeStop: DateTime
    firstSeenStart: DateTime
    firstSeenStop: DateTime
    lastSeenStart: DateTime
    lastSeenStop: DateTime
    confidences: [Int]
    search: String
    filters: FilterGroup
  ): StixCoreRelationshipConnection
  stixCoreObjectsDistribution(
    relationship_type: [String]
    toTypes: [String]
    field: String!
    startDate: DateTime
    endDate: DateTime
    dateAttribute: String
    operation: StatsOperation!
    limit: Int
    order: String
    types: [String]
    filters: FilterGroup
    search: String
  ): [Distribution] @auth(for: [KNOWLEDGE, EXPLORE])
  stixCoreRelationshipsDistribution(
    field: String!
    operation: StatsOperation!
    startDate: DateTime
    endDate: DateTime
    dateAttribute: String
    isTo: Boolean
    limit: Int
    order: String
    elementWithTargetTypes: [String]
    fromId: [String]
    fromRole: String
    fromTypes: [String]
    toId: [String]
    toRole: String
    toTypes: [String]
    relationship_type: [String]
    confidences: [Int]
    search: String
    filters: FilterGroup
  ): [Distribution] @auth(for: [KNOWLEDGE, EXPLORE])
  opinions_metrics: OpinionsMetrics
  # StixDomainObject
  revoked: Boolean!
  confidence: Int
  lang: String
  created: DateTime
  modified: DateTime
  x_opencti_graph_data: String
  objectAssignee: [Assignee!]
  objectParticipant: [Participant!]
  avatar: OpenCtiFile
  # Location
  name: String!
  description: String
  latitude: Float
  longitude: Float
  precision: Float
  x_opencti_aliases: [String]
  # Region
  parentRegions: RegionConnection
  subRegions: RegionConnection
  countries: CountryConnection
  # Technical
  creators: [Creator!]
  toStix: String
  importFiles(
    first: Int
    prefixMimeType: String
    after: ID
    orderBy: FileOrdering
    orderMode: OrderingMode
    search: String
    filters: FilterGroup
  ): FileConnection
  pendingFiles(
    first: Int
    after: ID
    orderBy: FileOrdering
    orderMode: OrderingMode
    search: String
    filters: FilterGroup
  ): FileConnection
  exportFiles(first: Int): FileConnection
  editContext: [EditUserContext!]
  connectors(onlyAlive: Boolean): [Connector]
  jobs(first: Int): [Work]
  status: Status
  workflowEnabled: Boolean
}
input RegionAddInput {
  stix_id: StixId
  x_opencti_stix_ids: [StixId]
  name: String! @constraint(minLength: 2, format: "not-blank")
  description: String
  latitude: Float
  longitude: Float
  precision: Float
  confidence: Int
  revoked: Boolean
  lang: String
  x_opencti_aliases: [String]
  createdBy: String
  objectMarking: [String]
  objectLabel: [String]
  externalReferences: [String]
  created: DateTime
  modified: DateTime
  x_opencti_workflow_id: String
  clientMutationId: String
  update: Boolean
  file: Upload
}

############## Malware
enum MalwaresOrdering {
  name
  malware_types
  first_seen
  last_seen
  created
  modified
  created_at
  updated_at
  objectMarking
  objectLabel
  x_opencti_workflow_id
  is_family
  confidence
  _score
}
type MalwareConnection {
  pageInfo: PageInfo!
  edges: [MalwareEdge]
}
type MalwareEdge {
  cursor: String!
  node: Malware!
}
type Malware implements BasicObject & StixObject & StixCoreObject & StixDomainObject {
  id: ID! # internal_id
  standard_id: String!
  entity_type: String!
  parent_types: [String]!
  # StixObject
  representative: Representative!
  x_opencti_stix_ids: [StixId]
  is_inferred: Boolean!
  spec_version: String!
  created_at: DateTime!
  updated_at: DateTime!
  draftVersion: DraftVersion
  # inferences
  x_opencti_inferences: [Inference]
  # StixCoreObject
  createdBy: Identity
  numberOfConnectedElement: Int!
  objectMarking: [MarkingDefinition!]
  objectOrganization: [Organization!]
  objectLabel: [Label!]
  externalReferences(first: Int): ExternalReferenceConnection
  containersNumber: Number
  containers(first: Int, entityTypes: [String!]): ContainerConnection
  reports(first: Int): ReportConnection
  notes(first: Int): NoteConnection
  opinions(first: Int): OpinionConnection
  observedData(first: Int): ObservedDataConnection
  groupings(first: Int): GroupingConnection
  cases(first: Int): CaseConnection
  stixCoreRelationships(
    first: Int
    after: ID
    orderBy: StixCoreRelationshipsOrdering
    orderMode: OrderingMode
    fromId: StixRef
    toId: StixRef
    fromTypes: [String]
    toTypes: [String]
    relationship_type: String
    startTimeStart: DateTime
    startTimeStop: DateTime
    stopTimeStart: DateTime
    stopTimeStop: DateTime
    firstSeenStart: DateTime
    firstSeenStop: DateTime
    lastSeenStart: DateTime
    lastSeenStop: DateTime
    confidences: [Int]
    search: String
    filters: FilterGroup
  ): StixCoreRelationshipConnection
  stixCoreObjectsDistribution(
    relationship_type: [String]
    toTypes: [String]
    field: String!
    startDate: DateTime
    endDate: DateTime
    dateAttribute: String
    operation: StatsOperation!
    limit: Int
    order: String
    types: [String]
    filters: FilterGroup
    search: String
  ): [Distribution] @auth(for: [KNOWLEDGE, EXPLORE])
  stixCoreRelationshipsDistribution(
    field: String!
    operation: StatsOperation!
    startDate: DateTime
    endDate: DateTime
    dateAttribute: String
    isTo: Boolean
    limit: Int
    order: String
    elementWithTargetTypes: [String]
    fromId: [String]
    fromRole: String
    fromTypes: [String]
    toId: [String]
    toRole: String
    toTypes: [String]
    relationship_type: [String]
    confidences: [Int]
    search: String
    filters: FilterGroup
  ): [Distribution] @auth(for: [KNOWLEDGE, EXPLORE])
  opinions_metrics: OpinionsMetrics
  # StixDomainObject
  revoked: Boolean!
  confidence: Int
  lang: String
  created: DateTime
  modified: DateTime
  x_opencti_graph_data: String
  objectAssignee: [Assignee!]
  objectParticipant: [Participant!]
  avatar: OpenCtiFile
  # Malware
  name: String!
  description: String
  aliases: [String]
  malware_types: [String]
  is_family: Boolean
  first_seen: DateTime
  last_seen: DateTime
  architecture_execution_envs: [String]
  implementation_languages: [String]
  capabilities: [String]
  killChainPhases: [KillChainPhase!]
  samples: [StixCyberObservable!]
  # Technical
  creators: [Creator!]
  toStix: String
  importFiles(
    first: Int
    prefixMimeType: String
    after: ID
    orderBy: FileOrdering
    orderMode: OrderingMode
    search: String
    filters: FilterGroup
  ): FileConnection
  pendingFiles(
    first: Int
    after: ID
    orderBy: FileOrdering
    orderMode: OrderingMode
    search: String
    filters: FilterGroup
  ): FileConnection
  exportFiles(first: Int): FileConnection
  editContext: [EditUserContext!]
  connectors(onlyAlive: Boolean): [Connector]
  jobs(first: Int): [Work]
  status: Status
  workflowEnabled: Boolean
}
input MalwareAddInput {
  stix_id: StixId
  x_opencti_stix_ids: [StixId]
  name: String! @constraint(minLength: 2, format: "not-blank")
  description: String
  malware_types: [String]
  aliases: [String]
  is_family: Boolean
  first_seen: DateTime
  last_seen: DateTime
  architecture_execution_envs: [String]
  implementation_languages: [String]
  capabilities: [String]
  confidence: Int
  revoked: Boolean
  lang: String
  createdBy: String
  objectMarking: [String]
  objectAssignee: [String]
  objectOrganization: [String]
  objectLabel: [String]
  externalReferences: [String]
  killChainPhases: [String]
  samples: [String]
  created: DateTime
  modified: DateTime
  x_opencti_workflow_id: String
  clientMutationId: String
  update: Boolean
  file: Upload
}

############## ThreatActorsGroup
enum ThreatActorsOrdering {
  name
  created
  modified
  created_at
  updated_at
  x_opencti_workflow_id
  confidence
  sophistication
  resource_level
  _score
  threat_actor_types
  objectMarking
}
type ThreatActorGroupConnection {
  pageInfo: PageInfo!
  edges: [ThreatActorGroupEdge]
}

type ThreatActorGroupEdge {
  cursor: String!
  node: ThreatActorGroup!
}

interface ThreatActor implements BasicObject & StixObject & StixCoreObject & StixDomainObject {
  id: ID! # internal_id
  standard_id: String!
  entity_type: String!
  parent_types: [String]!
  # StixObject
  representative: Representative!
  x_opencti_stix_ids: [StixId]
  is_inferred: Boolean!
  spec_version: String!
  created_at: DateTime!
  updated_at: DateTime!
  draftVersion: DraftVersion
  # inferences
  x_opencti_inferences: [Inference]
  # StixCoreObject
  createdBy: Identity
  numberOfConnectedElement: Int!
  objectMarking: [MarkingDefinition!]
  objectOrganization: [Organization!]
  objectLabel: [Label!]
  externalReferences(first: Int): ExternalReferenceConnection
  containersNumber: Number
  containers(first: Int, entityTypes: [String!]): ContainerConnection
  reports(first: Int): ReportConnection
  notes(first: Int): NoteConnection
  opinions(first: Int): OpinionConnection
  observedData(first: Int): ObservedDataConnection
  groupings(first: Int): GroupingConnection
  cases(first: Int): CaseConnection
  stixCoreRelationships(
    first: Int
    after: ID
    orderBy: StixCoreRelationshipsOrdering
    orderMode: OrderingMode
    fromId: StixRef
    toId: StixRef
    fromTypes: [String]
    toTypes: [String]
    relationship_type: String
    startTimeStart: DateTime
    startTimeStop: DateTime
    stopTimeStart: DateTime
    stopTimeStop: DateTime
    firstSeenStart: DateTime
    firstSeenStop: DateTime
    lastSeenStart: DateTime
    lastSeenStop: DateTime
    confidences: [Int]
    search: String
    filters: FilterGroup
  ): StixCoreRelationshipConnection
  stixCoreObjectsDistribution(
    relationship_type: [String]
    toTypes: [String]
    field: String!
    startDate: DateTime
    endDate: DateTime
    dateAttribute: String
    operation: StatsOperation!
    limit: Int
    order: String
    types: [String]
    filters: FilterGroup
    search: String
  ): [Distribution] @auth(for: [KNOWLEDGE, EXPLORE])
  stixCoreRelationshipsDistribution(
    field: String!
    operation: StatsOperation!
    startDate: DateTime
    endDate: DateTime
    dateAttribute: String
    isTo: Boolean
    limit: Int
    order: String
    elementWithTargetTypes: [String]
    fromId: [String]
    fromRole: String
    fromTypes: [String]
    toId: [String]
    toRole: String
    toTypes: [String]
    relationship_type: [String]
    confidences: [Int]
    search: String
    filters: FilterGroup
  ): [Distribution] @auth(for: [KNOWLEDGE, EXPLORE])
  opinions_metrics: OpinionsMetrics
  # StixDomainObject
  revoked: Boolean!
  confidence: Int
  lang: String
  created: DateTime
  modified: DateTime
  x_opencti_graph_data: String
  objectAssignee: [Assignee!]
  objectParticipant: [Participant!]
  avatar: OpenCtiFile
  # ThreatActorGroup
  name: String!
  description: String
  aliases: [String]
  threat_actor_types: [String]
  first_seen: DateTime
  last_seen: DateTime
  roles: [String]
  goals: [String]
  sophistication: String
  resource_level: String
  primary_motivation: String
  secondary_motivations: [String]
  personal_motivations: [String]
  locations: LocationConnection
  countries: CountryConnection
  # Technical
  creators: [Creator!]
  toStix: String
  importFiles(
    first: Int
    prefixMimeType: String
    after: ID
    orderBy: FileOrdering
    orderMode: OrderingMode
    search: String
    filters: FilterGroup
  ): FileConnection
  pendingFiles(
    first: Int
    after: ID
    orderBy: FileOrdering
    orderMode: OrderingMode
    search: String
    filters: FilterGroup
  ): FileConnection
  exportFiles(first: Int): FileConnection
  editContext: [EditUserContext!]
  connectors(onlyAlive: Boolean): [Connector]
  jobs(first: Int): [Work]
  status: Status
  workflowEnabled: Boolean
}

type ThreatActorEdge {
  cursor: String!
  node: ThreatActor!
}

type  ThreatActorConnection {
  pageInfo: PageInfo!
  edges: [ThreatActorEdge]
}

type ThreatActorGroup implements BasicObject & StixObject & StixCoreObject & StixDomainObject & ThreatActor {
  id: ID! # internal_id
  standard_id: String!
  entity_type: String!
  parent_types: [String]!
  # StixObject
  representative: Representative!
  x_opencti_stix_ids: [StixId]
  is_inferred: Boolean!
  spec_version: String!
  created_at: DateTime!
  updated_at: DateTime!
  draftVersion: DraftVersion
  # inferences
  x_opencti_inferences: [Inference]
  # StixCoreObject
  createdBy: Identity
  numberOfConnectedElement: Int!
  objectMarking: [MarkingDefinition!]
  objectOrganization: [Organization!]
  objectLabel: [Label!]
  externalReferences(first: Int): ExternalReferenceConnection
  containersNumber: Number
  containers(first: Int, entityTypes: [String!]): ContainerConnection
  reports(first: Int): ReportConnection
  notes(first: Int): NoteConnection
  opinions(first: Int): OpinionConnection
  observedData(first: Int): ObservedDataConnection
  groupings(first: Int): GroupingConnection
  cases(first: Int): CaseConnection
  stixCoreRelationships(
    first: Int
    after: ID
    orderBy: StixCoreRelationshipsOrdering
    orderMode: OrderingMode
    fromId: StixRef
    toId: StixRef
    fromTypes: [String]
    toTypes: [String]
    relationship_type: String
    startTimeStart: DateTime
    startTimeStop: DateTime
    stopTimeStart: DateTime
    stopTimeStop: DateTime
    firstSeenStart: DateTime
    firstSeenStop: DateTime
    lastSeenStart: DateTime
    lastSeenStop: DateTime
    confidences: [Int]
    search: String
    filters: FilterGroup
  ): StixCoreRelationshipConnection
  stixCoreObjectsDistribution(
    relationship_type: [String]
    toTypes: [String]
    field: String!
    startDate: DateTime
    endDate: DateTime
    dateAttribute: String
    operation: StatsOperation!
    limit: Int
    order: String
    types: [String]
    filters: FilterGroup
    search: String
  ): [Distribution] @auth(for: [KNOWLEDGE, EXPLORE])
  stixCoreRelationshipsDistribution(
    field: String!
    operation: StatsOperation!
    startDate: DateTime
    endDate: DateTime
    dateAttribute: String
    isTo: Boolean
    limit: Int
    order: String
    elementWithTargetTypes: [String]
    fromId: [String]
    fromRole: String
    fromTypes: [String]
    toId: [String]
    toRole: String
    toTypes: [String]
    relationship_type: [String]
    confidences: [Int]
    search: String
    filters: FilterGroup
  ): [Distribution] @auth(for: [KNOWLEDGE, EXPLORE])
  opinions_metrics: OpinionsMetrics
  # StixDomainObject
  revoked: Boolean!
  confidence: Int
  lang: String
  created: DateTime
  modified: DateTime
  x_opencti_graph_data: String
  objectAssignee: [Assignee!]
  objectParticipant: [Participant!]
  avatar: OpenCtiFile
  # ThreatActorGroup
  name: String!
  description: String
  aliases: [String]
  threat_actor_types: [String]
  first_seen: DateTime
  last_seen: DateTime
  roles: [String]
  goals: [String]
  sophistication: String
  resource_level: String
  primary_motivation: String
  secondary_motivations: [String]
  personal_motivations: [String]
  locations: LocationConnection
  countries: CountryConnection
  # Technical
  creators: [Creator!]
  toStix: String
  importFiles(
    first: Int
    prefixMimeType: String
    after: ID
    orderBy: FileOrdering
    orderMode: OrderingMode
    search: String
    filters: FilterGroup
  ): FileConnection
  pendingFiles(
    first: Int
    after: ID
    orderBy: FileOrdering
    orderMode: OrderingMode
    search: String
    filters: FilterGroup
  ): FileConnection
  exportFiles(first: Int): FileConnection
  editContext: [EditUserContext!]
  connectors(onlyAlive: Boolean): [Connector]
  jobs(first: Int): [Work]
  status: Status
  workflowEnabled: Boolean
}

input ThreatActorGroupAddInput {
  stix_id: StixId
  x_opencti_stix_ids: [StixId]
  name: String! @constraint(minLength: 2, format: "not-blank")
  description: String
  aliases: [String]
  threat_actor_types: [String]
  first_seen: DateTime
  last_seen: DateTime
  roles: [String]
  goals: [String]
  sophistication: String
  resource_level: String
  primary_motivation: String
  secondary_motivations: [String]
  personal_motivations: [String]
  confidence: Int
  revoked: Boolean
  lang: String
  createdBy: String
  objectMarking: [String]
  objectOrganization: [String]
  objectAssignee: [String]
  objectLabel: [String]
  externalReferences: [String]
  created: DateTime
  modified: DateTime
  x_opencti_workflow_id: String
  clientMutationId: String
  update: Boolean
  file: Upload
}

############## Tools
enum ToolsOrdering {
  name
  created
  modified
  created_at
  updated_at
  x_opencti_workflow_id
  confidence
  _score
}
type ToolConnection {
  pageInfo: PageInfo!
  edges: [ToolEdge]
}
type ToolEdge {
  cursor: String!
  node: Tool!
}
type Tool implements BasicObject & StixObject & StixCoreObject & StixDomainObject {
  id: ID! # internal_id
  standard_id: String!
  entity_type: String!
  parent_types: [String]!
  # StixObject
  representative: Representative!
  x_opencti_stix_ids: [StixId]
  is_inferred: Boolean!
  spec_version: String!
  created_at: DateTime!
  updated_at: DateTime!
  draftVersion: DraftVersion
  # inferences
  x_opencti_inferences: [Inference]
  # StixCoreObject
  createdBy: Identity
  numberOfConnectedElement: Int!
  objectMarking: [MarkingDefinition!]
  objectOrganization: [Organization!]
  objectLabel: [Label!]
  externalReferences(first: Int): ExternalReferenceConnection
  containersNumber: Number
  containers(first: Int, entityTypes: [String!]): ContainerConnection
  reports(first: Int): ReportConnection
  notes(first: Int): NoteConnection
  opinions(first: Int): OpinionConnection
  observedData(first: Int): ObservedDataConnection
  groupings(first: Int): GroupingConnection
  cases(first: Int): CaseConnection
  stixCoreRelationships(
    first: Int
    after: ID
    orderBy: StixCoreRelationshipsOrdering
    orderMode: OrderingMode
    fromId: StixRef
    toId: StixRef
    fromTypes: [String]
    toTypes: [String]
    relationship_type: String
    startTimeStart: DateTime
    startTimeStop: DateTime
    stopTimeStart: DateTime
    stopTimeStop: DateTime
    firstSeenStart: DateTime
    firstSeenStop: DateTime
    lastSeenStart: DateTime
    lastSeenStop: DateTime
    confidences: [Int]
    search: String
    filters: FilterGroup
  ): StixCoreRelationshipConnection
  stixCoreObjectsDistribution(
    relationship_type: [String]
    toTypes: [String]
    field: String!
    startDate: DateTime
    endDate: DateTime
    dateAttribute: String
    operation: StatsOperation!
    limit: Int
    order: String
    types: [String]
    filters: FilterGroup
    search: String
  ): [Distribution] @auth(for: [KNOWLEDGE, EXPLORE])
  stixCoreRelationshipsDistribution(
    field: String!
    operation: StatsOperation!
    startDate: DateTime
    endDate: DateTime
    dateAttribute: String
    isTo: Boolean
    limit: Int
    order: String
    elementWithTargetTypes: [String]
    fromId: [String]
    fromRole: String
    fromTypes: [String]
    toId: [String]
    toRole: String
    toTypes: [String]
    relationship_type: [String]
    confidences: [Int]
    search: String
    filters: FilterGroup
  ): [Distribution] @auth(for: [KNOWLEDGE, EXPLORE])
  opinions_metrics: OpinionsMetrics
  # StixDomainObject
  revoked: Boolean!
  confidence: Int
  lang: String
  created: DateTime
  modified: DateTime
  x_opencti_graph_data: String
  objectAssignee: [Assignee!]
  objectParticipant: [Participant!]
  avatar: OpenCtiFile
  # Tool
  name: String!
  description: String
  aliases: [String]
  tool_types: [String]
  tool_version: String
  killChainPhases: [KillChainPhase!]
  # Technical
  creators: [Creator!]
  toStix: String
  importFiles(
    first: Int
    prefixMimeType: String
    after: ID
    orderBy: FileOrdering
    orderMode: OrderingMode
    search: String
    filters: FilterGroup
  ): FileConnection
  pendingFiles(
    first: Int
    after: ID
    orderBy: FileOrdering
    orderMode: OrderingMode
    search: String
    filters: FilterGroup
  ): FileConnection
  exportFiles(first: Int): FileConnection
  editContext: [EditUserContext!]
  connectors(onlyAlive: Boolean): [Connector]
  jobs(first: Int): [Work]
  status: Status
  workflowEnabled: Boolean
}
input ToolAddInput {
  stix_id: StixId
  x_opencti_stix_ids: [StixId]
  name: String! @constraint(minLength: 2, format: "not-blank")
  description: String
  aliases: [String]
  tool_types: [String]
  tool_version: String
  confidence: Int
  revoked: Boolean
  lang: String
  createdBy: String
  objectMarking: [String]
  objectOrganization: [String]
  objectLabel: [String]
  externalReferences: [String]
  killChainPhases: [String]
  created: DateTime
  modified: DateTime
  x_opencti_workflow_id: String
  clientMutationId: String
  update: Boolean
  file: Upload
}

############## Vulnerabilities
enum VulnerabilitiesOrdering {
  name
  x_opencti_cvss_base_score
  x_opencti_cvss_base_severity
  x_opencti_cvss_attack_vector
  created
  modified
  created_at
  updated_at
  x_opencti_workflow_id
  creator
  confidence
  _score
}
type VulnerabilityConnection {
  pageInfo: PageInfo!
  edges: [VulnerabilityEdge]
}
type VulnerabilityEdge {
  cursor: String!
  node: Vulnerability!
}
type Vulnerability implements BasicObject & StixObject & StixCoreObject & StixDomainObject {
  id: ID! # internal_id
  standard_id: String!
  entity_type: String!
  parent_types: [String]!
  # StixObject
  representative: Representative!
  x_opencti_stix_ids: [StixId]
  is_inferred: Boolean!
  spec_version: String!
  created_at: DateTime!
  updated_at: DateTime!
  draftVersion: DraftVersion
  # inferences
  x_opencti_inferences: [Inference]
  # StixCoreObject
  createdBy: Identity
  numberOfConnectedElement: Int!
  objectMarking: [MarkingDefinition!]
  objectOrganization: [Organization!]
  objectLabel: [Label!]
  externalReferences(first: Int): ExternalReferenceConnection
  containersNumber: Number
  containers(first: Int, entityTypes: [String!]): ContainerConnection
  reports(first: Int): ReportConnection
  notes(first: Int): NoteConnection
  opinions(first: Int): OpinionConnection
  observedData(first: Int): ObservedDataConnection
  groupings(first: Int): GroupingConnection
  cases(first: Int): CaseConnection
  stixCoreRelationships(
    first: Int
    after: ID
    orderBy: StixCoreRelationshipsOrdering
    orderMode: OrderingMode
    fromId: StixRef
    toId: StixRef
    fromTypes: [String]
    toTypes: [String]
    relationship_type: String
    startTimeStart: DateTime
    startTimeStop: DateTime
    stopTimeStart: DateTime
    stopTimeStop: DateTime
    firstSeenStart: DateTime
    firstSeenStop: DateTime
    lastSeenStart: DateTime
    lastSeenStop: DateTime
    confidences: [Int]
    search: String
    filters: FilterGroup
  ): StixCoreRelationshipConnection
  stixCoreObjectsDistribution(
    relationship_type: [String]
    toTypes: [String]
    field: String!
    startDate: DateTime
    endDate: DateTime
    dateAttribute: String
    operation: StatsOperation!
    limit: Int
    order: String
    types: [String]
    filters: FilterGroup
    search: String
  ): [Distribution] @auth(for: [KNOWLEDGE, EXPLORE])
  stixCoreRelationshipsDistribution(
    field: String!
    operation: StatsOperation!
    startDate: DateTime
    endDate: DateTime
    dateAttribute: String
    isTo: Boolean
    limit: Int
    order: String
    elementWithTargetTypes: [String]
    fromId: [String]
    fromRole: String
    fromTypes: [String]
    toId: [String]
    toRole: String
    toTypes: [String]
    relationship_type: [String]
    confidences: [Int]
    search: String
    filters: FilterGroup
  ): [Distribution] @auth(for: [KNOWLEDGE, EXPLORE])
  opinions_metrics: OpinionsMetrics
  # StixDomainObject
  revoked: Boolean!
  confidence: Int
  lang: String
  created: DateTime
  modified: DateTime
  x_opencti_graph_data: String
  objectAssignee: [Assignee!]
  objectParticipant: [Participant!]
  avatar: OpenCtiFile
  # Vulnerability
  name: String!
  description: String
  x_opencti_aliases: [String]
  # CVSS 3
  x_opencti_cvss_vector_string: String
  x_opencti_cvss_base_score: Float
  x_opencti_cvss_base_severity: String
  x_opencti_cvss_attack_vector: String
  x_opencti_cvss_attack_complexity: String
  x_opencti_cvss_privileges_required: String
  x_opencti_cvss_user_interaction: String
  x_opencti_cvss_scope: String
  x_opencti_cvss_confidentiality_impact: String
  x_opencti_cvss_integrity_impact: String
  x_opencti_cvss_availability_impact: String
  x_opencti_cvss_exploit_code_maturity: String
  x_opencti_cvss_remediation_level: String
  x_opencti_cvss_report_confidence: String
  x_opencti_cvss_temporal_score: Float
  # CVSS2
  x_opencti_cvss_v2_vector_string: String
  x_opencti_cvss_v2_base_score: Float
  x_opencti_cvss_v2_access_vector: String
  x_opencti_cvss_v2_access_complexity: String
  x_opencti_cvss_v2_authentication: String
  x_opencti_cvss_v2_confidentiality_impact: String
  x_opencti_cvss_v2_integrity_impact: String
  x_opencti_cvss_v2_availability_impact: String
  x_opencti_cvss_v2_exploitability: String
  x_opencti_cvss_v2_remediation_level: String
  x_opencti_cvss_v2_report_confidence: String
  x_opencti_cvss_v2_temporal_score: Float
  # CVSS 4
  x_opencti_cvss_v4_vector_string: String
  x_opencti_cvss_v4_base_score: Float
  x_opencti_cvss_v4_base_severity: String
  x_opencti_cvss_v4_attack_vector: String
  x_opencti_cvss_v4_attack_complexity: String
  x_opencti_cvss_v4_attack_requirements: String
  x_opencti_cvss_v4_privileges_required: String
  x_opencti_cvss_v4_user_interaction: String
  x_opencti_cvss_v4_confidentiality_impact_v: String
  x_opencti_cvss_v4_confidentiality_impact_s: String
  x_opencti_cvss_v4_integrity_impact_v: String
  x_opencti_cvss_v4_integrity_impact_s: String
  x_opencti_cvss_v4_availability_impact_v: String
  x_opencti_cvss_v4_availability_impact_s: String
  x_opencti_cvss_v4_exploit_maturity: String
  # Others
  x_opencti_cwe: [String]
  x_opencti_cisa_kev: Boolean
  x_opencti_epss_score: Float
  x_opencti_epss_percentile: Float
  x_opencti_score: Int
  x_opencti_first_seen_active: DateTime
  softwares(relationshipType: String, first: Int, after: ID, orderBy: StixCyberObservablesOrdering, orderMode: OrderingMode): StixCyberObservableConnection
  # Technical
  creators: [Creator!]
  toStix: String
  importFiles(
    first: Int
    prefixMimeType: String
    after: ID
    orderBy: FileOrdering
    orderMode: OrderingMode
    search: String
    filters: FilterGroup
  ): FileConnection
  pendingFiles(
    first: Int
    after: ID
    orderBy: FileOrdering
    orderMode: OrderingMode
    search: String
    filters: FilterGroup
  ): FileConnection
  exportFiles(first: Int): FileConnection
  editContext: [EditUserContext!]
  connectors(onlyAlive: Boolean): [Connector]
  jobs(first: Int): [Work]
  status: Status
  workflowEnabled: Boolean
}
input VulnerabilityAddInput {
  stix_id: StixId
  x_opencti_stix_ids: [StixId]
  name: String! @constraint(minLength: 2, format: "not-blank")
  description: String
  x_opencti_aliases: [String]
  # CVSS 3
  x_opencti_cvss_vector_string: String
  x_opencti_cvss_base_score: Float
  x_opencti_cvss_base_severity: String
  x_opencti_cvss_attack_vector: String
  x_opencti_cvss_attack_complexity: String
  x_opencti_cvss_privileges_required: String
  x_opencti_cvss_user_interaction: String
  x_opencti_cvss_scope: String
  x_opencti_cvss_confidentiality_impact: String
  x_opencti_cvss_integrity_impact: String
  x_opencti_cvss_availability_impact: String
  x_opencti_cvss_exploit_code_maturity: String
  x_opencti_cvss_remediation_level: String
  x_opencti_cvss_report_confidence: String
  x_opencti_cvss_temporal_score: Float
  # CVSS2
  x_opencti_cvss_v2_vector_string: String
  x_opencti_cvss_v2_base_score: Float
  x_opencti_cvss_v2_access_vector: String
  x_opencti_cvss_v2_access_complexity: String
  x_opencti_cvss_v2_authentication: String
  x_opencti_cvss_v2_confidentiality_impact: String
  x_opencti_cvss_v2_integrity_impact: String
  x_opencti_cvss_v2_availability_impact: String
  x_opencti_cvss_v2_exploitability: String
  x_opencti_cvss_v2_remediation_level: String
  x_opencti_cvss_v2_report_confidence: String
  x_opencti_cvss_v2_temporal_score: Float
  # CVSS 4
  x_opencti_cvss_v4_vector_string: String
  x_opencti_cvss_v4_base_score: Float
  x_opencti_cvss_v4_base_severity: String
  x_opencti_cvss_v4_attack_vector: String
  x_opencti_cvss_v4_attack_complexity: String
  x_opencti_cvss_v4_attack_requirements: String
  x_opencti_cvss_v4_privileges_required: String
  x_opencti_cvss_v4_user_interaction: String
  x_opencti_cvss_v4_confidentiality_impact_v: String
  x_opencti_cvss_v4_confidentiality_impact_s: String
  x_opencti_cvss_v4_integrity_impact_v: String
  x_opencti_cvss_v4_integrity_impact_s: String
  x_opencti_cvss_v4_availability_impact_v: String
  x_opencti_cvss_v4_availability_impact_s: String
  x_opencti_cvss_v4_exploit_maturity: String
  # Others
  x_opencti_cwe: [String]
  x_opencti_cisa_kev: Boolean
  x_opencti_epss_score: Float
  x_opencti_epss_percentile: Float
  x_opencti_score: Int
  x_opencti_first_seen_active: DateTime
  confidence: Int
  revoked: Boolean
  lang: String
  createdBy: String
  objectMarking: [String]
  objectOrganization: [String]
  objectLabel: [String]
  externalReferences: [String]
  created: DateTime
  modified: DateTime
  x_opencti_workflow_id: String
  clientMutationId: String
  update: Boolean
  file: Upload
}

############## Incident
enum IncidentsOrdering {
  name
  first_seen
  last_seen
  incident_type
  severity
  source
  created
  modified
  created_at
  updated_at
  x_opencti_workflow_id
  objectMarking
  confidence
  objectAssignee
  creator
  _score
}
type IncidentConnection {
  pageInfo: PageInfo!
  edges: [IncidentEdge]
}
type IncidentEdge {
  cursor: String!
  node: Incident!
}
type Incident implements BasicObject & StixObject & StixCoreObject & StixDomainObject {
  id: ID! # internal_id
  standard_id: String!
  entity_type: String!
  parent_types: [String]!
  # StixObject
  representative: Representative!
  x_opencti_stix_ids: [StixId]
  is_inferred: Boolean!
  spec_version: String!
  created_at: DateTime!
  updated_at: DateTime!
  draftVersion: DraftVersion
  # inferences
  x_opencti_inferences: [Inference]
  # StixCoreObject
  createdBy: Identity
  numberOfConnectedElement: Int!
  objectMarking: [MarkingDefinition!]
  objectOrganization: [Organization!]
  objectLabel: [Label!]
  externalReferences(first: Int): ExternalReferenceConnection
  containersNumber: Number
  containers(first: Int, entityTypes: [String!]): ContainerConnection
  reports(first: Int): ReportConnection
  notes(first: Int): NoteConnection
  opinions(first: Int): OpinionConnection
  observedData(first: Int): ObservedDataConnection
  groupings(first: Int): GroupingConnection
  cases(first: Int): CaseConnection
  stixCoreRelationships(
    first: Int
    after: ID
    orderBy: StixCoreRelationshipsOrdering
    orderMode: OrderingMode
    fromId: StixRef
    toId: StixRef
    fromTypes: [String]
    toTypes: [String]
    relationship_type: String
    startTimeStart: DateTime
    startTimeStop: DateTime
    stopTimeStart: DateTime
    stopTimeStop: DateTime
    firstSeenStart: DateTime
    firstSeenStop: DateTime
    lastSeenStart: DateTime
    lastSeenStop: DateTime
    confidences: [Int]
    search: String
    filters: FilterGroup
  ): StixCoreRelationshipConnection
  stixCoreObjectsDistribution(
    relationship_type: [String]
    toTypes: [String]
    field: String!
    startDate: DateTime
    endDate: DateTime
    dateAttribute: String
    operation: StatsOperation!
    limit: Int
    order: String
    types: [String]
    filters: FilterGroup
    search: String
  ): [Distribution] @auth(for: [KNOWLEDGE, EXPLORE])
  stixCoreRelationshipsDistribution(
    field: String!
    operation: StatsOperation!
    startDate: DateTime
    endDate: DateTime
    dateAttribute: String
    isTo: Boolean
    limit: Int
    order: String
    elementWithTargetTypes: [String]
    fromId: [String]
    fromRole: String
    fromTypes: [String]
    toId: [String]
    toRole: String
    toTypes: [String]
    relationship_type: [String]
    confidences: [Int]
    search: String
    filters: FilterGroup
  ): [Distribution] @auth(for: [KNOWLEDGE, EXPLORE])
  opinions_metrics: OpinionsMetrics
  # StixDomainObject
  revoked: Boolean!
  confidence: Int
  lang: String
  created: DateTime
  modified: DateTime
  x_opencti_graph_data: String
  objectAssignee: [Assignee!]
  avatar: OpenCtiFile
  # Incident
  name: String!
  description: String
  aliases: [String]
  first_seen: DateTime
  last_seen: DateTime
  objective: String
  incident_type: String
  severity: String
  source: String
  objectParticipant: [Participant!]
  # Technical
  creators: [Creator!]
  toStix: String
  importFiles(
    first: Int
    prefixMimeType: String
    after: ID
    orderBy: FileOrdering
    orderMode: OrderingMode
    search: String
    filters: FilterGroup
  ): FileConnection
  pendingFiles(
    first: Int
    after: ID
    orderBy: FileOrdering
    orderMode: OrderingMode
    search: String
    filters: FilterGroup
  ): FileConnection
  exportFiles(first: Int): FileConnection
  editContext: [EditUserContext!]
  connectors(onlyAlive: Boolean): [Connector]
  jobs(first: Int): [Work]
  status: Status
  workflowEnabled: Boolean
}
input IncidentAddInput {
  stix_id: StixId
  x_opencti_stix_ids: [StixId]
  name: String! @constraint(minLength: 2, format: "not-blank")
  description: String
  confidence: Int
  revoked: Boolean
  lang: String
  objective: String
  first_seen: DateTime
  last_seen: DateTime
  aliases: [String]
  incident_type: String
  severity: String
  source: String
  createdBy: String
  objectOrganization: [String]
  objectMarking: [String]
  objectAssignee: [String]
  objectParticipant: [String]
  objectLabel: [String]
  externalReferences: [String]
  created: DateTime
  modified: DateTime
  x_opencti_workflow_id: String
  clientMutationId: String
  update: Boolean
  file: Upload
}

######## STIX CYBER OBSERVABLES ENTITIES

enum StixCyberObservablesOrdering {
  entity_type
  created_at
  updated_at
  observable_value
  objectMarking
  createdBy
  creator
  _score
}
type StixCyberObservableConnection {
  pageInfo: PageInfo!
  edges: [StixCyberObservableEdge!]!
}
type StixCyberObservableEdge {
  cursor: String!
  node: StixCyberObservable!
}
interface StixCyberObservable {
  id: ID! # internal_id
  standard_id: String!
  entity_type: String!
  parent_types: [String]!
  # StixObject
  representative: Representative!
  x_opencti_stix_ids: [StixId]
  is_inferred: Boolean!
  spec_version: String!
  created_at: DateTime!
  updated_at: DateTime!
  draftVersion: DraftVersion
  # StixCoreObject
  createdBy: Identity
  numberOfConnectedElement: Int!
  objectMarking: [MarkingDefinition!]
  objectOrganization: [Organization!]
  objectLabel: [Label!]
  externalReferences(first: Int): ExternalReferenceConnection
  containersNumber: Number
  containers(first: Int, entityTypes: [String!]): ContainerConnection
  reports(first: Int): ReportConnection
  notes(first: Int): NoteConnection
  opinions(first: Int): OpinionConnection
  observedData(first: Int): ObservedDataConnection
  groupings(first: Int): GroupingConnection
  cases(first: Int): CaseConnection
  stixCoreRelationships(
    first: Int
    after: ID
    orderBy: StixCoreRelationshipsOrdering
    orderMode: OrderingMode
    fromId: StixRef
    toId: StixRef
    fromTypes: [String]
    toTypes: [String]
    relationship_type: String
    startTimeStart: DateTime
    startTimeStop: DateTime
    stopTimeStart: DateTime
    stopTimeStop: DateTime
    firstSeenStart: DateTime
    firstSeenStop: DateTime
    lastSeenStart: DateTime
    lastSeenStop: DateTime
    confidences: [Int]
    search: String
    filters: FilterGroup
  ): StixCoreRelationshipConnection
  stixCoreObjectsDistribution(
    relationship_type: [String]
    toTypes: [String]
    field: String!
    startDate: DateTime
    endDate: DateTime
    dateAttribute: String
    operation: StatsOperation!
    limit: Int
    order: String
    types: [String]
    filters: FilterGroup
    search: String
  ): [Distribution] @auth(for: [KNOWLEDGE, EXPLORE])
  stixCoreRelationshipsDistribution(
    field: String!
    operation: StatsOperation!
    startDate: DateTime
    endDate: DateTime
    dateAttribute: String
    isTo: Boolean
    limit: Int
    order: String
    elementWithTargetTypes: [String]
    fromId: [String]
    fromRole: String
    fromTypes: [String]
    toId: [String]
    toRole: String
    toTypes: [String]
    relationship_type: [String]
    confidences: [Int]
    search: String
    filters: FilterGroup
  ): [Distribution] @auth(for: [KNOWLEDGE, EXPLORE])
  opinions_metrics: OpinionsMetrics
  # StixCyberObservable
  x_opencti_score: Int
  x_opencti_description: String
  observable_value: String!
  indicators(first: Int): IndicatorConnection
  # Technical
  creators: [Creator!]
  toStix: String
  importFiles(
    first: Int
    prefixMimeType: String
    after: ID
    orderBy: FileOrdering
    orderMode: OrderingMode
    search: String
    filters: FilterGroup
  ): FileConnection
  pendingFiles(
    first: Int
    after: ID
    orderBy: FileOrdering
    orderMode: OrderingMode
    search: String
    filters: FilterGroup
  ): FileConnection
  exportFiles(first: Int): FileConnection
  editContext: [EditUserContext!]
  connectors(onlyAlive: Boolean): [Connector]
  jobs(first: Int): [Work]
}
type AutonomousSystem implements BasicObject & StixObject & StixCoreObject & StixCyberObservable {
  id: ID! # internal_id
  standard_id: String!
  entity_type: String!
  parent_types: [String]!
  # StixObject
  representative: Representative!
  x_opencti_stix_ids: [StixId]
  is_inferred: Boolean!
  spec_version: String!
  created_at: DateTime!
  updated_at: DateTime!
  draftVersion: DraftVersion
  # inferences
  x_opencti_inferences: [Inference]
  # StixCoreObject
  createdBy: Identity
  numberOfConnectedElement: Int!
  objectMarking: [MarkingDefinition!]
  objectOrganization: [Organization!]
  objectLabel: [Label!]
  externalReferences(first: Int): ExternalReferenceConnection
  containersNumber: Number
  containers(first: Int, entityTypes: [String!]): ContainerConnection
  reports(first: Int): ReportConnection
  notes(first: Int): NoteConnection
  opinions(first: Int): OpinionConnection
  observedData(first: Int): ObservedDataConnection
  groupings(first: Int): GroupingConnection
  cases(first: Int): CaseConnection
  stixCoreRelationships(
    first: Int
    after: ID
    orderBy: StixCoreRelationshipsOrdering
    orderMode: OrderingMode
    fromId: StixRef
    toId: StixRef
    fromTypes: [String]
    toTypes: [String]
    relationship_type: String
    startTimeStart: DateTime
    startTimeStop: DateTime
    stopTimeStart: DateTime
    stopTimeStop: DateTime
    firstSeenStart: DateTime
    firstSeenStop: DateTime
    lastSeenStart: DateTime
    lastSeenStop: DateTime
    confidences: [Int]
    search: String
    filters: FilterGroup
  ): StixCoreRelationshipConnection
  stixCoreObjectsDistribution(
    relationship_type: [String]
    toTypes: [String]
    field: String!
    startDate: DateTime
    endDate: DateTime
    dateAttribute: String
    operation: StatsOperation!
    limit: Int
    order: String
    types: [String]
    filters: FilterGroup
    search: String
  ): [Distribution] @auth(for: [KNOWLEDGE, EXPLORE])
  stixCoreRelationshipsDistribution(
    field: String!
    operation: StatsOperation!
    startDate: DateTime
    endDate: DateTime
    dateAttribute: String
    isTo: Boolean
    limit: Int
    order: String
    elementWithTargetTypes: [String]
    fromId: [String]
    fromRole: String
    fromTypes: [String]
    toId: [String]
    toRole: String
    toTypes: [String]
    relationship_type: [String]
    confidences: [Int]
    search: String
    filters: FilterGroup
  ): [Distribution] @auth(for: [KNOWLEDGE, EXPLORE])
  opinions_metrics: OpinionsMetrics
  # StixCyberObservable
  x_opencti_score: Int
  x_opencti_description: String
  observable_value: String!
  indicators(first: Int): IndicatorConnection
  # AutonomousSystem
  number: Int
  name: String
  rir: String
  # Technical
  creators: [Creator!]
  toStix: String
  importFiles(
    first: Int
    prefixMimeType: String
    after: ID
    orderBy: FileOrdering
    orderMode: OrderingMode
    search: String
    filters: FilterGroup
  ): FileConnection
  pendingFiles(
    first: Int
    after: ID
    orderBy: FileOrdering
    orderMode: OrderingMode
    search: String
    filters: FilterGroup
  ): FileConnection
  exportFiles(first: Int): FileConnection
  editContext: [EditUserContext!]
  connectors(onlyAlive: Boolean): [Connector]
  jobs(first: Int): [Work]
}
input AutonomousSystemAddInput {
  number: Int!
  name: String
  rir: String
  file: Upload
}
type Directory implements BasicObject & StixObject & StixCoreObject & StixCyberObservable {
  id: ID! # internal_id
  standard_id: String!
  entity_type: String!
  parent_types: [String]!
  # StixObject
  representative: Representative!
  x_opencti_stix_ids: [StixId]
  is_inferred: Boolean!
  spec_version: String!
  created_at: DateTime!
  updated_at: DateTime!
  draftVersion: DraftVersion
  # inferences
  x_opencti_inferences: [Inference]
  # StixCoreObject
  createdBy: Identity
  numberOfConnectedElement: Int!
  objectMarking: [MarkingDefinition!]
  objectOrganization: [Organization!]
  objectLabel: [Label!]
  externalReferences(first: Int): ExternalReferenceConnection
  containersNumber: Number
  containers(first: Int, entityTypes: [String!]): ContainerConnection
  reports(first: Int): ReportConnection
  notes(first: Int): NoteConnection
  opinions(first: Int): OpinionConnection
  observedData(first: Int): ObservedDataConnection
  groupings(first: Int): GroupingConnection
  cases(first: Int): CaseConnection
  stixCoreRelationships(
    first: Int
    after: ID
    orderBy: StixCoreRelationshipsOrdering
    orderMode: OrderingMode
    fromId: StixRef
    toId: StixRef
    fromTypes: [String]
    toTypes: [String]
    relationship_type: String
    startTimeStart: DateTime
    startTimeStop: DateTime
    stopTimeStart: DateTime
    stopTimeStop: DateTime
    firstSeenStart: DateTime
    firstSeenStop: DateTime
    lastSeenStart: DateTime
    lastSeenStop: DateTime
    confidences: [Int]
    search: String
    filters: FilterGroup
  ): StixCoreRelationshipConnection
  stixCoreObjectsDistribution(
    relationship_type: [String]
    toTypes: [String]
    field: String!
    startDate: DateTime
    endDate: DateTime
    dateAttribute: String
    operation: StatsOperation!
    limit: Int
    order: String
    types: [String]
    filters: FilterGroup
    search: String
  ): [Distribution] @auth(for: [KNOWLEDGE, EXPLORE])
  stixCoreRelationshipsDistribution(
    field: String!
    operation: StatsOperation!
    startDate: DateTime
    endDate: DateTime
    dateAttribute: String
    isTo: Boolean
    limit: Int
    order: String
    elementWithTargetTypes: [String]
    fromId: [String]
    fromRole: String
    fromTypes: [String]
    toId: [String]
    toRole: String
    toTypes: [String]
    relationship_type: [String]
    confidences: [Int]
    search: String
    filters: FilterGroup
  ): [Distribution] @auth(for: [KNOWLEDGE, EXPLORE])
  opinions_metrics: OpinionsMetrics
  # StixCyberObservable
  x_opencti_score: Int
  x_opencti_description: String
  observable_value: String!
  indicators(first: Int): IndicatorConnection
  # Directory
  path: String!
  path_enc: String
  ctime: DateTime
  mtime: DateTime
  atime: DateTime
  # Technical
  creators: [Creator!]
  toStix: String
  importFiles(
    first: Int
    prefixMimeType: String
    after: ID
    orderBy: FileOrdering
    orderMode: OrderingMode
    search: String
    filters: FilterGroup
  ): FileConnection
  pendingFiles(
    first: Int
    after: ID
    orderBy: FileOrdering
    orderMode: OrderingMode
    search: String
    filters: FilterGroup
  ): FileConnection
  exportFiles(first: Int): FileConnection
  editContext: [EditUserContext!]
  connectors(onlyAlive: Boolean): [Connector]
  jobs(first: Int): [Work]
}
input DirectoryAddInput {
  path: String!
  path_enc: String
  ctime: DateTime
  mtime: DateTime
  atime: DateTime
  file: Upload
}
type DomainName implements BasicObject & StixObject & StixCoreObject & StixCyberObservable {
  id: ID! # internal_id
  standard_id: String!
  entity_type: String!
  parent_types: [String]!
  # StixObject
  representative: Representative!
  x_opencti_stix_ids: [StixId]
  is_inferred: Boolean!
  spec_version: String!
  created_at: DateTime!
  updated_at: DateTime!
  draftVersion: DraftVersion
  # inferences
  x_opencti_inferences: [Inference]
  # StixCoreObject
  createdBy: Identity
  numberOfConnectedElement: Int!
  objectMarking: [MarkingDefinition!]
  objectOrganization: [Organization!]
  objectLabel: [Label!]
  externalReferences(first: Int): ExternalReferenceConnection
  containersNumber: Number
  containers(first: Int, entityTypes: [String!]): ContainerConnection
  reports(first: Int): ReportConnection
  notes(first: Int): NoteConnection
  opinions(first: Int): OpinionConnection
  observedData(first: Int): ObservedDataConnection
  groupings(first: Int): GroupingConnection
  cases(first: Int): CaseConnection
  stixCoreRelationships(
    first: Int
    after: ID
    orderBy: StixCoreRelationshipsOrdering
    orderMode: OrderingMode
    fromId: StixRef
    toId: StixRef
    fromTypes: [String]
    toTypes: [String]
    relationship_type: String
    startTimeStart: DateTime
    startTimeStop: DateTime
    stopTimeStart: DateTime
    stopTimeStop: DateTime
    firstSeenStart: DateTime
    firstSeenStop: DateTime
    lastSeenStart: DateTime
    lastSeenStop: DateTime
    confidences: [Int]
    search: String
    filters: FilterGroup
  ): StixCoreRelationshipConnection
  stixCoreObjectsDistribution(
    relationship_type: [String]
    toTypes: [String]
    field: String!
    startDate: DateTime
    endDate: DateTime
    dateAttribute: String
    operation: StatsOperation!
    limit: Int
    order: String
    types: [String]
    filters: FilterGroup
    search: String
  ): [Distribution] @auth(for: [KNOWLEDGE, EXPLORE])
  stixCoreRelationshipsDistribution(
    field: String!
    operation: StatsOperation!
    startDate: DateTime
    endDate: DateTime
    dateAttribute: String
    isTo: Boolean
    limit: Int
    order: String
    elementWithTargetTypes: [String]
    fromId: [String]
    fromRole: String
    fromTypes: [String]
    toId: [String]
    toRole: String
    toTypes: [String]
    relationship_type: [String]
    confidences: [Int]
    search: String
    filters: FilterGroup
  ): [Distribution] @auth(for: [KNOWLEDGE, EXPLORE])
  opinions_metrics: OpinionsMetrics
  # StixCyberObservable
  observable_value: String!
  x_opencti_score: Int
  x_opencti_description: String
  indicators(first: Int): IndicatorConnection
  # DomainName
  value: String
  # Technical
  creators: [Creator!]
  toStix: String
  importFiles(
    first: Int
    prefixMimeType: String
    after: ID
    orderBy: FileOrdering
    orderMode: OrderingMode
    search: String
    filters: FilterGroup
  ): FileConnection
  pendingFiles(
    first: Int
    after: ID
    orderBy: FileOrdering
    orderMode: OrderingMode
    search: String
    filters: FilterGroup
  ): FileConnection
  exportFiles(first: Int): FileConnection
  editContext: [EditUserContext!]
  connectors(onlyAlive: Boolean): [Connector]
  jobs(first: Int): [Work]
}
input DomainNameAddInput {
  value: String!
  file: Upload
}
type EmailAddr implements BasicObject & StixObject & StixCoreObject & StixCyberObservable {
  id: ID! # internal_id
  standard_id: String!
  entity_type: String!
  parent_types: [String]!
  # StixObject
  representative: Representative!
  x_opencti_stix_ids: [StixId]
  is_inferred: Boolean!
  spec_version: String!
  created_at: DateTime!
  updated_at: DateTime!
  draftVersion: DraftVersion
  # inferences
  x_opencti_inferences: [Inference]
  # StixCoreObject
  createdBy: Identity
  numberOfConnectedElement: Int!
  objectMarking: [MarkingDefinition!]
  objectOrganization: [Organization!]
  objectLabel: [Label!]
  externalReferences(first: Int): ExternalReferenceConnection
  containersNumber: Number
  containers(first: Int, entityTypes: [String!]): ContainerConnection
  reports(first: Int): ReportConnection
  notes(first: Int): NoteConnection
  opinions(first: Int): OpinionConnection
  observedData(first: Int): ObservedDataConnection
  groupings(first: Int): GroupingConnection
  cases(first: Int): CaseConnection
  stixCoreRelationships(
    first: Int
    after: ID
    orderBy: StixCoreRelationshipsOrdering
    orderMode: OrderingMode
    fromId: StixRef
    toId: StixRef
    fromTypes: [String]
    toTypes: [String]
    relationship_type: String
    startTimeStart: DateTime
    startTimeStop: DateTime
    stopTimeStart: DateTime
    stopTimeStop: DateTime
    firstSeenStart: DateTime
    firstSeenStop: DateTime
    lastSeenStart: DateTime
    lastSeenStop: DateTime
    confidences: [Int]
    search: String
    filters: FilterGroup
  ): StixCoreRelationshipConnection
  stixCoreObjectsDistribution(
    relationship_type: [String]
    toTypes: [String]
    field: String!
    startDate: DateTime
    endDate: DateTime
    dateAttribute: String
    operation: StatsOperation!
    limit: Int
    order: String
    types: [String]
    filters: FilterGroup
    search: String
  ): [Distribution] @auth(for: [KNOWLEDGE, EXPLORE])
  stixCoreRelationshipsDistribution(
    field: String!
    operation: StatsOperation!
    startDate: DateTime
    endDate: DateTime
    dateAttribute: String
    isTo: Boolean
    limit: Int
    order: String
    elementWithTargetTypes: [String]
    fromId: [String]
    fromRole: String
    fromTypes: [String]
    toId: [String]
    toRole: String
    toTypes: [String]
    relationship_type: [String]
    confidences: [Int]
    search: String
    filters: FilterGroup
  ): [Distribution] @auth(for: [KNOWLEDGE, EXPLORE])
  opinions_metrics: OpinionsMetrics
  # StixCyberObservable
  x_opencti_score: Int
  x_opencti_description: String
  observable_value: String!
  indicators(first: Int): IndicatorConnection
  # EmailAddr
  value: String
  display_name: String
  # Technical
  creators: [Creator!]
  toStix: String
  importFiles(
    first: Int
    prefixMimeType: String
    after: ID
    orderBy: FileOrdering
    orderMode: OrderingMode
    search: String
    filters: FilterGroup
  ): FileConnection
  pendingFiles(
    first: Int
    after: ID
    orderBy: FileOrdering
    orderMode: OrderingMode
    search: String
    filters: FilterGroup
  ): FileConnection
  exportFiles(first: Int): FileConnection
  editContext: [EditUserContext!]
  connectors(onlyAlive: Boolean): [Connector]
  jobs(first: Int): [Work]
}
input EmailAddrAddInput {
  value: String
  display_name: String
  file: Upload
}
type EmailMessage implements BasicObject & StixObject & StixCoreObject & StixCyberObservable {
  id: ID! # internal_id
  standard_id: String!
  entity_type: String!
  parent_types: [String]!
  # StixObject
  representative: Representative!
  x_opencti_stix_ids: [StixId]
  is_inferred: Boolean!
  spec_version: String!
  created_at: DateTime!
  updated_at: DateTime!
  draftVersion: DraftVersion
  # inferences
  x_opencti_inferences: [Inference]
  # StixCoreObject
  createdBy: Identity
  numberOfConnectedElement: Int!
  objectMarking: [MarkingDefinition!]
  objectOrganization: [Organization!]
  objectLabel: [Label!]
  externalReferences(first: Int): ExternalReferenceConnection
  containersNumber: Number
  containers(first: Int, entityTypes: [String!]): ContainerConnection
  reports(first: Int): ReportConnection
  notes(first: Int): NoteConnection
  opinions(first: Int): OpinionConnection
  observedData(first: Int): ObservedDataConnection
  groupings(first: Int): GroupingConnection
  cases(first: Int): CaseConnection
  stixCoreRelationships(
    first: Int
    after: ID
    orderBy: StixCoreRelationshipsOrdering
    orderMode: OrderingMode
    fromId: StixRef
    toId: StixRef
    fromTypes: [String]
    toTypes: [String]
    relationship_type: String
    startTimeStart: DateTime
    startTimeStop: DateTime
    stopTimeStart: DateTime
    stopTimeStop: DateTime
    firstSeenStart: DateTime
    firstSeenStop: DateTime
    lastSeenStart: DateTime
    lastSeenStop: DateTime
    confidences: [Int]
    search: String
    filters: FilterGroup
  ): StixCoreRelationshipConnection
  stixCoreObjectsDistribution(
    relationship_type: [String]
    toTypes: [String]
    field: String!
    startDate: DateTime
    endDate: DateTime
    dateAttribute: String
    operation: StatsOperation!
    limit: Int
    order: String
    types: [String]
    filters: FilterGroup
    search: String
  ): [Distribution] @auth(for: [KNOWLEDGE, EXPLORE])
  stixCoreRelationshipsDistribution(
    field: String!
    operation: StatsOperation!
    startDate: DateTime
    endDate: DateTime
    dateAttribute: String
    isTo: Boolean
    limit: Int
    order: String
    elementWithTargetTypes: [String]
    fromId: [String]
    fromRole: String
    fromTypes: [String]
    toId: [String]
    toRole: String
    toTypes: [String]
    relationship_type: [String]
    confidences: [Int]
    search: String
    filters: FilterGroup
  ): [Distribution] @auth(for: [KNOWLEDGE, EXPLORE])
  opinions_metrics: OpinionsMetrics
  # StixCyberObservable
  x_opencti_score: Int
  x_opencti_description: String
  observable_value: String!
  indicators(first: Int): IndicatorConnection
  # EmailMessage
  is_multipart: Boolean
  attribute_date: DateTime
  content_type: String
  message_id: String
  subject: String
  received_lines: [String]
  body: String
  # Technical
  creators: [Creator!]
  toStix: String
  importFiles(
    first: Int
    prefixMimeType: String
    after: ID
    orderBy: FileOrdering
    orderMode: OrderingMode
    search: String
    filters: FilterGroup
  ): FileConnection
  pendingFiles(
    first: Int
    after: ID
    orderBy: FileOrdering
    orderMode: OrderingMode
    search: String
    filters: FilterGroup
  ): FileConnection
  exportFiles(first: Int): FileConnection
  editContext: [EditUserContext!]
  connectors(onlyAlive: Boolean): [Connector]
  jobs(first: Int): [Work]
}
input EmailMessageAddInput {
  is_multipart: Boolean
  attribute_date: DateTime
  content_type: String
  message_id: String
  subject: String
  received_lines: [String]
  body: String
  file: Upload
}
type EmailMimePartType implements BasicObject & StixObject & StixCoreObject & StixCyberObservable {
  id: ID! # internal_id
  standard_id: String!
  entity_type: String!
  parent_types: [String]!
  # StixObject
  representative: Representative!
  x_opencti_stix_ids: [StixId]
  is_inferred: Boolean!
  spec_version: String!
  created_at: DateTime!
  updated_at: DateTime!
  draftVersion: DraftVersion
  # inferences
  x_opencti_inferences: [Inference]
  # StixCoreObject
  createdBy: Identity
  numberOfConnectedElement: Int!
  objectMarking: [MarkingDefinition!]
  objectOrganization: [Organization!]
  objectLabel: [Label!]
  externalReferences(first: Int): ExternalReferenceConnection
  containersNumber: Number
  containers(first: Int, entityTypes: [String!]): ContainerConnection
  reports(first: Int): ReportConnection
  notes(first: Int): NoteConnection
  opinions(first: Int): OpinionConnection
  observedData(first: Int): ObservedDataConnection
  groupings(first: Int): GroupingConnection
  cases(first: Int): CaseConnection
  stixCoreRelationships(
    first: Int
    after: ID
    orderBy: StixCoreRelationshipsOrdering
    orderMode: OrderingMode
    fromId: StixRef
    toId: StixRef
    fromTypes: [String]
    toTypes: [String]
    relationship_type: String
    startTimeStart: DateTime
    startTimeStop: DateTime
    stopTimeStart: DateTime
    stopTimeStop: DateTime
    firstSeenStart: DateTime
    firstSeenStop: DateTime
    lastSeenStart: DateTime
    lastSeenStop: DateTime
    confidences: [Int]
    search: String
    filters: FilterGroup
  ): StixCoreRelationshipConnection
  stixCoreObjectsDistribution(
    relationship_type: [String]
    toTypes: [String]
    field: String!
    startDate: DateTime
    endDate: DateTime
    dateAttribute: String
    operation: StatsOperation!
    limit: Int
    order: String
    types: [String]
    filters: FilterGroup
    search: String
  ): [Distribution] @auth(for: [KNOWLEDGE, EXPLORE])
  stixCoreRelationshipsDistribution(
    field: String!
    operation: StatsOperation!
    startDate: DateTime
    endDate: DateTime
    dateAttribute: String
    isTo: Boolean
    limit: Int
    order: String
    elementWithTargetTypes: [String]
    fromId: [String]
    fromRole: String
    fromTypes: [String]
    toId: [String]
    toRole: String
    toTypes: [String]
    relationship_type: [String]
    confidences: [Int]
    search: String
    filters: FilterGroup
  ): [Distribution] @auth(for: [KNOWLEDGE, EXPLORE])
  opinions_metrics: OpinionsMetrics
  # StixCyberObservable
  x_opencti_score: Int
  x_opencti_description: String
  observable_value: String!
  indicators(first: Int): IndicatorConnection
  # EmailMimePartType
  body: String
  content_type: String
  content_disposition: String
  # Technical
  creators: [Creator!]
  toStix: String
  importFiles(
    first: Int
    prefixMimeType: String
    after: ID
    orderBy: FileOrdering
    orderMode: OrderingMode
    search: String
    filters: FilterGroup
  ): FileConnection
  pendingFiles(
    first: Int
    after: ID
    orderBy: FileOrdering
    orderMode: OrderingMode
    search: String
    filters: FilterGroup
  ): FileConnection
  exportFiles(first: Int): FileConnection
  editContext: [EditUserContext!]
  connectors(onlyAlive: Boolean): [Connector]
  jobs(first: Int): [Work]
}
input EmailMimePartTypeAddInput {
  body: String
  content_type: String
  content_disposition: String
  file: Upload
}
############## HashedObservable
input HashInput {
  algorithm: String! @constraint(minLength: 3)
  hash: String! @constraint(minLength: 5)
}
type Hash {
  algorithm: String!
  hash: String
}
type StixFileEdge {
  cursor: String!
  node: StixFile!
}
type StixFileConnection {
  pageInfo: PageInfo!
  edges: [StixFileEdge]
}

interface HashedObservable {
  id: ID! # internal_id
  standard_id: String!
  entity_type: String!
  parent_types: [String]!
  # StixObject
  representative: Representative!
  x_opencti_stix_ids: [StixId]
  is_inferred: Boolean!
  spec_version: String!
  created_at: DateTime!
  updated_at: DateTime!
  draftVersion: DraftVersion
  # StixCoreObject
  createdBy: Identity
  numberOfConnectedElement: Int!
  objectMarking: [MarkingDefinition!]
  objectOrganization: [Organization!]
  objectLabel: [Label!]
  externalReferences(first: Int): ExternalReferenceConnection
  containersNumber: Number
  containers(first: Int, entityTypes: [String!]): ContainerConnection
  reports(first: Int): ReportConnection
  notes(first: Int): NoteConnection
  opinions(first: Int): OpinionConnection
  observedData(first: Int): ObservedDataConnection
  groupings(first: Int): GroupingConnection
  cases(first: Int): CaseConnection
  stixCoreRelationships(
    first: Int
    after: ID
    orderBy: StixCoreRelationshipsOrdering
    orderMode: OrderingMode
    fromId: StixRef
    toId: StixRef
    fromTypes: [String]
    toTypes: [String]
    relationship_type: String
    startTimeStart: DateTime
    startTimeStop: DateTime
    stopTimeStart: DateTime
    stopTimeStop: DateTime
    firstSeenStart: DateTime
    firstSeenStop: DateTime
    lastSeenStart: DateTime
    lastSeenStop: DateTime
    confidences: [Int]
    search: String
    filters: FilterGroup
  ): StixCoreRelationshipConnection
  stixCoreObjectsDistribution(
    relationship_type: [String]
    toTypes: [String]
    field: String!
    startDate: DateTime
    endDate: DateTime
    dateAttribute: String
    operation: StatsOperation!
    limit: Int
    order: String
    types: [String]
    filters: FilterGroup
    search: String
  ): [Distribution] @auth(for: [KNOWLEDGE, EXPLORE])
  stixCoreRelationshipsDistribution(
    field: String!
    operation: StatsOperation!
    startDate: DateTime
    endDate: DateTime
    dateAttribute: String
    isTo: Boolean
    limit: Int
    order: String
    elementWithTargetTypes: [String]
    fromId: [String]
    fromRole: String
    fromTypes: [String]
    toId: [String]
    toRole: String
    toTypes: [String]
    relationship_type: [String]
    confidences: [Int]
    search: String
    filters: FilterGroup
  ): [Distribution] @auth(for: [KNOWLEDGE, EXPLORE])
  opinions_metrics: OpinionsMetrics
  # StixCyberObservable
  x_opencti_score: Int
  x_opencti_description: String
  observable_value: String!
  indicators(first: Int): IndicatorConnection
  # HashedObservable
  hashes: [Hash]
  # Technical
  creators: [Creator!]
  toStix: String
  importFiles(
    first: Int
    prefixMimeType: String
    after: ID
    orderBy: FileOrdering
    orderMode: OrderingMode
    search: String
    filters: FilterGroup
  ): FileConnection
  pendingFiles(
    first: Int
    after: ID
    orderBy: FileOrdering
    orderMode: OrderingMode
    search: String
    filters: FilterGroup
  ): FileConnection
  exportFiles(first: Int): FileConnection
  editContext: [EditUserContext!]
  connectors(onlyAlive: Boolean): [Connector]
  jobs(first: Int): [Work]
}
type Artifact implements BasicObject & StixObject & StixCoreObject & StixCyberObservable & HashedObservable {
  id: ID! # internal_id
  standard_id: String!
  entity_type: String!
  parent_types: [String]!
  # StixObject
  representative: Representative!
  x_opencti_stix_ids: [StixId]
  is_inferred: Boolean!
  spec_version: String!
  created_at: DateTime!
  updated_at: DateTime!
  draftVersion: DraftVersion
  # inferences
  x_opencti_inferences: [Inference]
  # StixCoreObject
  createdBy: Identity
  numberOfConnectedElement: Int!
  objectMarking: [MarkingDefinition!]
  objectOrganization: [Organization!]
  objectLabel: [Label!]
  externalReferences(first: Int): ExternalReferenceConnection
  containersNumber: Number
  containers(first: Int, entityTypes: [String!]): ContainerConnection
  reports(first: Int): ReportConnection
  notes(first: Int): NoteConnection
  opinions(first: Int): OpinionConnection
  observedData(first: Int): ObservedDataConnection
  groupings(first: Int): GroupingConnection
  cases(first: Int): CaseConnection
  stixCoreRelationships(
    first: Int
    after: ID
    orderBy: StixCoreRelationshipsOrdering
    orderMode: OrderingMode
    fromId: StixRef
    toId: StixRef
    fromTypes: [String]
    toTypes: [String]
    relationship_type: String
    startTimeStart: DateTime
    startTimeStop: DateTime
    stopTimeStart: DateTime
    stopTimeStop: DateTime
    firstSeenStart: DateTime
    firstSeenStop: DateTime
    lastSeenStart: DateTime
    lastSeenStop: DateTime
    confidences: [Int]
    search: String
    filters: FilterGroup
  ): StixCoreRelationshipConnection
  stixCoreObjectsDistribution(
    relationship_type: [String]
    toTypes: [String]
    field: String!
    startDate: DateTime
    endDate: DateTime
    dateAttribute: String
    operation: StatsOperation!
    limit: Int
    order: String
    types: [String]
    filters: FilterGroup
    search: String
  ): [Distribution] @auth(for: [KNOWLEDGE, EXPLORE])
  stixCoreRelationshipsDistribution(
    field: String!
    operation: StatsOperation!
    startDate: DateTime
    endDate: DateTime
    dateAttribute: String
    isTo: Boolean
    limit: Int
    order: String
    elementWithTargetTypes: [String]
    fromId: [String]
    fromRole: String
    fromTypes: [String]
    toId: [String]
    toRole: String
    toTypes: [String]
    relationship_type: [String]
    confidences: [Int]
    search: String
    filters: FilterGroup
  ): [Distribution] @auth(for: [KNOWLEDGE, EXPLORE])
  opinions_metrics: OpinionsMetrics
  # StixCyberObservable
  x_opencti_score: Int
  x_opencti_description: String
  observable_value: String!
  indicators(first: Int): IndicatorConnection
  # HashedObservable
  hashes: [Hash]
  # Artifact
  mime_type: String
  payload_bin: String
  url: String
  encryption_algorithm: String
  decryption_key: String
  x_opencti_additional_names: [String]
  # Technical
  creators: [Creator!]
  toStix: String
  importFiles(
    first: Int
    prefixMimeType: String
    after: ID
    orderBy: FileOrdering
    orderMode: OrderingMode
    search: String
    filters: FilterGroup
  ): FileConnection
  pendingFiles(
    first: Int
    after: ID
    orderBy: FileOrdering
    orderMode: OrderingMode
    search: String
    filters: FilterGroup
  ): FileConnection
  exportFiles(first: Int): FileConnection
  editContext: [EditUserContext!]
  connectors(onlyAlive: Boolean): [Connector]
  jobs(first: Int): [Work]
}
input ArtifactAddInput {
  hashes: [HashInput]
  mime_type: String
  payload_bin: String
  url: String
  encryption_algorithm: String
  decryption_key: String
  x_opencti_additional_names: [String]
  file: Upload
}
type StixFile implements BasicObject & StixObject & StixCoreObject & StixCyberObservable & HashedObservable {
  id: ID! # internal_id
  standard_id: String!
  entity_type: String!
  parent_types: [String]!
  # StixObject
  representative: Representative!
  x_opencti_stix_ids: [StixId]
  is_inferred: Boolean!
  spec_version: String!
  created_at: DateTime!
  updated_at: DateTime!
  draftVersion: DraftVersion
  # inferences
  x_opencti_inferences: [Inference]
  # StixCoreObject
  createdBy: Identity
  numberOfConnectedElement: Int!
  objectMarking: [MarkingDefinition!]
  objectOrganization: [Organization!]
  objectLabel: [Label!]
  externalReferences(first: Int): ExternalReferenceConnection
  containersNumber: Number
  containers(first: Int, entityTypes: [String!]): ContainerConnection
  reports(first: Int): ReportConnection
  notes(first: Int): NoteConnection
  opinions(first: Int): OpinionConnection
  observedData(first: Int): ObservedDataConnection
  groupings(first: Int): GroupingConnection
  cases(first: Int): CaseConnection
  stixCoreRelationships(
    first: Int
    after: ID
    orderBy: StixCoreRelationshipsOrdering
    orderMode: OrderingMode
    fromId: StixRef
    toId: StixRef
    fromTypes: [String]
    toTypes: [String]
    relationship_type: String
    startTimeStart: DateTime
    startTimeStop: DateTime
    stopTimeStart: DateTime
    stopTimeStop: DateTime
    firstSeenStart: DateTime
    firstSeenStop: DateTime
    lastSeenStart: DateTime
    lastSeenStop: DateTime
    confidences: [Int]
    search: String
    filters: FilterGroup
  ): StixCoreRelationshipConnection
  stixCoreObjectsDistribution(
    relationship_type: [String]
    toTypes: [String]
    field: String!
    startDate: DateTime
    endDate: DateTime
    dateAttribute: String
    operation: StatsOperation!
    limit: Int
    order: String
    types: [String]
    filters: FilterGroup
    search: String
  ): [Distribution] @auth(for: [KNOWLEDGE, EXPLORE])
  stixCoreRelationshipsDistribution(
    field: String!
    operation: StatsOperation!
    startDate: DateTime
    endDate: DateTime
    dateAttribute: String
    isTo: Boolean
    limit: Int
    order: String
    elementWithTargetTypes: [String]
    fromId: [String]
    fromRole: String
    fromTypes: [String]
    toId: [String]
    toRole: String
    toTypes: [String]
    relationship_type: [String]
    confidences: [Int]
    search: String
    filters: FilterGroup
  ): [Distribution] @auth(for: [KNOWLEDGE, EXPLORE])
  opinions_metrics: OpinionsMetrics
  # StixCyberObservable
  x_opencti_score: Int
  x_opencti_description: String
  observable_value: String!
  indicators(first: Int): IndicatorConnection
  # HashedObservable
  hashes: [Hash]
  # File
  extensions: String
  size: Int
  name: String
  name_enc: String
  magic_number_hex: String
  mime_type: String
  ctime: DateTime
  mtime: DateTime
  atime: DateTime
  x_opencti_additional_names: [String]
  obsContent: Artifact
  # Technical
  creators: [Creator!]
  toStix: String
  importFiles(
    first: Int
    prefixMimeType: String
    after: ID
    orderBy: FileOrdering
    orderMode: OrderingMode
    search: String
    filters: FilterGroup
  ): FileConnection
  pendingFiles(
    first: Int
    after: ID
    orderBy: FileOrdering
    orderMode: OrderingMode
    search: String
    filters: FilterGroup
  ): FileConnection
  exportFiles(first: Int): FileConnection
  editContext: [EditUserContext!]
  connectors(onlyAlive: Boolean): [Connector]
  jobs(first: Int): [Work]
}
input StixFileAddInput {
  hashes: [HashInput]
  size: Int
  name: String
  name_enc: String
  magic_number_hex: String
  mime_type: String
  ctime: DateTime
  mtime: DateTime
  atime: DateTime
  x_opencti_additional_names: [String]
  obsContent: ID
  file: Upload
}
type X509Certificate implements BasicObject & StixObject & StixCoreObject & StixCyberObservable & HashedObservable {
  id: ID! # internal_id
  standard_id: String!
  entity_type: String!
  parent_types: [String]!
  # StixObject
  representative: Representative!
  x_opencti_stix_ids: [StixId]
  is_inferred: Boolean!
  spec_version: String!
  created_at: DateTime!
  updated_at: DateTime!
  draftVersion: DraftVersion
  # inferences
  x_opencti_inferences: [Inference]
  # StixCoreObject
  createdBy: Identity
  numberOfConnectedElement: Int!
  objectMarking: [MarkingDefinition!]
  objectOrganization: [Organization!]
  objectLabel: [Label!]
  externalReferences(first: Int): ExternalReferenceConnection
  containersNumber: Number
  containers(first: Int, entityTypes: [String!]): ContainerConnection
  reports(first: Int): ReportConnection
  notes(first: Int): NoteConnection
  opinions(first: Int): OpinionConnection
  observedData(first: Int): ObservedDataConnection
  groupings(first: Int): GroupingConnection
  cases(first: Int): CaseConnection
  stixCoreRelationships(
    first: Int
    after: ID
    orderBy: StixCoreRelationshipsOrdering
    orderMode: OrderingMode
    fromId: StixRef
    toId: StixRef
    fromTypes: [String]
    toTypes: [String]
    relationship_type: String
    startTimeStart: DateTime
    startTimeStop: DateTime
    stopTimeStart: DateTime
    stopTimeStop: DateTime
    firstSeenStart: DateTime
    firstSeenStop: DateTime
    lastSeenStart: DateTime
    lastSeenStop: DateTime
    confidences: [Int]
    search: String
    filters: FilterGroup
  ): StixCoreRelationshipConnection
  stixCoreObjectsDistribution(
    relationship_type: [String]
    toTypes: [String]
    field: String!
    startDate: DateTime
    endDate: DateTime
    dateAttribute: String
    operation: StatsOperation!
    limit: Int
    order: String
    types: [String]
    filters: FilterGroup
    search: String
  ): [Distribution] @auth(for: [KNOWLEDGE, EXPLORE])
  stixCoreRelationshipsDistribution(
    field: String!
    operation: StatsOperation!
    startDate: DateTime
    endDate: DateTime
    dateAttribute: String
    isTo: Boolean
    limit: Int
    order: String
    elementWithTargetTypes: [String]
    fromId: [String]
    fromRole: String
    fromTypes: [String]
    toId: [String]
    toRole: String
    toTypes: [String]
    relationship_type: [String]
    confidences: [Int]
    search: String
    filters: FilterGroup
  ): [Distribution] @auth(for: [KNOWLEDGE, EXPLORE])
  opinions_metrics: OpinionsMetrics
  # StixCyberObservable
  x_opencti_score: Int
  x_opencti_description: String
  observable_value: String!
  indicators(first: Int): IndicatorConnection
  # HashedObservable
  hashes: [Hash]
  # X509Certificate
  is_self_signed: Boolean
  version: String
  serial_number: String
  signature_algorithm: String
  issuer: String
  subject: String
  subject_public_key_algorithm: String
  subject_public_key_modulus: String
  subject_public_key_exponent: Int
  validity_not_before: DateTime
  validity_not_after: DateTime
  # X509V3ExtensionsType
  basic_constraints: String
  name_constraints: String
  policy_constraints: String
  key_usage: String
  extended_key_usage: String
  subject_key_identifier: String
  authority_key_identifier: String
  subject_alternative_name: String
  issuer_alternative_name: String
  subject_directory_attributes: String
  crl_distribution_points: String
  inhibit_any_policy: String
  private_key_usage_period_not_before: DateTime
  private_key_usage_period_not_after: DateTime
  certificate_policies: String
  policy_mappings: String
  # Technical
  creators: [Creator!]
  toStix: String
  importFiles(
    first: Int
    prefixMimeType: String
    after: ID
    orderBy: FileOrdering
    orderMode: OrderingMode
    search: String
    filters: FilterGroup
  ): FileConnection
  pendingFiles(
    first: Int
    after: ID
    orderBy: FileOrdering
    orderMode: OrderingMode
    search: String
    filters: FilterGroup
  ): FileConnection
  exportFiles(first: Int): FileConnection
  editContext: [EditUserContext!]
  connectors(onlyAlive: Boolean): [Connector]
  jobs(first: Int): [Work]
}
input X509CertificateAddInput {
  hashes: [HashInput]
  is_self_signed: Boolean
  version: String
  serial_number: String
  signature_algorithm: String
  issuer: String
  subject: String
  subject_public_key_algorithm: String
  subject_public_key_modulus: String
  subject_public_key_exponent: Int
  validity_not_before: DateTime
  validity_not_after: DateTime
  # X509V3ExtensionsType
  basic_constraints: String
  name_constraints: String
  policy_constraints: String
  key_usage: String
  extended_key_usage: String
  subject_key_identifier: String
  authority_key_identifier: String
  subject_alternative_name: String
  issuer_alternative_name: String
  subject_directory_attributes: String
  crl_distribution_points: String
  inhibit_any_policy: String
  private_key_usage_period_not_before: DateTime
  private_key_usage_period_not_after: DateTime
  certificate_policies: String
  policy_mappings: String
  file: Upload
}
type IPv4Addr implements BasicObject & StixObject & StixCoreObject & StixCyberObservable {
  id: ID! # internal_id
  standard_id: String!
  entity_type: String!
  parent_types: [String]!
  # StixObject
  representative: Representative!
  x_opencti_stix_ids: [StixId]
  is_inferred: Boolean!
  spec_version: String!
  created_at: DateTime!
  updated_at: DateTime!
  draftVersion: DraftVersion
  # inferences
  x_opencti_inferences: [Inference]
  # StixCoreObject
  createdBy: Identity
  numberOfConnectedElement: Int!
  objectMarking: [MarkingDefinition!]
  objectOrganization: [Organization!]
  objectLabel: [Label!]
  externalReferences(first: Int): ExternalReferenceConnection
  containersNumber: Number
  containers(first: Int, entityTypes: [String!]): ContainerConnection
  reports(first: Int): ReportConnection
  notes(first: Int): NoteConnection
  opinions(first: Int): OpinionConnection
  observedData(first: Int): ObservedDataConnection
  groupings(first: Int): GroupingConnection
  cases(first: Int): CaseConnection
  stixCoreRelationships(
    first: Int
    after: ID
    orderBy: StixCoreRelationshipsOrdering
    orderMode: OrderingMode
    fromId: StixRef
    toId: StixRef
    fromTypes: [String]
    toTypes: [String]
    relationship_type: String
    startTimeStart: DateTime
    startTimeStop: DateTime
    stopTimeStart: DateTime
    stopTimeStop: DateTime
    firstSeenStart: DateTime
    firstSeenStop: DateTime
    lastSeenStart: DateTime
    lastSeenStop: DateTime
    confidences: [Int]
    search: String
    filters: FilterGroup
  ): StixCoreRelationshipConnection
  stixCoreObjectsDistribution(
    relationship_type: [String]
    toTypes: [String]
    field: String!
    startDate: DateTime
    endDate: DateTime
    dateAttribute: String
    operation: StatsOperation!
    limit: Int
    order: String
    types: [String]
    filters: FilterGroup
    search: String
  ): [Distribution] @auth(for: [KNOWLEDGE, EXPLORE])
  stixCoreRelationshipsDistribution(
    field: String!
    operation: StatsOperation!
    startDate: DateTime
    endDate: DateTime
    dateAttribute: String
    isTo: Boolean
    limit: Int
    order: String
    elementWithTargetTypes: [String]
    fromId: [String]
    fromRole: String
    fromTypes: [String]
    toId: [String]
    toRole: String
    toTypes: [String]
    relationship_type: [String]
    confidences: [Int]
    search: String
    filters: FilterGroup
  ): [Distribution] @auth(for: [KNOWLEDGE, EXPLORE])
  opinions_metrics: OpinionsMetrics
  # StixCyberObservable
  x_opencti_score: Int
  x_opencti_description: String
  observable_value: String!
  indicators(first: Int): IndicatorConnection
  # IPv4Addr
  value: String
  countries: CountryConnection
  # Technical
  creators: [Creator!]
  toStix: String
  importFiles(
    first: Int
    prefixMimeType: String
    after: ID
    orderBy: FileOrdering
    orderMode: OrderingMode
    search: String
    filters: FilterGroup
  ): FileConnection
  pendingFiles(
    first: Int
    after: ID
    orderBy: FileOrdering
    orderMode: OrderingMode
    search: String
    filters: FilterGroup
  ): FileConnection
  exportFiles(first: Int): FileConnection
  editContext: [EditUserContext!]
  connectors(onlyAlive: Boolean): [Connector]
  jobs(first: Int): [Work]
}
input IPv4AddrAddInput {
  value: String
  belongsTo: [String]
  resolvesTo: [String]
  file: Upload
}
type IPv6Addr implements BasicObject & StixObject & StixCoreObject & StixCyberObservable {
  id: ID! # internal_id
  standard_id: String!
  entity_type: String!
  parent_types: [String]!
  # StixObject
  representative: Representative!
  x_opencti_stix_ids: [StixId]
  is_inferred: Boolean!
  spec_version: String!
  created_at: DateTime!
  updated_at: DateTime!
  draftVersion: DraftVersion
  # inferences
  x_opencti_inferences: [Inference]
  # StixCoreObject
  createdBy: Identity
  numberOfConnectedElement: Int!
  objectMarking: [MarkingDefinition!]
  objectOrganization: [Organization!]
  objectLabel: [Label!]
  externalReferences(first: Int): ExternalReferenceConnection
  containersNumber: Number
  containers(first: Int, entityTypes: [String!]): ContainerConnection
  reports(first: Int): ReportConnection
  notes(first: Int): NoteConnection
  opinions(first: Int): OpinionConnection
  observedData(first: Int): ObservedDataConnection
  groupings(first: Int): GroupingConnection
  cases(first: Int): CaseConnection
  stixCoreRelationships(
    first: Int
    after: ID
    orderBy: StixCoreRelationshipsOrdering
    orderMode: OrderingMode
    fromId: StixRef
    toId: StixRef
    fromTypes: [String]
    toTypes: [String]
    relationship_type: String
    startTimeStart: DateTime
    startTimeStop: DateTime
    stopTimeStart: DateTime
    stopTimeStop: DateTime
    firstSeenStart: DateTime
    firstSeenStop: DateTime
    lastSeenStart: DateTime
    lastSeenStop: DateTime
    confidences: [Int]
    search: String
    filters: FilterGroup
  ): StixCoreRelationshipConnection
  stixCoreObjectsDistribution(
    relationship_type: [String]
    toTypes: [String]
    field: String!
    startDate: DateTime
    endDate: DateTime
    dateAttribute: String
    operation: StatsOperation!
    limit: Int
    order: String
    types: [String]
    filters: FilterGroup
    search: String
  ): [Distribution] @auth(for: [KNOWLEDGE, EXPLORE])
  stixCoreRelationshipsDistribution(
    field: String!
    operation: StatsOperation!
    startDate: DateTime
    endDate: DateTime
    dateAttribute: String
    isTo: Boolean
    limit: Int
    order: String
    elementWithTargetTypes: [String]
    fromId: [String]
    fromRole: String
    fromTypes: [String]
    toId: [String]
    toRole: String
    toTypes: [String]
    relationship_type: [String]
    confidences: [Int]
    search: String
    filters: FilterGroup
  ): [Distribution] @auth(for: [KNOWLEDGE, EXPLORE])
  opinions_metrics: OpinionsMetrics
  # StixCyberObservable
  x_opencti_score: Int
  x_opencti_description: String
  observable_value: String!
  indicators(first: Int): IndicatorConnection
  # IPv4Addr
  value: String
  countries: CountryConnection
  # Technical
  creators: [Creator!]
  toStix: String
  importFiles(
    first: Int
    prefixMimeType: String
    after: ID
    orderBy: FileOrdering
    orderMode: OrderingMode
    search: String
    filters: FilterGroup
  ): FileConnection
  pendingFiles(
    first: Int
    after: ID
    orderBy: FileOrdering
    orderMode: OrderingMode
    search: String
    filters: FilterGroup
  ): FileConnection
  exportFiles(first: Int): FileConnection
  editContext: [EditUserContext!]
  connectors(onlyAlive: Boolean): [Connector]
  jobs(first: Int): [Work]
}
input IPv6AddrAddInput {
  value: String
  file: Upload
}
type MacAddr implements BasicObject & StixObject & StixCoreObject & StixCyberObservable {
  id: ID! # internal_id
  standard_id: String!
  entity_type: String!
  parent_types: [String]!
  # StixObject
  representative: Representative!
  x_opencti_stix_ids: [StixId]
  is_inferred: Boolean!
  spec_version: String!
  created_at: DateTime!
  updated_at: DateTime!
  draftVersion: DraftVersion
  # inferences
  x_opencti_inferences: [Inference]
  # StixCoreObject
  createdBy: Identity
  numberOfConnectedElement: Int!
  objectMarking: [MarkingDefinition!]
  objectOrganization: [Organization!]
  objectLabel: [Label!]
  externalReferences(first: Int): ExternalReferenceConnection
  containersNumber: Number
  containers(first: Int, entityTypes: [String!]): ContainerConnection
  reports(first: Int): ReportConnection
  notes(first: Int): NoteConnection
  opinions(first: Int): OpinionConnection
  observedData(first: Int): ObservedDataConnection
  groupings(first: Int): GroupingConnection
  cases(first: Int): CaseConnection
  stixCoreRelationships(
    first: Int
    after: ID
    orderBy: StixCoreRelationshipsOrdering
    orderMode: OrderingMode
    fromId: StixRef
    toId: StixRef
    fromTypes: [String]
    toTypes: [String]
    relationship_type: String
    startTimeStart: DateTime
    startTimeStop: DateTime
    stopTimeStart: DateTime
    stopTimeStop: DateTime
    firstSeenStart: DateTime
    firstSeenStop: DateTime
    lastSeenStart: DateTime
    lastSeenStop: DateTime
    confidences: [Int]
    search: String
    filters: FilterGroup
  ): StixCoreRelationshipConnection
  stixCoreObjectsDistribution(
    relationship_type: [String]
    toTypes: [String]
    field: String!
    startDate: DateTime
    endDate: DateTime
    dateAttribute: String
    operation: StatsOperation!
    limit: Int
    order: String
    types: [String]
    filters: FilterGroup
    search: String
  ): [Distribution] @auth(for: [KNOWLEDGE, EXPLORE])
  stixCoreRelationshipsDistribution(
    field: String!
    operation: StatsOperation!
    startDate: DateTime
    endDate: DateTime
    dateAttribute: String
    isTo: Boolean
    limit: Int
    order: String
    elementWithTargetTypes: [String]
    fromId: [String]
    fromRole: String
    fromTypes: [String]
    toId: [String]
    toRole: String
    toTypes: [String]
    relationship_type: [String]
    confidences: [Int]
    search: String
    filters: FilterGroup
  ): [Distribution] @auth(for: [KNOWLEDGE, EXPLORE])
  opinions_metrics: OpinionsMetrics
  # StixCyberObservable
  x_opencti_score: Int
  x_opencti_description: String
  observable_value: String!
  indicators(first: Int): IndicatorConnection
  # MacAddr
  value: String
  # Technical
  creators: [Creator!]
  toStix: String
  importFiles(
    first: Int
    prefixMimeType: String
    after: ID
    orderBy: FileOrdering
    orderMode: OrderingMode
    search: String
    filters: FilterGroup
  ): FileConnection
  pendingFiles(
    first: Int
    after: ID
    orderBy: FileOrdering
    orderMode: OrderingMode
    search: String
    filters: FilterGroup
  ): FileConnection
  exportFiles(first: Int): FileConnection
  editContext: [EditUserContext!]
  connectors(onlyAlive: Boolean): [Connector]
  jobs(first: Int): [Work]
}
input MacAddrAddInput {
  value: String
  file: Upload
}
type Mutex implements BasicObject & StixObject & StixCoreObject & StixCyberObservable {
  id: ID! # internal_id
  standard_id: String!
  entity_type: String!
  parent_types: [String]!
  # StixObject
  representative: Representative!
  x_opencti_stix_ids: [StixId]
  is_inferred: Boolean!
  spec_version: String!
  created_at: DateTime!
  updated_at: DateTime!
  draftVersion: DraftVersion
  # inferences
  x_opencti_inferences: [Inference]
  # StixCoreObject
  createdBy: Identity
  numberOfConnectedElement: Int!
  objectMarking: [MarkingDefinition!]
  objectOrganization: [Organization!]
  objectLabel: [Label!]
  externalReferences(first: Int): ExternalReferenceConnection
  containersNumber: Number
  containers(first: Int, entityTypes: [String!]): ContainerConnection
  reports(first: Int): ReportConnection
  notes(first: Int): NoteConnection
  opinions(first: Int): OpinionConnection
  observedData(first: Int): ObservedDataConnection
  groupings(first: Int): GroupingConnection
  cases(first: Int): CaseConnection
  stixCoreRelationships(
    first: Int
    after: ID
    orderBy: StixCoreRelationshipsOrdering
    orderMode: OrderingMode
    fromId: StixRef
    toId: StixRef
    fromTypes: [String]
    toTypes: [String]
    relationship_type: String
    startTimeStart: DateTime
    startTimeStop: DateTime
    stopTimeStart: DateTime
    stopTimeStop: DateTime
    firstSeenStart: DateTime
    firstSeenStop: DateTime
    lastSeenStart: DateTime
    lastSeenStop: DateTime
    confidences: [Int]
    search: String
    filters: FilterGroup
  ): StixCoreRelationshipConnection
  stixCoreObjectsDistribution(
    relationship_type: [String]
    toTypes: [String]
    field: String!
    startDate: DateTime
    endDate: DateTime
    dateAttribute: String
    operation: StatsOperation!
    limit: Int
    order: String
    types: [String]
    filters: FilterGroup
    search: String
  ): [Distribution] @auth(for: [KNOWLEDGE, EXPLORE])
  stixCoreRelationshipsDistribution(
    field: String!
    operation: StatsOperation!
    startDate: DateTime
    endDate: DateTime
    dateAttribute: String
    isTo: Boolean
    limit: Int
    order: String
    elementWithTargetTypes: [String]
    fromId: [String]
    fromRole: String
    fromTypes: [String]
    toId: [String]
    toRole: String
    toTypes: [String]
    relationship_type: [String]
    confidences: [Int]
    search: String
    filters: FilterGroup
  ): [Distribution] @auth(for: [KNOWLEDGE, EXPLORE])
  opinions_metrics: OpinionsMetrics
  # StixCyberObservable
  x_opencti_score: Int
  x_opencti_description: String
  observable_value: String!
  indicators(first: Int): IndicatorConnection
  # Mutex
  name: String
  # Technical
  creators: [Creator!]
  toStix: String
  importFiles(
    first: Int
    prefixMimeType: String
    after: ID
    orderBy: FileOrdering
    orderMode: OrderingMode
    search: String
    filters: FilterGroup
  ): FileConnection
  pendingFiles(
    first: Int
    after: ID
    orderBy: FileOrdering
    orderMode: OrderingMode
    search: String
    filters: FilterGroup
  ): FileConnection
  exportFiles(first: Int): FileConnection
  editContext: [EditUserContext!]
  connectors(onlyAlive: Boolean): [Connector]
  jobs(first: Int): [Work]
}
input MutexAddInput {
  name: String
  file: Upload
}
type NetworkTraffic implements BasicObject & StixObject & StixCoreObject & StixCyberObservable {
  id: ID! # internal_id
  standard_id: String!
  entity_type: String!
  parent_types: [String]!
  # StixObject
  representative: Representative!
  x_opencti_stix_ids: [StixId]
  is_inferred: Boolean!
  spec_version: String!
  created_at: DateTime!
  updated_at: DateTime!
  draftVersion: DraftVersion
  # inferences
  x_opencti_inferences: [Inference]
  # StixCoreObject
  createdBy: Identity
  numberOfConnectedElement: Int!
  objectMarking: [MarkingDefinition!]
  objectOrganization: [Organization!]
  objectLabel: [Label!]
  externalReferences(first: Int): ExternalReferenceConnection
  containersNumber: Number
  containers(first: Int, entityTypes: [String!]): ContainerConnection
  reports(first: Int): ReportConnection
  notes(first: Int): NoteConnection
  opinions(first: Int): OpinionConnection
  observedData(first: Int): ObservedDataConnection
  groupings(first: Int): GroupingConnection
  cases(first: Int): CaseConnection
  stixCoreRelationships(
    first: Int
    after: ID
    orderBy: StixCoreRelationshipsOrdering
    orderMode: OrderingMode
    fromId: StixRef
    toId: StixRef
    fromTypes: [String]
    toTypes: [String]
    relationship_type: String
    startTimeStart: DateTime
    startTimeStop: DateTime
    stopTimeStart: DateTime
    stopTimeStop: DateTime
    firstSeenStart: DateTime
    firstSeenStop: DateTime
    lastSeenStart: DateTime
    lastSeenStop: DateTime
    confidences: [Int]
    search: String
    filters: FilterGroup
  ): StixCoreRelationshipConnection
  stixCoreObjectsDistribution(
    relationship_type: [String]
    toTypes: [String]
    field: String!
    startDate: DateTime
    endDate: DateTime
    dateAttribute: String
    operation: StatsOperation!
    limit: Int
    order: String
    types: [String]
    filters: FilterGroup
    search: String
  ): [Distribution] @auth(for: [KNOWLEDGE, EXPLORE])
  stixCoreRelationshipsDistribution(
    field: String!
    operation: StatsOperation!
    startDate: DateTime
    endDate: DateTime
    dateAttribute: String
    isTo: Boolean
    limit: Int
    order: String
    elementWithTargetTypes: [String]
    fromId: [String]
    fromRole: String
    fromTypes: [String]
    toId: [String]
    toRole: String
    toTypes: [String]
    relationship_type: [String]
    confidences: [Int]
    search: String
    filters: FilterGroup
  ): [Distribution] @auth(for: [KNOWLEDGE, EXPLORE])
  opinions_metrics: OpinionsMetrics
  # StixCyberObservable
  x_opencti_score: Int
  x_opencti_description: String
  observable_value: String!
  indicators(first: Int): IndicatorConnection
  # NetworkTraffic
  extensions: String
  start: DateTime
  end: DateTime
  is_active: Boolean
  src_port: Int
  dst_port: Int
  protocols: [String]
  src_byte_count: Int
  dst_byte_count: Int
  src_packets: Int
  dst_packets: Int
  # Technical
  creators: [Creator!]
  toStix: String
  importFiles(
    first: Int
    prefixMimeType: String
    after: ID
    orderBy: FileOrdering
    orderMode: OrderingMode
    search: String
    filters: FilterGroup
  ): FileConnection
  pendingFiles(
    first: Int
    after: ID
    orderBy: FileOrdering
    orderMode: OrderingMode
    search: String
    filters: FilterGroup
  ): FileConnection
  exportFiles(first: Int): FileConnection
  editContext: [EditUserContext!]
  connectors(onlyAlive: Boolean): [Connector]
  jobs(first: Int): [Work]
}
input NetworkTrafficAddInput {
  start: DateTime
  end: DateTime
  is_active: Boolean
  networkSrc: String
  networkDst: String
  src_port: Int
  dst_port: Int
  protocols: [String]
  src_byte_count: Int
  dst_byte_count: Int
  src_packets: Int
  dst_packets: Int
  file: Upload
}
type Process implements BasicObject & StixObject & StixCoreObject & StixCyberObservable {
  id: ID! # internal_id
  standard_id: String!
  entity_type: String!
  parent_types: [String]!
  # StixObject
  representative: Representative!
  x_opencti_stix_ids: [StixId]
  is_inferred: Boolean!
  spec_version: String!
  created_at: DateTime!
  updated_at: DateTime!
  draftVersion: DraftVersion
  # inferences
  x_opencti_inferences: [Inference]
  # StixCoreObject
  createdBy: Identity
  numberOfConnectedElement: Int!
  objectMarking: [MarkingDefinition!]
  objectOrganization: [Organization!]
  objectLabel: [Label!]
  externalReferences(first: Int): ExternalReferenceConnection
  containersNumber: Number
  containers(first: Int, entityTypes: [String!]): ContainerConnection
  reports(first: Int): ReportConnection
  notes(first: Int): NoteConnection
  opinions(first: Int): OpinionConnection
  observedData(first: Int): ObservedDataConnection
  groupings(first: Int): GroupingConnection
  cases(first: Int): CaseConnection
  stixCoreRelationships(
    first: Int
    after: ID
    orderBy: StixCoreRelationshipsOrdering
    orderMode: OrderingMode
    fromId: StixRef
    toId: StixRef
    fromTypes: [String]
    toTypes: [String]
    relationship_type: String
    startTimeStart: DateTime
    startTimeStop: DateTime
    stopTimeStart: DateTime
    stopTimeStop: DateTime
    firstSeenStart: DateTime
    firstSeenStop: DateTime
    lastSeenStart: DateTime
    lastSeenStop: DateTime
    confidences: [Int]
    search: String
    filters: FilterGroup
  ): StixCoreRelationshipConnection
  stixCoreObjectsDistribution(
    relationship_type: [String]
    toTypes: [String]
    field: String!
    startDate: DateTime
    endDate: DateTime
    dateAttribute: String
    operation: StatsOperation!
    limit: Int
    order: String
    types: [String]
    filters: FilterGroup
    search: String
  ): [Distribution] @auth(for: [KNOWLEDGE, EXPLORE])
  stixCoreRelationshipsDistribution(
    field: String!
    operation: StatsOperation!
    startDate: DateTime
    endDate: DateTime
    dateAttribute: String
    isTo: Boolean
    limit: Int
    order: String
    elementWithTargetTypes: [String]
    fromId: [String]
    fromRole: String
    fromTypes: [String]
    toId: [String]
    toRole: String
    toTypes: [String]
    relationship_type: [String]
    confidences: [Int]
    search: String
    filters: FilterGroup
  ): [Distribution] @auth(for: [KNOWLEDGE, EXPLORE])
  opinions_metrics: OpinionsMetrics
  # StixCyberObservable
  x_opencti_score: Int
  x_opencti_description: String
  observable_value: String!
  indicators(first: Int): IndicatorConnection
  # Process
  extensions: String
  is_hidden: Boolean
  pid: Int
  created_time: DateTime
  cwd: String
  command_line: String
  environment_variables: [String]
  ## windows-process-ext
  aslr_enabled: Boolean
  dep_enabled: Boolean
  priority: String
  owner_sid: String
  window_title: String
  startup_info: [Dictionary]
  integrity_level: String
  ## windows-service-ext
  service_name: String
  descriptions: [String]
  display_name: String
  group_name: String
  start_type: String
  serviceDlls: StixFileConnection
  service_type: String
  service_status: String
  # Technical
  creators: [Creator!]
  toStix: String
  importFiles(
    first: Int
    prefixMimeType: String
    after: ID
    orderBy: FileOrdering
    orderMode: OrderingMode
    search: String
    filters: FilterGroup
  ): FileConnection
  pendingFiles(
    first: Int
    after: ID
    orderBy: FileOrdering
    orderMode: OrderingMode
    search: String
    filters: FilterGroup
  ): FileConnection
  exportFiles(first: Int): FileConnection
  editContext: [EditUserContext!]
  connectors(onlyAlive: Boolean): [Connector]
  jobs(first: Int): [Work]
}
input ProcessAddInput {
  is_hidden: Boolean
  pid: Int
  created_time: DateTime
  cwd: String
  x_opencti_description: String
  command_line: String!
  environment_variables: [String]
  ## windows-process-ext
  aslr_enabled: Boolean
  dep_enabled: Boolean
  priority: String
  owner_sid: String
  window_title: String
  startup_info: [DictionaryInput]
  integrity_level: String # windows-integrity-level-enum
  ## windows-service-ext
  service_name: String
  descriptions: [String]
  display_name: String
  group_name: String
  start_type: String # windows-service-start-type-enum
  serviceDlls: [String] # service_dll_refs
  service_type: String # windows-service-type-enum
  service_status: String # windows-service-status-enum
  file: Upload
}
type Software implements BasicObject & StixObject & StixCoreObject & StixCyberObservable {
  id: ID! # internal_id
  standard_id: String!
  entity_type: String!
  parent_types: [String]!
  # StixObject
  representative: Representative!
  x_opencti_stix_ids: [StixId]
  is_inferred: Boolean!
  spec_version: String!
  created_at: DateTime!
  updated_at: DateTime!
  draftVersion: DraftVersion
  # inferences
  x_opencti_inferences: [Inference]
  # StixCoreObject
  createdBy: Identity
  numberOfConnectedElement: Int!
  objectMarking: [MarkingDefinition!]
  objectOrganization: [Organization!]
  objectLabel: [Label!]
  externalReferences(first: Int): ExternalReferenceConnection
  containersNumber: Number
  containers(first: Int, entityTypes: [String!]): ContainerConnection
  reports(first: Int): ReportConnection
  notes(first: Int): NoteConnection
  opinions(first: Int): OpinionConnection
  observedData(first: Int): ObservedDataConnection
  groupings(first: Int): GroupingConnection
  cases(first: Int): CaseConnection
  stixCoreRelationships(
    first: Int
    after: ID
    orderBy: StixCoreRelationshipsOrdering
    orderMode: OrderingMode
    fromId: StixRef
    toId: StixRef
    fromTypes: [String]
    toTypes: [String]
    relationship_type: String
    startTimeStart: DateTime
    startTimeStop: DateTime
    stopTimeStart: DateTime
    stopTimeStop: DateTime
    firstSeenStart: DateTime
    firstSeenStop: DateTime
    lastSeenStart: DateTime
    lastSeenStop: DateTime
    confidences: [Int]
    search: String
    filters: FilterGroup
  ): StixCoreRelationshipConnection
  stixCoreObjectsDistribution(
    relationship_type: [String]
    toTypes: [String]
    field: String!
    startDate: DateTime
    endDate: DateTime
    dateAttribute: String
    operation: StatsOperation!
    limit: Int
    order: String
    types: [String]
    filters: FilterGroup
    search: String
  ): [Distribution] @auth(for: [KNOWLEDGE, EXPLORE])
  stixCoreRelationshipsDistribution(
    field: String!
    operation: StatsOperation!
    startDate: DateTime
    endDate: DateTime
    dateAttribute: String
    isTo: Boolean
    limit: Int
    order: String
    elementWithTargetTypes: [String]
    fromId: [String]
    fromRole: String
    fromTypes: [String]
    toId: [String]
    toRole: String
    toTypes: [String]
    relationship_type: [String]
    confidences: [Int]
    search: String
    filters: FilterGroup
  ): [Distribution] @auth(for: [KNOWLEDGE, EXPLORE])
  opinions_metrics: OpinionsMetrics
  # StixCyberObservable
  x_opencti_score: Int
  x_opencti_description: String
  observable_value: String!
  indicators(first: Int): IndicatorConnection
  # Software
  name: String
  cpe: String
  swid: String
  languages: [String]
  vendor: String
  version: String
  x_opencti_product: String
  vulnerabilities: VulnerabilityConnection
  # Technical
  creators: [Creator!]
  toStix: String
  importFiles(
    first: Int
    prefixMimeType: String
    after: ID
    orderBy: FileOrdering
    orderMode: OrderingMode
    search: String
    filters: FilterGroup
  ): FileConnection
  pendingFiles(
    first: Int
    after: ID
    orderBy: FileOrdering
    orderMode: OrderingMode
    search: String
    filters: FilterGroup
  ): FileConnection
  exportFiles(first: Int): FileConnection
  editContext: [EditUserContext!]
  connectors(onlyAlive: Boolean): [Connector]
  jobs(first: Int): [Work]
}
type SoftwareConnection {
  pageInfo: PageInfo!
  edges: [SoftwareEdge!]!
}
type SoftwareEdge {
  cursor: String!
  node: Software!
}
input SoftwareAddInput {
  name: String
  cpe: String
  swid: String
  languages: [String]
  vendor: String
  version: String
  x_opencti_product: String
  file: Upload
}
type Url implements BasicObject & StixObject & StixCoreObject & StixCyberObservable {
  id: ID! # internal_id
  standard_id: String!
  entity_type: String!
  parent_types: [String]!
  # StixObject
  representative: Representative!
  x_opencti_stix_ids: [StixId]
  is_inferred: Boolean!
  spec_version: String!
  created_at: DateTime!
  updated_at: DateTime!
  draftVersion: DraftVersion
  # inferences
  x_opencti_inferences: [Inference]
  # StixCoreObject
  createdBy: Identity
  numberOfConnectedElement: Int!
  objectMarking: [MarkingDefinition!]
  objectOrganization: [Organization!]
  objectLabel: [Label!]
  externalReferences(first: Int): ExternalReferenceConnection
  containersNumber: Number
  containers(first: Int, entityTypes: [String!]): ContainerConnection
  reports(first: Int): ReportConnection
  notes(first: Int): NoteConnection
  opinions(first: Int): OpinionConnection
  observedData(first: Int): ObservedDataConnection
  groupings(first: Int): GroupingConnection
  cases(first: Int): CaseConnection
  stixCoreRelationships(
    first: Int
    after: ID
    orderBy: StixCoreRelationshipsOrdering
    orderMode: OrderingMode
    fromId: StixRef
    toId: StixRef
    fromTypes: [String]
    toTypes: [String]
    relationship_type: String
    startTimeStart: DateTime
    startTimeStop: DateTime
    stopTimeStart: DateTime
    stopTimeStop: DateTime
    firstSeenStart: DateTime
    firstSeenStop: DateTime
    lastSeenStart: DateTime
    lastSeenStop: DateTime
    confidences: [Int]
    search: String
    filters: FilterGroup
  ): StixCoreRelationshipConnection
  stixCoreObjectsDistribution(
    relationship_type: [String]
    toTypes: [String]
    field: String!
    startDate: DateTime
    endDate: DateTime
    dateAttribute: String
    operation: StatsOperation!
    limit: Int
    order: String
    types: [String]
    filters: FilterGroup
    search: String
  ): [Distribution] @auth(for: [KNOWLEDGE, EXPLORE])
  stixCoreRelationshipsDistribution(
    field: String!
    operation: StatsOperation!
    startDate: DateTime
    endDate: DateTime
    dateAttribute: String
    isTo: Boolean
    limit: Int
    order: String
    elementWithTargetTypes: [String]
    fromId: [String]
    fromRole: String
    fromTypes: [String]
    toId: [String]
    toRole: String
    toTypes: [String]
    relationship_type: [String]
    confidences: [Int]
    search: String
    filters: FilterGroup
  ): [Distribution] @auth(for: [KNOWLEDGE, EXPLORE])
  opinions_metrics: OpinionsMetrics
  # StixCyberObservable
  x_opencti_score: Int
  x_opencti_description: String
  observable_value: String!
  indicators(first: Int): IndicatorConnection
  # Url
  value: String
  # Technical
  creators: [Creator!]
  toStix: String
  importFiles(
    first: Int
    prefixMimeType: String
    after: ID
    orderBy: FileOrdering
    orderMode: OrderingMode
    search: String
    filters: FilterGroup
  ): FileConnection
  pendingFiles(
    first: Int
    after: ID
    orderBy: FileOrdering
    orderMode: OrderingMode
    search: String
    filters: FilterGroup
  ): FileConnection
  exportFiles(first: Int): FileConnection
  editContext: [EditUserContext!]
  connectors(onlyAlive: Boolean): [Connector]
  jobs(first: Int): [Work]
}
input UrlAddInput {
  value: String
  file: Upload
}
type UserAccount implements BasicObject & StixObject & StixCoreObject & StixCyberObservable {
  id: ID! # internal_id
  standard_id: String!
  entity_type: String!
  parent_types: [String]!
  # StixObject
  representative: Representative!
  x_opencti_stix_ids: [StixId]
  is_inferred: Boolean!
  spec_version: String!
  created_at: DateTime!
  updated_at: DateTime!
  draftVersion: DraftVersion
  # inferences
  x_opencti_inferences: [Inference]
  # StixCoreObject
  createdBy: Identity
  numberOfConnectedElement: Int!
  objectMarking: [MarkingDefinition!]
  objectOrganization: [Organization!]
  objectLabel: [Label!]
  externalReferences(first: Int): ExternalReferenceConnection
  containersNumber: Number
  containers(first: Int, entityTypes: [String!]): ContainerConnection
  reports(first: Int): ReportConnection
  notes(first: Int): NoteConnection
  opinions(first: Int): OpinionConnection
  observedData(first: Int): ObservedDataConnection
  groupings(first: Int): GroupingConnection
  cases(first: Int): CaseConnection
  stixCoreRelationships(
    first: Int
    after: ID
    orderBy: StixCoreRelationshipsOrdering
    orderMode: OrderingMode
    fromId: StixRef
    toId: StixRef
    fromTypes: [String]
    toTypes: [String]
    relationship_type: String
    startTimeStart: DateTime
    startTimeStop: DateTime
    stopTimeStart: DateTime
    stopTimeStop: DateTime
    firstSeenStart: DateTime
    firstSeenStop: DateTime
    lastSeenStart: DateTime
    lastSeenStop: DateTime
    confidences: [Int]
    search: String
    filters: FilterGroup
  ): StixCoreRelationshipConnection
  stixCoreObjectsDistribution(
    relationship_type: [String]
    toTypes: [String]
    field: String!
    startDate: DateTime
    endDate: DateTime
    dateAttribute: String
    operation: StatsOperation!
    limit: Int
    order: String
    types: [String]
    filters: FilterGroup
    search: String
  ): [Distribution] @auth(for: [KNOWLEDGE, EXPLORE])
  stixCoreRelationshipsDistribution(
    field: String!
    operation: StatsOperation!
    startDate: DateTime
    endDate: DateTime
    dateAttribute: String
    isTo: Boolean
    limit: Int
    order: String
    elementWithTargetTypes: [String]
    fromId: [String]
    fromRole: String
    fromTypes: [String]
    toId: [String]
    toRole: String
    toTypes: [String]
    relationship_type: [String]
    confidences: [Int]
    search: String
    filters: FilterGroup
  ): [Distribution] @auth(for: [KNOWLEDGE, EXPLORE])
  opinions_metrics: OpinionsMetrics
  # StixCyberObservable
  x_opencti_score: Int
  x_opencti_description: String
  observable_value: String!
  indicators(first: Int): IndicatorConnection
  # UserAccount
  extensions: String
  user_id: String
  credential: String
  account_login: String
  account_type: String
  display_name: String
  is_service_account: Boolean
  is_privileged: Boolean
  can_escalate_privs: Boolean
  is_disabled: Boolean
  account_created: DateTime
  account_expires: DateTime
  credential_last_changed: DateTime
  account_first_login: DateTime
  account_last_login: DateTime
  # Technical
  creators: [Creator!]
  toStix: String
  importFiles(
    first: Int
    prefixMimeType: String
    after: ID
    orderBy: FileOrdering
    orderMode: OrderingMode
    search: String
    filters: FilterGroup
  ): FileConnection
  pendingFiles(
    first: Int
    after: ID
    orderBy: FileOrdering
    orderMode: OrderingMode
    search: String
    filters: FilterGroup
  ): FileConnection
  exportFiles(first: Int): FileConnection
  editContext: [EditUserContext!]
  connectors(onlyAlive: Boolean): [Connector]
  jobs(first: Int): [Work]
}
input UserAccountAddInput {
  user_id: String
  credential: String
  account_login: String
  account_type: String
  display_name: String
  is_service_account: Boolean
  is_privileged: Boolean
  can_escalate_privs: Boolean
  is_disabled: Boolean
  account_created: DateTime
  account_expires: DateTime
  credential_last_changed: DateTime
  account_first_login: DateTime
  account_last_login: DateTime
  file: Upload
}
type WindowsRegistryKey implements BasicObject & StixObject & StixCoreObject & StixCyberObservable {
  id: ID! # internal_id
  standard_id: String!
  entity_type: String!
  parent_types: [String]!
  # StixObject
  representative: Representative!
  x_opencti_stix_ids: [StixId]
  is_inferred: Boolean!
  spec_version: String!
  created_at: DateTime!
  updated_at: DateTime!
  draftVersion: DraftVersion
  # inferences
  x_opencti_inferences: [Inference]
  # StixCoreObject
  createdBy: Identity
  numberOfConnectedElement: Int!
  objectMarking: [MarkingDefinition!]
  objectOrganization: [Organization!]
  objectLabel: [Label!]
  externalReferences(first: Int): ExternalReferenceConnection
  containersNumber: Number
  containers(first: Int, entityTypes: [String!]): ContainerConnection
  reports(first: Int): ReportConnection
  notes(first: Int): NoteConnection
  opinions(first: Int): OpinionConnection
  observedData(first: Int): ObservedDataConnection
  groupings(first: Int): GroupingConnection
  cases(first: Int): CaseConnection
  stixCoreRelationships(
    first: Int
    after: ID
    orderBy: StixCoreRelationshipsOrdering
    orderMode: OrderingMode
    fromId: StixRef
    toId: StixRef
    fromTypes: [String]
    toTypes: [String]
    relationship_type: String
    startTimeStart: DateTime
    startTimeStop: DateTime
    stopTimeStart: DateTime
    stopTimeStop: DateTime
    firstSeenStart: DateTime
    firstSeenStop: DateTime
    lastSeenStart: DateTime
    lastSeenStop: DateTime
    confidences: [Int]
    search: String
    filters: FilterGroup
  ): StixCoreRelationshipConnection
  stixCoreObjectsDistribution(
    relationship_type: [String]
    toTypes: [String]
    field: String!
    startDate: DateTime
    endDate: DateTime
    dateAttribute: String
    operation: StatsOperation!
    limit: Int
    order: String
    types: [String]
    filters: FilterGroup
    search: String
  ): [Distribution] @auth(for: [KNOWLEDGE, EXPLORE])
  stixCoreRelationshipsDistribution(
    field: String!
    operation: StatsOperation!
    startDate: DateTime
    endDate: DateTime
    dateAttribute: String
    isTo: Boolean
    limit: Int
    order: String
    elementWithTargetTypes: [String]
    fromId: [String]
    fromRole: String
    fromTypes: [String]
    toId: [String]
    toRole: String
    toTypes: [String]
    relationship_type: [String]
    confidences: [Int]
    search: String
    filters: FilterGroup
  ): [Distribution] @auth(for: [KNOWLEDGE, EXPLORE])
  opinions_metrics: OpinionsMetrics
  # StixCyberObservable
  x_opencti_score: Int
  x_opencti_description: String
  observable_value: String!
  indicators(first: Int): IndicatorConnection
  # WindowsRegistryKey
  attribute_key: String
  modified_time: DateTime
  number_of_subkeys: Int
  # Technical
  creators: [Creator!]
  toStix: String
  importFiles(
    first: Int
    prefixMimeType: String
    after: ID
    orderBy: FileOrdering
    orderMode: OrderingMode
    search: String
    filters: FilterGroup
  ): FileConnection
  pendingFiles(
    first: Int
    after: ID
    orderBy: FileOrdering
    orderMode: OrderingMode
    search: String
    filters: FilterGroup
  ): FileConnection
  exportFiles(first: Int): FileConnection
  editContext: [EditUserContext!]
  connectors(onlyAlive: Boolean): [Connector]
  jobs(first: Int): [Work]
}
input WindowsRegistryKeyAddInput {
  attribute_key: String
  modified_time: DateTime
  file: Upload
  number_of_subkeys: Int
}
type WindowsRegistryValueType implements BasicObject & StixObject & StixCoreObject & StixCyberObservable {
  id: ID! # internal_id
  standard_id: String!
  entity_type: String!
  parent_types: [String]!
  # StixObject
  representative: Representative!
  x_opencti_stix_ids: [StixId]
  is_inferred: Boolean!
  spec_version: String!
  created_at: DateTime!
  updated_at: DateTime!
  draftVersion: DraftVersion
  # inferences
  x_opencti_inferences: [Inference]
  # StixCoreObject
  createdBy: Identity
  numberOfConnectedElement: Int!
  objectMarking: [MarkingDefinition!]
  objectOrganization: [Organization!]
  objectLabel: [Label!]
  externalReferences(first: Int): ExternalReferenceConnection
  containersNumber: Number
  containers(first: Int, entityTypes: [String!]): ContainerConnection
  reports(first: Int): ReportConnection
  notes(first: Int): NoteConnection
  opinions(first: Int): OpinionConnection
  observedData(first: Int): ObservedDataConnection
  groupings(first: Int): GroupingConnection
  cases(first: Int): CaseConnection
  stixCoreRelationships(
    first: Int
    after: ID
    orderBy: StixCoreRelationshipsOrdering
    orderMode: OrderingMode
    fromId: StixRef
    toId: StixRef
    fromTypes: [String]
    toTypes: [String]
    relationship_type: String
    startTimeStart: DateTime
    startTimeStop: DateTime
    stopTimeStart: DateTime
    stopTimeStop: DateTime
    firstSeenStart: DateTime
    firstSeenStop: DateTime
    lastSeenStart: DateTime
    lastSeenStop: DateTime
    confidences: [Int]
    search: String
    filters: FilterGroup
  ): StixCoreRelationshipConnection
  stixCoreObjectsDistribution(
    relationship_type: [String]
    toTypes: [String]
    field: String!
    startDate: DateTime
    endDate: DateTime
    dateAttribute: String
    operation: StatsOperation!
    limit: Int
    order: String
    types: [String]
    filters: FilterGroup
    search: String
  ): [Distribution] @auth(for: [KNOWLEDGE, EXPLORE])
  stixCoreRelationshipsDistribution(
    field: String!
    operation: StatsOperation!
    startDate: DateTime
    endDate: DateTime
    dateAttribute: String
    isTo: Boolean
    limit: Int
    order: String
    elementWithTargetTypes: [String]
    fromId: [String]
    fromRole: String
    fromTypes: [String]
    toId: [String]
    toRole: String
    toTypes: [String]
    relationship_type: [String]
    confidences: [Int]
    search: String
    filters: FilterGroup
  ): [Distribution] @auth(for: [KNOWLEDGE, EXPLORE])
  opinions_metrics: OpinionsMetrics
  # StixCyberObservable
  x_opencti_score: Int
  x_opencti_description: String
  observable_value: String!
  indicators(first: Int): IndicatorConnection
  # WindowsRegistryKey
  name: String
  data: String
  data_type: String
  # Technical
  creators: [Creator!]
  toStix: String
  importFiles(
    first: Int
    prefixMimeType: String
    after: ID
    orderBy: FileOrdering
    orderMode: OrderingMode
    search: String
    filters: FilterGroup
  ): FileConnection
  pendingFiles(
    first: Int
    after: ID
    orderBy: FileOrdering
    orderMode: OrderingMode
    search: String
    filters: FilterGroup
  ): FileConnection
  exportFiles(first: Int): FileConnection
  editContext: [EditUserContext!]
  connectors(onlyAlive: Boolean): [Connector]
  jobs(first: Int): [Work]
}
input WindowsRegistryValueTypeAddInput {
  name: String
  data: String
  data_type: String
  file: Upload
}
type CryptographicKey implements BasicObject & StixObject & StixCoreObject & StixCyberObservable {
  id: ID! # internal_id
  standard_id: String!
  entity_type: String!
  parent_types: [String]!
  # StixObject
  representative: Representative!
  x_opencti_stix_ids: [StixId]
  is_inferred: Boolean!
  spec_version: String!
  created_at: DateTime!
  updated_at: DateTime!
  draftVersion: DraftVersion
  # inferences
  x_opencti_inferences: [Inference]
  # StixCoreObject
  createdBy: Identity
  numberOfConnectedElement: Int!
  objectMarking: [MarkingDefinition!]
  objectOrganization: [Organization!]
  objectLabel: [Label!]
  externalReferences(first: Int): ExternalReferenceConnection
  containersNumber: Number
  containers(first: Int, entityTypes: [String!]): ContainerConnection
  reports(first: Int): ReportConnection
  notes(first: Int): NoteConnection
  opinions(first: Int): OpinionConnection
  observedData(first: Int): ObservedDataConnection
  groupings(first: Int): GroupingConnection
  cases(first: Int): CaseConnection
  stixCoreRelationships(
    first: Int
    after: ID
    orderBy: StixCoreRelationshipsOrdering
    orderMode: OrderingMode
    fromId: StixRef
    toId: StixRef
    fromTypes: [String]
    toTypes: [String]
    relationship_type: String
    startTimeStart: DateTime
    startTimeStop: DateTime
    stopTimeStart: DateTime
    stopTimeStop: DateTime
    firstSeenStart: DateTime
    firstSeenStop: DateTime
    lastSeenStart: DateTime
    lastSeenStop: DateTime
    confidences: [Int]
    search: String
    filters: FilterGroup
  ): StixCoreRelationshipConnection
  stixCoreObjectsDistribution(
    relationship_type: [String]
    toTypes: [String]
    field: String!
    startDate: DateTime
    endDate: DateTime
    dateAttribute: String
    operation: StatsOperation!
    limit: Int
    order: String
    types: [String]
    filters: FilterGroup
    search: String
  ): [Distribution] @auth(for: [KNOWLEDGE, EXPLORE])
  stixCoreRelationshipsDistribution(
    field: String!
    operation: StatsOperation!
    startDate: DateTime
    endDate: DateTime
    dateAttribute: String
    isTo: Boolean
    limit: Int
    order: String
    elementWithTargetTypes: [String]
    fromId: [String]
    fromRole: String
    fromTypes: [String]
    toId: [String]
    toRole: String
    toTypes: [String]
    relationship_type: [String]
    confidences: [Int]
    search: String
    filters: FilterGroup
  ): [Distribution] @auth(for: [KNOWLEDGE, EXPLORE])
  opinions_metrics: OpinionsMetrics
  # StixCyberObservable
  x_opencti_score: Int
  x_opencti_description: String
  observable_value: String!
  indicators(first: Int): IndicatorConnection
  # CryptographicKey
  value: String
  # Technical
  creators: [Creator!]
  toStix: String
  importFiles(
    first: Int
    prefixMimeType: String
    after: ID
    orderBy: FileOrdering
    orderMode: OrderingMode
    search: String
    filters: FilterGroup
  ): FileConnection
  pendingFiles(
    first: Int
    after: ID
    orderBy: FileOrdering
    orderMode: OrderingMode
    search: String
    filters: FilterGroup
  ): FileConnection
  exportFiles(first: Int): FileConnection
  editContext: [EditUserContext!]
  connectors(onlyAlive: Boolean): [Connector]
  jobs(first: Int): [Work]
}
input CryptographicKeyAddInput {
  value: String
  file: Upload
}
type CryptocurrencyWallet implements BasicObject & StixObject & StixCoreObject & StixCyberObservable {
  id: ID! # internal_id
  standard_id: String!
  entity_type: String!
  parent_types: [String]!
  # StixObject
  representative: Representative!
  x_opencti_stix_ids: [StixId]
  is_inferred: Boolean!
  spec_version: String!
  created_at: DateTime!
  updated_at: DateTime!
  draftVersion: DraftVersion
  # inferences
  x_opencti_inferences: [Inference]
  # StixCoreObject
  createdBy: Identity
  numberOfConnectedElement: Int!
  objectMarking: [MarkingDefinition!]
  objectOrganization: [Organization!]
  objectLabel: [Label!]
  externalReferences(first: Int): ExternalReferenceConnection
  containersNumber: Number
  containers(first: Int, entityTypes: [String!]): ContainerConnection
  reports(first: Int): ReportConnection
  notes(first: Int): NoteConnection
  opinions(first: Int): OpinionConnection
  observedData(first: Int): ObservedDataConnection
  groupings(first: Int): GroupingConnection
  cases(first: Int): CaseConnection
  stixCoreRelationships(
    first: Int
    after: ID
    orderBy: StixCoreRelationshipsOrdering
    orderMode: OrderingMode
    fromId: StixRef
    toId: StixRef
    fromTypes: [String]
    toTypes: [String]
    relationship_type: String
    startTimeStart: DateTime
    startTimeStop: DateTime
    stopTimeStart: DateTime
    stopTimeStop: DateTime
    firstSeenStart: DateTime
    firstSeenStop: DateTime
    lastSeenStart: DateTime
    lastSeenStop: DateTime
    confidences: [Int]
    search: String
    filters: FilterGroup
  ): StixCoreRelationshipConnection
  stixCoreObjectsDistribution(
    relationship_type: [String]
    toTypes: [String]
    field: String!
    startDate: DateTime
    endDate: DateTime
    dateAttribute: String
    operation: StatsOperation!
    limit: Int
    order: String
    types: [String]
    filters: FilterGroup
    search: String
  ): [Distribution] @auth(for: [KNOWLEDGE, EXPLORE])
  stixCoreRelationshipsDistribution(
    field: String!
    operation: StatsOperation!
    startDate: DateTime
    endDate: DateTime
    dateAttribute: String
    isTo: Boolean
    limit: Int
    order: String
    elementWithTargetTypes: [String]
    fromId: [String]
    fromRole: String
    fromTypes: [String]
    toId: [String]
    toRole: String
    toTypes: [String]
    relationship_type: [String]
    confidences: [Int]
    search: String
    filters: FilterGroup
  ): [Distribution] @auth(for: [KNOWLEDGE, EXPLORE])
  opinions_metrics: OpinionsMetrics
  # StixCyberObservable
  x_opencti_score: Int
  x_opencti_description: String
  observable_value: String!
  indicators(first: Int): IndicatorConnection
  # CryptocurrencyWallet
  value: String
  # Technical
  creators: [Creator!]
  toStix: String
  importFiles(
    first: Int
    prefixMimeType: String
    after: ID
    orderBy: FileOrdering
    orderMode: OrderingMode
    search: String
    filters: FilterGroup
  ): FileConnection
  pendingFiles(
    first: Int
    after: ID
    orderBy: FileOrdering
    orderMode: OrderingMode
    search: String
    filters: FilterGroup
  ): FileConnection
  exportFiles(first: Int): FileConnection
  editContext: [EditUserContext!]
  connectors(onlyAlive: Boolean): [Connector]
  jobs(first: Int): [Work]
}
input CryptocurrencyWalletAddInput {
  value: String
  file: Upload
}
type Hostname implements BasicObject & StixObject & StixCoreObject & StixCyberObservable {
  id: ID! # internal_id
  standard_id: String!
  entity_type: String!
  parent_types: [String]!
  # StixObject
  representative: Representative!
  x_opencti_stix_ids: [StixId]
  is_inferred: Boolean!
  spec_version: String!
  created_at: DateTime!
  updated_at: DateTime!
  draftVersion: DraftVersion
  # inferences
  x_opencti_inferences: [Inference]
  # StixCoreObject
  createdBy: Identity
  numberOfConnectedElement: Int!
  objectMarking: [MarkingDefinition!]
  objectOrganization: [Organization!]
  objectLabel: [Label!]
  externalReferences(first: Int): ExternalReferenceConnection
  containersNumber: Number
  containers(first: Int, entityTypes: [String!]): ContainerConnection
  reports(first: Int): ReportConnection
  notes(first: Int): NoteConnection
  opinions(first: Int): OpinionConnection
  observedData(first: Int): ObservedDataConnection
  groupings(first: Int): GroupingConnection
  cases(first: Int): CaseConnection
  stixCoreRelationships(
    first: Int
    after: ID
    orderBy: StixCoreRelationshipsOrdering
    orderMode: OrderingMode
    fromId: StixRef
    toId: StixRef
    fromTypes: [String]
    toTypes: [String]
    relationship_type: String
    startTimeStart: DateTime
    startTimeStop: DateTime
    stopTimeStart: DateTime
    stopTimeStop: DateTime
    firstSeenStart: DateTime
    firstSeenStop: DateTime
    lastSeenStart: DateTime
    lastSeenStop: DateTime
    confidences: [Int]
    search: String
    filters: FilterGroup
  ): StixCoreRelationshipConnection
  stixCoreObjectsDistribution(
    relationship_type: [String]
    toTypes: [String]
    field: String!
    startDate: DateTime
    endDate: DateTime
    dateAttribute: String
    operation: StatsOperation!
    limit: Int
    order: String
    types: [String]
    filters: FilterGroup
    search: String
  ): [Distribution] @auth(for: [KNOWLEDGE, EXPLORE])
  stixCoreRelationshipsDistribution(
    field: String!
    operation: StatsOperation!
    startDate: DateTime
    endDate: DateTime
    dateAttribute: String
    isTo: Boolean
    limit: Int
    order: String
    elementWithTargetTypes: [String]
    fromId: [String]
    fromRole: String
    fromTypes: [String]
    toId: [String]
    toRole: String
    toTypes: [String]
    relationship_type: [String]
    confidences: [Int]
    search: String
    filters: FilterGroup
  ): [Distribution] @auth(for: [KNOWLEDGE, EXPLORE])
  opinions_metrics: OpinionsMetrics
  # StixCyberObservable
  x_opencti_score: Int
  x_opencti_description: String
  observable_value: String!
  indicators(first: Int): IndicatorConnection
  # Hostname
  value: String
  # Technical
  creators: [Creator!]
  toStix: String
  importFiles(
    first: Int
    prefixMimeType: String
    after: ID
    orderBy: FileOrdering
    orderMode: OrderingMode
    search: String
    filters: FilterGroup
  ): FileConnection
  pendingFiles(
    first: Int
    after: ID
    orderBy: FileOrdering
    orderMode: OrderingMode
    search: String
    filters: FilterGroup
  ): FileConnection
  exportFiles(first: Int): FileConnection
  editContext: [EditUserContext!]
  connectors(onlyAlive: Boolean): [Connector]
  jobs(first: Int): [Work]
}
input HostnameAddInput {
  value: String
  file: Upload
}
type Text implements BasicObject & StixObject & StixCoreObject & StixCyberObservable {
  id: ID! # internal_id
  standard_id: String!
  entity_type: String!
  parent_types: [String]!
  # StixObject
  representative: Representative!
  x_opencti_stix_ids: [StixId]
  is_inferred: Boolean!
  spec_version: String!
  created_at: DateTime!
  updated_at: DateTime!
  draftVersion: DraftVersion
  # inferences
  x_opencti_inferences: [Inference]
  # StixCoreObject
  createdBy: Identity
  numberOfConnectedElement: Int!
  objectMarking: [MarkingDefinition!]
  objectOrganization: [Organization!]
  objectLabel: [Label!]
  externalReferences(first: Int): ExternalReferenceConnection
  containersNumber: Number
  containers(first: Int, entityTypes: [String!]): ContainerConnection
  reports(first: Int): ReportConnection
  notes(first: Int): NoteConnection
  opinions(first: Int): OpinionConnection
  observedData(first: Int): ObservedDataConnection
  groupings(first: Int): GroupingConnection
  cases(first: Int): CaseConnection
  stixCoreRelationships(
    first: Int
    after: ID
    orderBy: StixCoreRelationshipsOrdering
    orderMode: OrderingMode
    fromId: StixRef
    toId: StixRef
    fromTypes: [String]
    toTypes: [String]
    relationship_type: String
    startTimeStart: DateTime
    startTimeStop: DateTime
    stopTimeStart: DateTime
    stopTimeStop: DateTime
    firstSeenStart: DateTime
    firstSeenStop: DateTime
    lastSeenStart: DateTime
    lastSeenStop: DateTime
    confidences: [Int]
    search: String
    filters: FilterGroup
  ): StixCoreRelationshipConnection
  stixCoreObjectsDistribution(
    relationship_type: [String]
    toTypes: [String]
    field: String!
    startDate: DateTime
    endDate: DateTime
    dateAttribute: String
    operation: StatsOperation!
    limit: Int
    order: String
    types: [String]
    filters: FilterGroup
    search: String
  ): [Distribution] @auth(for: [KNOWLEDGE, EXPLORE])
  stixCoreRelationshipsDistribution(
    field: String!
    operation: StatsOperation!
    startDate: DateTime
    endDate: DateTime
    dateAttribute: String
    isTo: Boolean
    limit: Int
    order: String
    elementWithTargetTypes: [String]
    fromId: [String]
    fromRole: String
    fromTypes: [String]
    toId: [String]
    toRole: String
    toTypes: [String]
    relationship_type: [String]
    confidences: [Int]
    search: String
    filters: FilterGroup
  ): [Distribution] @auth(for: [KNOWLEDGE, EXPLORE])
  opinions_metrics: OpinionsMetrics
  # StixCyberObservable
  x_opencti_score: Int
  x_opencti_description: String
  observable_value: String!
  indicators(first: Int): IndicatorConnection
  # Text
  value: String
  # Technical
  creators: [Creator!]
  toStix: String
  importFiles(
    first: Int
    prefixMimeType: String
    after: ID
    orderBy: FileOrdering
    orderMode: OrderingMode
    search: String
    filters: FilterGroup
  ): FileConnection
  pendingFiles(
    first: Int
    after: ID
    orderBy: FileOrdering
    orderMode: OrderingMode
    search: String
    filters: FilterGroup
  ): FileConnection
  exportFiles(first: Int): FileConnection
  editContext: [EditUserContext!]
  connectors(onlyAlive: Boolean): [Connector]
  jobs(first: Int): [Work]
}
input TextAddInput {
  value: String
  file: Upload
}
type UserAgent implements BasicObject & StixObject & StixCoreObject & StixCyberObservable {
  id: ID! # internal_id
  standard_id: String!
  entity_type: String!
  parent_types: [String]!
  # StixObject
  representative: Representative!
  x_opencti_stix_ids: [StixId]
  is_inferred: Boolean!
  spec_version: String!
  created_at: DateTime!
  updated_at: DateTime!
  draftVersion: DraftVersion
  # inferences
  x_opencti_inferences: [Inference]
  # StixCoreObject
  createdBy: Identity
  numberOfConnectedElement: Int!
  objectMarking: [MarkingDefinition!]
  objectOrganization: [Organization!]
  objectLabel: [Label!]
  externalReferences(first: Int): ExternalReferenceConnection
  containersNumber: Number
  containers(first: Int, entityTypes: [String!]): ContainerConnection
  reports(first: Int): ReportConnection
  notes(first: Int): NoteConnection
  opinions(first: Int): OpinionConnection
  observedData(first: Int): ObservedDataConnection
  groupings(first: Int): GroupingConnection
  cases(first: Int): CaseConnection
  stixCoreRelationships(
    first: Int
    after: ID
    orderBy: StixCoreRelationshipsOrdering
    orderMode: OrderingMode
    fromId: StixRef
    toId: StixRef
    fromTypes: [String]
    toTypes: [String]
    relationship_type: String
    startTimeStart: DateTime
    startTimeStop: DateTime
    stopTimeStart: DateTime
    stopTimeStop: DateTime
    firstSeenStart: DateTime
    firstSeenStop: DateTime
    lastSeenStart: DateTime
    lastSeenStop: DateTime
    confidences: [Int]
    search: String
    filters: FilterGroup
  ): StixCoreRelationshipConnection
  stixCoreObjectsDistribution(
    relationship_type: [String]
    toTypes: [String]
    field: String!
    startDate: DateTime
    endDate: DateTime
    dateAttribute: String
    operation: StatsOperation!
    limit: Int
    order: String
    types: [String]
    filters: FilterGroup
    search: String
  ): [Distribution] @auth(for: [KNOWLEDGE, EXPLORE])
  stixCoreRelationshipsDistribution(
    field: String!
    operation: StatsOperation!
    startDate: DateTime
    endDate: DateTime
    dateAttribute: String
    isTo: Boolean
    limit: Int
    order: String
    elementWithTargetTypes: [String]
    fromId: [String]
    fromRole: String
    fromTypes: [String]
    toId: [String]
    toRole: String
    toTypes: [String]
    relationship_type: [String]
    confidences: [Int]
    search: String
    filters: FilterGroup
  ): [Distribution] @auth(for: [KNOWLEDGE, EXPLORE])
  opinions_metrics: OpinionsMetrics
  # StixCyberObservable
  x_opencti_score: Int
  x_opencti_description: String
  observable_value: String!
  indicators(first: Int): IndicatorConnection
  # UserAgent
  value: String
  # Technical
  creators: [Creator!]
  toStix: String
  importFiles(
    first: Int
    prefixMimeType: String
    after: ID
    orderBy: FileOrdering
    orderMode: OrderingMode
    search: String
    filters: FilterGroup
  ): FileConnection
  pendingFiles(
    first: Int
    after: ID
    orderBy: FileOrdering
    orderMode: OrderingMode
    search: String
    filters: FilterGroup
  ): FileConnection
  exportFiles(first: Int): FileConnection
  editContext: [EditUserContext!]
  connectors(onlyAlive: Boolean): [Connector]
  jobs(first: Int): [Work]
}
input UserAgentAddInput {
  value: String
  file: Upload
}
type BankAccount implements BasicObject & StixObject & StixCoreObject & StixCyberObservable {
  id: ID! # internal_id
  standard_id: String!
  entity_type: String!
  parent_types: [String]!
  # StixObject
  representative: Representative!
  x_opencti_stix_ids: [StixId]
  is_inferred: Boolean!
  spec_version: String!
  created_at: DateTime!
  updated_at: DateTime!
  draftVersion: DraftVersion
  # inferences
  x_opencti_inferences: [Inference]
  # StixCoreObject
  createdBy: Identity
  numberOfConnectedElement: Int!
  objectMarking: [MarkingDefinition!]
  objectOrganization: [Organization!]
  objectLabel: [Label!]
  externalReferences(first: Int): ExternalReferenceConnection
  containersNumber: Number
  containers(first: Int, entityTypes: [String!]): ContainerConnection
  reports(first: Int): ReportConnection
  notes(first: Int): NoteConnection
  opinions(first: Int): OpinionConnection
  observedData(first: Int): ObservedDataConnection
  groupings(first: Int): GroupingConnection
  cases(first: Int): CaseConnection
  stixCoreRelationships(
    first: Int
    after: ID
    orderBy: StixCoreRelationshipsOrdering
    orderMode: OrderingMode
    fromId: StixRef
    toId: StixRef
    fromTypes: [String]
    toTypes: [String]
    relationship_type: String
    startTimeStart: DateTime
    startTimeStop: DateTime
    stopTimeStart: DateTime
    stopTimeStop: DateTime
    firstSeenStart: DateTime
    firstSeenStop: DateTime
    lastSeenStart: DateTime
    lastSeenStop: DateTime
    confidences: [Int]
    search: String
    filters: FilterGroup
  ): StixCoreRelationshipConnection
  stixCoreObjectsDistribution(
    relationship_type: [String]
    toTypes: [String]
    field: String!
    startDate: DateTime
    endDate: DateTime
    dateAttribute: String
    operation: StatsOperation!
    limit: Int
    order: String
    types: [String]
    filters: FilterGroup
    search: String
  ): [Distribution] @auth(for: [KNOWLEDGE, EXPLORE])
  stixCoreRelationshipsDistribution(
    field: String!
    operation: StatsOperation!
    startDate: DateTime
    endDate: DateTime
    dateAttribute: String
    isTo: Boolean
    limit: Int
    order: String
    fromOrToId: [String]
    elementWithTargetTypes: [String]
    fromId: [String]
    fromRole: String
    fromTypes: [String]
    toId: [String]
    toRole: String
    toTypes: [String]
    relationship_type: [String]
    confidences: [Int]
    search: String
    filters: FilterGroup
  ): [Distribution] @auth(for: [KNOWLEDGE, EXPLORE])
  opinions_metrics: OpinionsMetrics
  # StixCyberObservable
  x_opencti_score: Int
  x_opencti_description: String
  observable_value: String!
  indicators(first: Int): IndicatorConnection
  # BankAccount
  iban: String
  bic: String
  account_number: String
  # Technical
  creators: [Creator!]
  toStix: String
  importFiles(
    first: Int
    prefixMimeType: String
    after: ID
    orderBy: FileOrdering
    orderMode: OrderingMode
    search: String
    filters: FilterGroup
  ): FileConnection
  pendingFiles(
    first: Int
    after: ID
    orderBy: FileOrdering
    orderMode: OrderingMode
    search: String
    filters: FilterGroup
  ): FileConnection
  exportFiles(first: Int): FileConnection
  editContext: [EditUserContext!]
  connectors(onlyAlive: Boolean): [Connector]
  jobs(first: Int): [Work]
}
input BankAccountAddInput {
  iban: String
  bic: String
  account_number: String
  file: Upload
}
type TrackingNumber implements BasicObject & StixObject & StixCoreObject & StixCyberObservable {
  id: ID! # internal_id
  standard_id: String!
  entity_type: String!
  parent_types: [String]!
  # StixObject
  representative: Representative!
  x_opencti_stix_ids: [StixId]
  is_inferred: Boolean!
  spec_version: String!
  created_at: DateTime!
  updated_at: DateTime!
  draftVersion: DraftVersion
  # inferences
  x_opencti_inferences: [Inference]
  # StixCoreObject
  createdBy: Identity
  numberOfConnectedElement: Int!
  objectMarking: [MarkingDefinition!]
  objectOrganization: [Organization!] @auth(for: [KNOWLEDGE_KNUPDATE_KNORGARESTRICT])
  objectLabel: [Label!]
  externalReferences(first: Int): ExternalReferenceConnection
  containersNumber: Number
  containers(first: Int, entityTypes: [String!], elementId: [String]): ContainerConnection
  reports(first: Int): ReportConnection
  notes(first: Int): NoteConnection
  opinions(first: Int): OpinionConnection
  observedData(first: Int): ObservedDataConnection
  groupings(first: Int): GroupingConnection
  cases(first: Int): CaseConnection
  stixCoreRelationships(
    first: Int
    after: ID
    orderBy: StixCoreRelationshipsOrdering
    orderMode: OrderingMode
    fromId: StixRef
    toId: StixRef
    fromTypes: [String]
    toTypes: [String]
    relationship_type: String
    startTimeStart: DateTime
    startTimeStop: DateTime
    stopTimeStart: DateTime
    stopTimeStop: DateTime
    firstSeenStart: DateTime
    firstSeenStop: DateTime
    lastSeenStart: DateTime
    lastSeenStop: DateTime
    confidences: [Int]
    search: String
    filters: FilterGroup
    filterMode: FilterMode
  ): StixCoreRelationshipConnection
  stixCoreObjectsDistribution(
    relationship_type: [String]
    toTypes: [String]
    field: String!
    startDate: DateTime
    endDate: DateTime
    dateAttribute: String
    operation: StatsOperation!
    limit: Int
    order: String
    types: [String]
    filters: FilterGroup
    filterMode: FilterMode
    search: String
  ): [Distribution] @auth(for: [KNOWLEDGE, EXPLORE])
  stixCoreRelationshipsDistribution(
    field: String!
    operation: StatsOperation!
    startDate: DateTime
    endDate: DateTime
    dateAttribute: String
    isTo: Boolean
    limit: Int
    order: String
    elementWithTargetTypes: [String]
    fromId: [String]
    fromRole: String
    fromTypes: [String]
    toId: [String]
    toRole: String
    toTypes: [String]
    relationship_type: [String]
    confidences: [Int]
    search: String
    filters: FilterGroup
    filterMode: FilterMode
  ): [Distribution] @auth(for: [KNOWLEDGE, EXPLORE])
  opinions_metrics: OpinionsMetrics
  # StixCyberObservable
  x_opencti_score: Int
  x_opencti_description: String
  observable_value: String!
  indicators(first: Int): IndicatorConnection
  # TrackingNumber
  value: String
  # Technical
  creators: [Creator!]
  toStix: String
  importFiles(
    first: Int
    prefixMimeType: String
    after: ID
    orderBy: FileOrdering
    orderMode: OrderingMode
    search: String
    filters: FilterGroup
  ): FileConnection
  pendingFiles(
    first: Int
    after: ID
    orderBy: FileOrdering
    orderMode: OrderingMode
    search: String
    filters: FilterGroup
  ): FileConnection
  exportFiles(first: Int): FileConnection
  editContext: [EditUserContext!]
  connectors(onlyAlive: Boolean): [Connector]
  jobs(first: Int): [Work]
}
input TrackingNumberAddInput {
  value: String
  file: Upload
}
type Credential implements BasicObject & StixObject & StixCoreObject & StixCyberObservable {
  id: ID! # internal_id
  standard_id: String!
  entity_type: String!
  parent_types: [String]!
  # StixObject
  representative: Representative!
  x_opencti_stix_ids: [StixId]
  is_inferred: Boolean!
  spec_version: String!
  created_at: DateTime!
  updated_at: DateTime!
  draftVersion: DraftVersion
  # inferences
  x_opencti_inferences: [Inference]
  # StixCoreObject
  createdBy: Identity
  numberOfConnectedElement: Int!
  objectMarking: [MarkingDefinition!]
  objectOrganization: [Organization!] @auth(for: [KNOWLEDGE_KNUPDATE_KNORGARESTRICT])
  objectLabel: [Label!]
  externalReferences(first: Int): ExternalReferenceConnection
  containersNumber: Number
  containers(first: Int, entityTypes: [String!], elementId: [String]): ContainerConnection
  reports(first: Int): ReportConnection
  notes(first: Int): NoteConnection
  opinions(first: Int): OpinionConnection
  observedData(first: Int): ObservedDataConnection
  groupings(first: Int): GroupingConnection
  cases(first: Int): CaseConnection
  stixCoreRelationships(
    first: Int
    after: ID
    orderBy: StixCoreRelationshipsOrdering
    orderMode: OrderingMode
    fromId: StixRef
    toId: StixRef
    fromTypes: [String]
    toTypes: [String]
    relationship_type: String
    startTimeStart: DateTime
    startTimeStop: DateTime
    stopTimeStart: DateTime
    stopTimeStop: DateTime
    firstSeenStart: DateTime
    firstSeenStop: DateTime
    lastSeenStart: DateTime
    lastSeenStop: DateTime
    confidences: [Int]
    search: String
    filters: FilterGroup
    filterMode: FilterMode
  ): StixCoreRelationshipConnection
  stixCoreObjectsDistribution(
    relationship_type: [String]
    toTypes: [String]
    field: String!
    startDate: DateTime
    endDate: DateTime
    dateAttribute: String
    operation: StatsOperation!
    limit: Int
    order: String
    types: [String]
    filters: FilterGroup
    filterMode: FilterMode
    search: String
  ): [Distribution] @auth(for: [KNOWLEDGE, EXPLORE])
  stixCoreRelationshipsDistribution(
    field: String!
    operation: StatsOperation!
    startDate: DateTime
    endDate: DateTime
    dateAttribute: String
    isTo: Boolean
    limit: Int
    order: String
    elementWithTargetTypes: [String]
    fromId: [String]
    fromRole: String
    fromTypes: [String]
    toId: [String]
    toRole: String
    toTypes: [String]
    relationship_type: [String]
    confidences: [Int]
    search: String
    filters: FilterGroup
    filterMode: FilterMode
  ): [Distribution] @auth(for: [KNOWLEDGE, EXPLORE])
  opinions_metrics: OpinionsMetrics
  # StixCyberObservable
  x_opencti_score: Int
  x_opencti_description: String
  observable_value: String!
  indicators(first: Int): IndicatorConnection
  # Credential
  value: String
  # Technical
  creators: [Creator!]
  toStix: String
  importFiles(
    first: Int
    prefixMimeType: String
    after: ID
    orderBy: FileOrdering
    orderMode: OrderingMode
    search: String
    filters: FilterGroup
  ): FileConnection
  pendingFiles(
    first: Int
    after: ID
    orderBy: FileOrdering
    orderMode: OrderingMode
    search: String
    filters: FilterGroup
  ): FileConnection
  exportFiles(first: Int): FileConnection
  editContext: [EditUserContext!]
  connectors(onlyAlive: Boolean): [Connector]
  jobs(first: Int): [Work]
}
input CredentialAddInput {
  value: String
  file: Upload
}
type PhoneNumber implements BasicObject & StixObject & StixCoreObject & StixCyberObservable {
  id: ID! # internal_id
  standard_id: String!
  entity_type: String!
  parent_types: [String]!
  # StixObject
  representative: Representative!
  x_opencti_stix_ids: [StixId]
  is_inferred: Boolean!
  spec_version: String!
  created_at: DateTime!
  updated_at: DateTime!
  draftVersion: DraftVersion
  # inferences
  x_opencti_inferences: [Inference]
  # StixCoreObject
  createdBy: Identity
  numberOfConnectedElement: Int!
  objectMarking: [MarkingDefinition!]
  objectOrganization: [Organization!]
  objectLabel: [Label!]
  externalReferences(first: Int): ExternalReferenceConnection
  containersNumber: Number
  containers(first: Int, entityTypes: [String!]): ContainerConnection
  reports(first: Int): ReportConnection
  notes(first: Int): NoteConnection
  opinions(first: Int): OpinionConnection
  observedData(first: Int): ObservedDataConnection
  groupings(first: Int): GroupingConnection
  cases(first: Int): CaseConnection
  stixCoreRelationships(
    first: Int
    after: ID
    orderBy: StixCoreRelationshipsOrdering
    orderMode: OrderingMode
    fromId: StixRef
    toId: StixRef
    fromTypes: [String]
    toTypes: [String]
    relationship_type: String
    startTimeStart: DateTime
    startTimeStop: DateTime
    stopTimeStart: DateTime
    stopTimeStop: DateTime
    firstSeenStart: DateTime
    firstSeenStop: DateTime
    lastSeenStart: DateTime
    lastSeenStop: DateTime
    confidences: [Int]
    search: String
    filters: FilterGroup
  ): StixCoreRelationshipConnection
  stixCoreObjectsDistribution(
    relationship_type: [String]
    toTypes: [String]
    field: String!
    startDate: DateTime
    endDate: DateTime
    dateAttribute: String
    operation: StatsOperation!
    limit: Int
    order: String
    types: [String]
    filters: FilterGroup
    search: String
  ): [Distribution] @auth(for: [KNOWLEDGE, EXPLORE])
  stixCoreRelationshipsDistribution(
    field: String!
    operation: StatsOperation!
    startDate: DateTime
    endDate: DateTime
    dateAttribute: String
    isTo: Boolean
    limit: Int
    order: String
    elementWithTargetTypes: [String]
    fromId: [String]
    fromRole: String
    fromTypes: [String]
    toId: [String]
    toRole: String
    toTypes: [String]
    relationship_type: [String]
    confidences: [Int]
    search: String
    filters: FilterGroup
  ): [Distribution] @auth(for: [KNOWLEDGE, EXPLORE])
  opinions_metrics: OpinionsMetrics
  # StixCyberObservable
  x_opencti_score: Int
  x_opencti_description: String
  observable_value: String!
  indicators(first: Int): IndicatorConnection
  # PhoneNumber
  value: String
  # Technical
  creators: [Creator!]
  toStix: String
  importFiles(
    first: Int
    prefixMimeType: String
    after: ID
    orderBy: FileOrdering
    orderMode: OrderingMode
    search: String
    filters: FilterGroup
  ): FileConnection
  pendingFiles(
    first: Int
    after: ID
    orderBy: FileOrdering
    orderMode: OrderingMode
    search: String
    filters: FilterGroup
  ): FileConnection
  exportFiles(first: Int): FileConnection
  editContext: [EditUserContext!]
  connectors(onlyAlive: Boolean): [Connector]
  jobs(first: Int): [Work]
}
input PhoneNumberAddInput {
  value: String
  file: Upload
}
type PaymentCard implements BasicObject & StixObject & StixCoreObject & StixCyberObservable {
  id: ID! # internal_id
  standard_id: String!
  entity_type: String!
  parent_types: [String]!
  # StixObject
  representative: Representative!
  x_opencti_stix_ids: [StixId]
  is_inferred: Boolean!
  spec_version: String!
  created_at: DateTime!
  updated_at: DateTime!
  draftVersion: DraftVersion
  # inferences
  x_opencti_inferences: [Inference]
  # StixCoreObject
  createdBy: Identity
  numberOfConnectedElement: Int!
  objectMarking: [MarkingDefinition!]
  objectOrganization: [Organization!]
  objectLabel: [Label!]
  externalReferences(first: Int): ExternalReferenceConnection
  containersNumber: Number
  containers(first: Int, entityTypes: [String!]): ContainerConnection
  reports(first: Int): ReportConnection
  notes(first: Int): NoteConnection
  opinions(first: Int): OpinionConnection
  observedData(first: Int): ObservedDataConnection
  groupings(first: Int): GroupingConnection
  cases(first: Int): CaseConnection
  stixCoreRelationships(
    first: Int
    after: ID
    orderBy: StixCoreRelationshipsOrdering
    orderMode: OrderingMode
    fromId: StixRef
    toId: StixRef
    fromTypes: [String]
    toTypes: [String]
    relationship_type: String
    startTimeStart: DateTime
    startTimeStop: DateTime
    stopTimeStart: DateTime
    stopTimeStop: DateTime
    firstSeenStart: DateTime
    firstSeenStop: DateTime
    lastSeenStart: DateTime
    lastSeenStop: DateTime
    confidences: [Int]
    search: String
    filters: FilterGroup
  ): StixCoreRelationshipConnection
  stixCoreObjectsDistribution(
    relationship_type: [String]
    toTypes: [String]
    field: String!
    startDate: DateTime
    endDate: DateTime
    dateAttribute: String
    operation: StatsOperation!
    limit: Int
    order: String
    types: [String]
    filters: FilterGroup
    search: String
  ): [Distribution] @auth(for: [KNOWLEDGE, EXPLORE])
  stixCoreRelationshipsDistribution(
    field: String!
    operation: StatsOperation!
    startDate: DateTime
    endDate: DateTime
    dateAttribute: String
    isTo: Boolean
    limit: Int
    order: String
    elementWithTargetTypes: [String]
    fromId: [String]
    fromRole: String
    fromTypes: [String]
    toId: [String]
    toRole: String
    toTypes: [String]
    relationship_type: [String]
    confidences: [Int]
    search: String
    filters: FilterGroup
  ): [Distribution] @auth(for: [KNOWLEDGE, EXPLORE])
  opinions_metrics: OpinionsMetrics
  # StixCyberObservable
  x_opencti_score: Int
  x_opencti_description: String
  observable_value: String!
  indicators(first: Int): IndicatorConnection
  # CreditCard
  card_number: String
  expiration_date: DateTime
  cvv: Int
  holder_name: String
  # Technical
  creators: [Creator!]
  toStix: String
  importFiles(
    first: Int
    prefixMimeType: String
    after: ID
    orderBy: FileOrdering
    orderMode: OrderingMode
    search: String
    filters: FilterGroup
  ): FileConnection
  pendingFiles(
    first: Int
    after: ID
    orderBy: FileOrdering
    orderMode: OrderingMode
    search: String
    filters: FilterGroup
  ): FileConnection
  exportFiles(first: Int): FileConnection
  editContext: [EditUserContext!]
  connectors(onlyAlive: Boolean): [Connector]
  jobs(first: Int): [Work]
}
input PaymentCardAddInput {
  card_number: String!
  expiration_date: DateTime
  cvv: Int
  holder_name: String
  file: Upload
}
type MediaContent implements BasicObject & StixObject & StixCoreObject & StixCyberObservable {
  id: ID! # internal_id
  standard_id: String!
  entity_type: String!
  parent_types: [String]!
  # StixObject
  representative: Representative!
  x_opencti_stix_ids: [StixId]
  is_inferred: Boolean!
  spec_version: String!
  created_at: DateTime!
  updated_at: DateTime!
  draftVersion: DraftVersion
  # inferences
  x_opencti_inferences: [Inference]
  # StixCoreObject
  createdBy: Identity
  numberOfConnectedElement: Int!
  objectMarking: [MarkingDefinition!]
  objectLabel: [Label!]
  objectOrganization: [Organization!]
  externalReferences(first: Int): ExternalReferenceConnection
  containersNumber: Number
  containers(first: Int, entityTypes: [String!]): ContainerConnection
  reports(first: Int): ReportConnection
  notes(first: Int): NoteConnection
  opinions(first: Int): OpinionConnection
  observedData(first: Int): ObservedDataConnection
  groupings(first: Int): GroupingConnection
  cases(first: Int): CaseConnection
  stixCoreRelationships(
    first: Int
    after: ID
    orderBy: StixCoreRelationshipsOrdering
    orderMode: OrderingMode
    fromId: StixRef
    toId: StixRef
    fromTypes: [String]
    toTypes: [String]
    relationship_type: String
    startTimeStart: DateTime
    startTimeStop: DateTime
    stopTimeStart: DateTime
    stopTimeStop: DateTime
    firstSeenStart: DateTime
    firstSeenStop: DateTime
    lastSeenStart: DateTime
    lastSeenStop: DateTime
    confidences: [Int]
    search: String
    filters: FilterGroup
  ): StixCoreRelationshipConnection
  stixCoreObjectsDistribution(
    relationship_type: [String]
    toTypes: [String]
    field: String!
    startDate: DateTime
    endDate: DateTime
    dateAttribute: String
    operation: StatsOperation!
    limit: Int
    order: String
    types: [String]
    filters: FilterGroup
    search: String
  ): [Distribution] @auth(for: [KNOWLEDGE, EXPLORE])
  stixCoreRelationshipsDistribution(
    field: String!
    operation: StatsOperation!
    startDate: DateTime
    endDate: DateTime
    dateAttribute: String
    isTo: Boolean
    limit: Int
    order: String
    elementWithTargetTypes: [String]
    fromId: [String]
    fromRole: String
    fromTypes: [String]
    toId: [String]
    toRole: String
    toTypes: [String]
    relationship_type: [String]
    confidences: [Int]
    search: String
    filters: FilterGroup
  ): [Distribution] @auth(for: [KNOWLEDGE, EXPLORE])
  opinions_metrics: OpinionsMetrics
  # StixCyberObservable
  x_opencti_score: Int
  x_opencti_description: String
  observable_value: String!
  indicators(first: Int): IndicatorConnection
  # MediaContent
  title: String
  description: String
  content: String
  media_category: String
  url: String
  publication_date: DateTime
  # Technical
  creators: [Creator!]
  toStix: String
  importFiles(
    first: Int
    prefixMimeType: String
    after: ID
    orderBy: FileOrdering
    orderMode: OrderingMode
    search: String
    filters: FilterGroup
  ): FileConnection
  pendingFiles(
    first: Int
    after: ID
    orderBy: FileOrdering
    orderMode: OrderingMode
    search: String
    filters: FilterGroup
  ): FileConnection
  exportFiles(first: Int): FileConnection
  editContext: [EditUserContext!]
  connectors(onlyAlive: Boolean): [Connector]
  jobs(first: Int): [Work]
}
input MediaContentAddInput {
  title: String
  content: String
  media_category: String
  url: String!
  publication_date: DateTime
  file: Upload
}
type Persona implements BasicObject & StixObject & StixCoreObject & StixCyberObservable {
  id: ID! # internal_id
  standard_id: String!
  entity_type: String!
  parent_types: [String]!
  # StixObject
  representative: Representative!
  x_opencti_stix_ids: [StixId]
  is_inferred: Boolean!
  spec_version: String!
  created_at: DateTime!
  updated_at: DateTime!
  draftVersion: DraftVersion
  # inferences
  x_opencti_inferences: [Inference]
  # StixCoreObject
  createdBy: Identity
  numberOfConnectedElement: Int!
  objectMarking: [MarkingDefinition!]
  objectLabel: [Label!]
  objectOrganization: [Organization!]
  externalReferences(first: Int): ExternalReferenceConnection
  containersNumber: Number
  containers(first: Int, entityTypes: [String!]): ContainerConnection
  reports(first: Int): ReportConnection
  notes(first: Int): NoteConnection
  opinions(first: Int): OpinionConnection
  observedData(first: Int): ObservedDataConnection
  groupings(first: Int): GroupingConnection
  cases(first: Int): CaseConnection
  stixCoreRelationships(
    first: Int
    after: ID
    orderBy: StixCoreRelationshipsOrdering
    orderMode: OrderingMode
    fromId: StixRef
    toId: StixRef
    fromTypes: [String]
    toTypes: [String]
    relationship_type: String
    startTimeStart: DateTime
    startTimeStop: DateTime
    stopTimeStart: DateTime
    stopTimeStop: DateTime
    firstSeenStart: DateTime
    firstSeenStop: DateTime
    lastSeenStart: DateTime
    lastSeenStop: DateTime
    confidences: [Int]
    search: String
    filters: FilterGroup
  ): StixCoreRelationshipConnection
  stixCoreObjectsDistribution(
    relationship_type: [String]
    toTypes: [String]
    field: String!
    startDate: DateTime
    endDate: DateTime
    dateAttribute: String
    operation: StatsOperation!
    limit: Int
    order: String
    types: [String]
    filters: FilterGroup
    search: String
  ): [Distribution] @auth(for: [KNOWLEDGE, EXPLORE])
  stixCoreRelationshipsDistribution(
    field: String!
    operation: StatsOperation!
    startDate: DateTime
    endDate: DateTime
    dateAttribute: String
    isTo: Boolean
    limit: Int
    order: String
    elementWithTargetTypes: [String]
    fromId: [String]
    fromRole: String
    fromTypes: [String]
    toId: [String]
    toRole: String
    toTypes: [String]
    relationship_type: [String]
    confidences: [Int]
    search: String
    filters: FilterGroup
  ): [Distribution] @auth(for: [KNOWLEDGE, EXPLORE])
  opinions_metrics: OpinionsMetrics
  # StixCyberObservable
  x_opencti_score: Int
  x_opencti_description: String
  observable_value: String!
  indicators(first: Int): IndicatorConnection
  # Persona
  persona_name: String!
  persona_type: String!
  # Technical
  creators: [Creator!]
  toStix: String
  importFiles(
    first: Int
    prefixMimeType: String
    after: ID
    orderBy: FileOrdering
    orderMode: OrderingMode
    search: String
    filters: FilterGroup
  ): FileConnection
  pendingFiles(
    first: Int
    after: ID
    orderBy: FileOrdering
    orderMode: OrderingMode
    search: String
    filters: FilterGroup
  ): FileConnection
  exportFiles(first: Int): FileConnection
  editContext: [EditUserContext!]
  connectors(onlyAlive: Boolean): [Connector]
  jobs(first: Int): [Work]
}
input PersonaAddInput {
  persona_name: String! @constraint(minLength: 2, format: "not-blank")
  persona_type: String!
}
###### RELATIONSHIPS

interface BasicRelationship {
  id: ID! # internal_id
  standard_id: String!
  entity_type: String!
  parent_types: [String]!
  fromRole: String
  toRole: String
  created_at: DateTime!
  updated_at: DateTime!
  # Technical
  creators: [Creator!]
}

######## INTERNAL RELATIONSHIPS

type InternalRelationship implements BasicRelationship {
  # BasicRelationship
  id: ID! # internal_id
  standard_id: String!
  entity_type: String!
  parent_types: [String]!
  fromRole: String
  toRole: String
  created_at: DateTime!
  updated_at: DateTime!
  # InternalRelationship
  from: InternalObject
  to: InternalObject
  # Technical
  creators: [Creator!]
}
input InternalRelationshipAddInput {
  relationship_type: String! # Will be checked by code
  fromId: ID
  toId: ID
}

######## STIX RELATIONSHIPS
enum StixObjectOrStixRelationshipsOrdering {
  name
  entity_type
  created_at
  updated_at
  createdBy
  objectMarking
  objectLabel
  observable_value
  start_time
  created
  modified
  relationship_type
  creator
  _score
}
type StixObjectOrStixRelationshipConnection {
  pageInfo: PageInfo!
  edges: [StixObjectOrStixRelationshipEdge]
}
type StixObjectOrStixRelationshipRefConnection {
  pageInfo: PageInfo!
  edges: [StixObjectOrStixRelationshipRefEdge]
}
type StixObjectOrStixRelationshipEdge {
  cursor: String!
  node: StixObjectOrStixRelationship!
}
type StixObjectOrStixRelationshipRefEdge {
  cursor: String!
  types: [String]!
  node: StixObjectOrStixRelationship!
}
union StixObjectOrStixRelationshipOrCreator =
  MarkingDefinition
  | Label
  | KillChainPhase
  | ExternalReference
  | AttackPattern
  | Campaign
  | Channel
  | Event
  | Narrative
  | Note
  | ObservedData
  | Opinion
  | Report
  | Grouping
  | CourseOfAction
  | Individual
  | Organization
  | SecurityPlatform
  | Sector
  | System
  | Indicator
  | Infrastructure
  | IntrusionSet
  | Language
  | City
  | AdministrativeArea
  | Country
  | Region
  | Position
  | Malware
  | MalwareAnalysis
  | ThreatActorGroup
  | ThreatActorIndividual
  | Tool
  | Vulnerability
  | Incident
  | AutonomousSystem
  | Directory
  | DomainName
  | EmailAddr
  | EmailMessage
  | EmailMimePartType
  | Artifact
  | StixFile
  | X509Certificate
  | IPv4Addr
  | IPv6Addr
  | MacAddr
  | Mutex
  | NetworkTraffic
  | Process
  | Software
  | Url
  | UserAccount
  | WindowsRegistryKey
  | WindowsRegistryValueType
  | CryptographicKey
  | CryptocurrencyWallet
  | Hostname
  | Text
  | UserAgent
  | BankAccount
  | Credential
  | TrackingNumber
  | PhoneNumber
  | PaymentCard
  | MediaContent
  | Persona
  | StixCoreRelationship
  | StixSightingRelationship
  | StixRefRelationship
  | Task
  | DataComponent
  | DataSource
  | CaseIncident
  | CaseRfi
  | CaseRft
  | Feedback
  | CaseTemplate
  | EntitySetting
  | ManagerConfiguration
  | Creator
  | Group
  | Workspace
  | CsvMapper
  | Status
  | PublicDashboard
  | Pir
  | Theme
union StixObjectOrStixRelationship =
  MarkingDefinition
  | Label
  | KillChainPhase
  | ExternalReference
  | AttackPattern
  | Campaign
  | Channel
  | Event
  | Narrative
  | Note
  | ObservedData
  | Opinion
  | Report
  | Grouping
  | CourseOfAction
  | Individual
  | Organization
  | SecurityPlatform
  | Sector
  | System
  | Indicator
  | Infrastructure
  | IntrusionSet
  | Language
  | City
  | AdministrativeArea
  | Country
  | Region
  | Position
  | Malware
  | MalwareAnalysis
  | ThreatActorGroup
  | ThreatActorIndividual
  | Tool
  | Vulnerability
  | Incident
  | AutonomousSystem
  | Directory
  | DomainName
  | EmailAddr
  | EmailMessage
  | EmailMimePartType
  | Artifact
  | StixFile
  | X509Certificate
  | IPv4Addr
  | IPv6Addr
  | MacAddr
  | Mutex
  | NetworkTraffic
  | Process
  | Software
  | Url
  | UserAccount
  | WindowsRegistryKey
  | WindowsRegistryValueType
  | CryptographicKey
  | CryptocurrencyWallet
  | Hostname
  | Text
  | UserAgent
  | BankAccount
  | Credential
  | TrackingNumber
  | PhoneNumber
  | PaymentCard
  | MediaContent
  | Persona
  | StixCoreRelationship
  | StixSightingRelationship
  | StixRefRelationship
  | DataComponent
  | DataSource
  | CaseIncident
  | CaseRfi
  | CaseRft
  | Feedback
  | CaseTemplate
  | Task
  | EntitySetting
  | ManagerConfiguration
  | Workspace
  | CsvMapper
  | PublicDashboard
  | Pir
  | Theme
union StixCoreObjectOrStixCoreRelationship =
#### Stix Core Objects
## Stix Domain Objects
  AttackPattern
  | Campaign
  | Channel
  | Event
  | Note
  | ObservedData
  | Opinion
  | Report
  | Grouping
  | CourseOfAction
  | Individual
  | Organization
  | SecurityPlatform
  | Sector
  | Indicator
  | Infrastructure
  | IntrusionSet
  | Language
  | City
  | AdministrativeArea
  | Country
  | Region
  | Position
  | Malware
  | MalwareAnalysis
  | Narrative
  | ThreatActorGroup
  | ThreatActorIndividual
  | Tool
  | Vulnerability
  | Incident ## Six Cyber Observables
  | AutonomousSystem
  | Directory
  | DomainName
  | EmailAddr
  | EmailMessage
  | EmailMimePartType
  | Artifact
  | StixFile
  | X509Certificate
  | IPv4Addr
  | IPv6Addr
  | MacAddr
  | Mutex
  | NetworkTraffic
  | Process
  | Software
  | Url
  | UserAccount
  | WindowsRegistryKey
  | WindowsRegistryValueType
  | CryptographicKey
  | CryptocurrencyWallet
  | Hostname
  | Text
  | UserAgent
  | BankAccount
  | Credential
  | TrackingNumber
  | PhoneNumber
  | PaymentCard
  | MediaContent
  | Persona
  | StixCoreRelationship
  | DataComponent
  | DataSource
  | CaseIncident
  | CaseRfi
  | CaseRft
  | Feedback
  | CaseTemplate
  | Task
  | EntitySetting
  | ManagerConfiguration
  | Workspace
  | PublicDashboard
  | Theme

enum StixRelationshipsOrdering {
  entity_type
  relationship_type
  confidence
  start_time
  stop_time
  created
  modified
  created_at
  updated_at
  objectMarking
  objectLabel
  killChainPhase
  toName
  toValidFrom
  toValidUntil
  toObservableValue
  toPatternType
  x_opencti_workflow_id
  createdBy
  creator
  _score
}
type StixRelationshipConnection {
  pageInfo: PageInfo!
  edges: [StixRelationshipEdge!]!
}
type StixRelationshipEdge {
  cursor: String!
  node: StixRelationship!
}
interface StixRelationship {
  # BasicRelationship
  id: ID! # internal_id
  standard_id: String!
  entity_type: String!
  parent_types: [String]!
  fromRole: String
  toRole: String
  created_at: DateTime!
  updated_at: DateTime!
  # StixRelationship
  representative: Representative!
  x_opencti_stix_ids: [StixId]
  is_inferred: Boolean!
  from: StixObjectOrStixRelationshipOrCreator
  to: StixObjectOrStixRelationshipOrCreator
  x_opencti_inferences: [Inference]
  spec_version: String!
  created: DateTime
  modified: DateTime
  confidence: Int
  relationship_type: String!
  createdBy: Identity
  objectMarking: [MarkingDefinition!]
  toStix: String
  draftVersion: DraftVersion
  # Technical
  creators: [Creator!]
}
type StixRelationshipSchema {
  key: String!
  values: [String!]!
}

type StixRelationshipRefSchemaValue {
  name: String!
  toTypes: [String!]!
}
type StixRelationshipRefSchema {
  key: String!
  values: [StixRelationshipRefSchemaValue!]!
}

############## StixCoreRelationships
enum StixCoreRelationshipsOrdering {
  entity_type
  relationship_type
  confidence
  start_time
  stop_time
  created
  modified
  created_at
  updated_at
  objectMarking
  objectLabel
  killChainPhase
  toName
  toValidFrom
  toValidUntil
  toObservableValue
  toPatternType
  x_opencti_workflow_id
  createdBy
  creator
  _score
}
type StixCoreRelationshipConnection {
  pageInfo: PageInfo!
  edges: [StixCoreRelationshipEdge!]!
}
type StixCoreRelationshipEdge {
  cursor: String!
  node: StixCoreRelationship!
}
type StixCoreRelationship implements BasicRelationship & StixRelationship {
  # BasicRelationship
  id: ID! # internal_id
  standard_id: String!
  entity_type: String!
  parent_types: [String]!
  fromRole: String
  toRole: String
  created_at: DateTime!
  updated_at: DateTime!
  # StixRelationship
  representative: Representative!
  x_opencti_stix_ids: [StixId]
  is_inferred: Boolean!
  from: StixObjectOrStixRelationshipOrCreator
  fromId: String!
  fromType: String!
  to: StixObjectOrStixRelationshipOrCreator
  toId: String!
  toType: String!
  x_opencti_inferences: [Inference]
  spec_version: String!
  created: DateTime
  modified: DateTime
  confidence: Int
  relationship_type: String!
  createdBy: Identity
  objectMarking: [MarkingDefinition!]
  draftVersion: DraftVersion
  # StixCoreRelationship
  description: String
  start_time: DateTime
  stop_time: DateTime
  revoked: Boolean!
  lang: String
  objectLabel: [Label!]
  objectOrganization: [Organization!]
  externalReferences(first: Int): ExternalReferenceConnection
  containersNumber: Number
  containers(first: Int, entityTypes: [String!]): ContainerConnection
  reports(first: Int): ReportConnection
  notes(first: Int): NoteConnection
  opinions(first: Int): OpinionConnection
  groupings(first: Int): GroupingConnection
  cases(first: Int): CaseConnection
  stixCoreRelationships(
    first: Int
    after: ID
    orderBy: StixCoreRelationshipsOrdering
    orderMode: OrderingMode
    fromId: StixRef
    toId: StixRef
    fromTypes: [String]
    toTypes: [String]
    relationship_type: String
    startTimeStart: DateTime
    startTimeStop: DateTime
    stopTimeStart: DateTime
    stopTimeStop: DateTime
    firstSeenStart: DateTime
    firstSeenStop: DateTime
    lastSeenStart: DateTime
    lastSeenStop: DateTime
    confidences: [Int]
    search: String
    filters: FilterGroup
  ): StixCoreRelationshipConnection
  killChainPhases: [KillChainPhase!]
  # Technical
  creators: [Creator!]
  toStix: String
  editContext: [EditUserContext!]
  status: Status
  workflowEnabled: Boolean
}
input StixCoreRelationshipAddInput {
  # StixRelationship
  stix_id: StixId
  x_opencti_stix_ids: [StixId]
  fromId: StixRef!
  toId: StixRef!
  created: DateTime
  modified: DateTime
  confidence: Int
  relationship_type: String!
  createdBy: String
  objectMarking: [String]
  # StixCoreRelationship
  description: String
  start_time: DateTime
  stop_time: DateTime
  revoked: Boolean
  lang: String
  objectLabel: [String]
  objectOrganization: [String]
  externalReferences: [String]
  killChainPhases: [String]
  x_opencti_workflow_id: String
  clientMutationId: String
  update: Boolean
}

############## StixSightingRelationships
enum StixSightingRelationshipsOrdering {
  confidence
  x_opencti_negative
  first_seen
  last_seen
  created
  modified
  created_at
  updated_at
  objectMarking
  objectLabel
  toName
  toValidFrom
  toValidUntil
  toPatternType
  toCreatedAt
  attribute_count
  x_opencti_workflow_id
  _score
}
type StixSightingRelationshipConnection {
  pageInfo: PageInfo!
  edges: [StixSightingRelationshipsEdge]
}
type StixSightingRelationshipsEdge {
  cursor: String!
  node: StixSightingRelationship!
}
type StixSightingRelationship implements BasicRelationship & StixRelationship {
  # BasicRelationship
  id: ID! # internal_id
  standard_id: String!
  entity_type: String!
  parent_types: [String]!
  fromRole: String
  toRole: String
  created_at: DateTime!
  updated_at: DateTime!
  # StixRelationship
  representative: Representative!
  x_opencti_stix_ids: [StixId]
  is_inferred: Boolean!
  from: StixObjectOrStixRelationshipOrCreator
  fromId: String!
  fromType: String!
  to: StixObjectOrStixRelationshipOrCreator
  toId: String!
  toType: String!
  x_opencti_inferences: [Inference]
  spec_version: String!
  created: DateTime
  modified: DateTime
  confidence: Int
  relationship_type: String!
  createdBy: Identity
  objectMarking: [MarkingDefinition!]
  draftVersion: DraftVersion
  # StixSightingRelationship
  description: String
  first_seen: DateTime
  last_seen: DateTime
  attribute_count: Int!
  x_opencti_negative: Boolean!
  objectLabel: [Label!]
  objectOrganization: [Organization!]
  externalReferences(first: Int): ExternalReferenceConnection
  containersNumber: Number
  containers(first: Int, entityTypes: [String!]): ContainerConnection
  reports(first: Int): ReportConnection
  notes(first: Int): NoteConnection
  opinions(first: Int): OpinionConnection
  groupings(first: Int): GroupingConnection
  cases(first: Int): CaseConnection
  # Technical
  creators: [Creator!]
  toStix: String
  editContext: [EditUserContext!]
  status: Status
  workflowEnabled: Boolean
}
input StixSightingRelationshipAddInput {
  # StixRelationship
  stix_id: StixId
  x_opencti_stix_ids: [StixId]
  fromId: StixRef!
  toId: StixRef!
  created: DateTime
  modified: DateTime
  confidence: Int
  createdBy: String
  objectMarking: [String]
  # StixSightingRelationship
  description: String
  first_seen: DateTime
  last_seen: DateTime
  attribute_count: Int!
  x_opencti_negative: Boolean
  objectLabel: [String]
  objectOrganization: [String]
  externalReferences: [String]
  clientMutationId: String
  update: Boolean
  x_opencti_workflow_id: String
}

############## StixRefRelationships
enum StixRefRelationshipsOrdering {
  relationship_type
  entity_type
  confidence
  start_time
  stop_time
  created
  modified
  created_at
  updated_at
  toName
  toValidFrom
  toValidUntil
  toPatternType
  toCreatedAt
  _score
  pir_score
}
type StixRefRelationshipConnection {
  pageInfo: PageInfo!
  edges: [StixRefRelationshipEdge!]!
}
type StixRefRelationshipEdge {
  cursor: String!
  node: StixRefRelationship!
}
type StixRefRelationship implements BasicRelationship & StixRelationship {
  # BasicRelationship
  id: ID! # internal_id
  standard_id: String!
  entity_type: String!
  parent_types: [String]!
  fromRole: String
  toRole: String
  created_at: DateTime!
  updated_at: DateTime!
  # StixRelationship
  representative: Representative!
  x_opencti_stix_ids: [StixId]
  is_inferred: Boolean!
  from: StixObjectOrStixRelationshipOrCreator
  to: StixObjectOrStixRelationshipOrCreator
  x_opencti_inferences: [Inference]
  spec_version: String!
  created: DateTime
  modified: DateTime
  confidence: Int
  relationship_type: String!
  createdBy: Identity
  objectMarking: [MarkingDefinition!]
  draftVersion: DraftVersion
  # StixRefRelationship
  start_time: DateTime
  stop_time: DateTime
  datable: Boolean
  containersNumber: Number
  containers(first: Int, entityTypes: [String!]): ContainerConnection
  notes(first: Int): NoteConnection
  reports(first: Int): ReportConnection
  opinions(first: Int): OpinionConnection
  groupings(first: Int): GroupingConnection
  cases(first: Int): CaseConnection
  toStix: String
  pir_explanations: [PirExplanation!]
  pir_score: Int
  # Technical
  creators: [Creator!]
  editContext: [EditUserContext!]
}

type DefinitionRefRelationship {
  entity: StixObjectOrStixRelationshipOrCreator!
  from: [String!]
  to: [String!]
}

# Mutations
input StixRefRelationshipAddInput {
  stix_id: StixId
  x_opencti_stix_ids: [StixId]
  fromId: StixRef
  toId: StixRef
  relationship_type: String!
  confidence: Int
  createdBy: String
  start_time: DateTime
  stop_time: DateTime
  objectMarking: [String]
  objectLabel: [String]
  created: DateTime
  modified: DateTime
  clientMutationId: String
  update: Boolean
  file: Upload
  pir_explanations: [PirExplanationInput!]
}
input StixRefRelationshipsAddInput {
  relationship_type: String!
  fromIds: [StixRef]
  toIds: [StixRef!]!
}

### QUERIES

type Query {
  stix(id: String!): String @auth(for: [KNOWLEDGE])
  enrichmentConnectors(type: String!): [Connector] @auth(for: [MODULES])

  ###### INTERNAL

  about: AppInfo @auth
  logsWorkerConfig: LogsWorkerConfig @auth(for: [CONNECTORAPI])
  rabbitMQMetrics(prefix: String): RabbitMQMetrics @auth(for: [MODULES])
  elasticSearchMetrics: ElasticSearchMetrics @auth(for: [MODULES])
  logs(
    first: Int
    after: ID
    orderBy: LogsOrdering
    orderMode: OrderingMode
    filters: FilterGroup
    search: String
  ): LogConnection @auth(for: [KNOWLEDGE, SETTINGS_SETACCESSES])
  audits(
    first: Int
    after: ID
    types: [String!]
    orderBy: LogsOrdering
    orderMode: OrderingMode
    filters: FilterGroup
    search: String
  ): LogConnection @auth(for: [SETTINGS_SETACCESSES, SETTINGS_SECURITYACTIVITY, VIRTUAL_ORGANIZATION_ADMIN])
  auditsNumber(
    dateAttribute: String
    types: [String]
    startDate: DateTime
    endDate: DateTime
    onlyInferred: Boolean
    filters: FilterGroup
    search: String
  ): Number @auth(for: [SETTINGS_SETACCESSES, SETTINGS_SECURITYACTIVITY, VIRTUAL_ORGANIZATION_ADMIN])
  auditsTimeSeries(
    field: String!
    operation: StatsOperation!
    startDate: DateTime!
    endDate: DateTime
    interval: String!
    types: [String]
    filters: FilterGroup
    search: String
  ): [TimeSeries] @auth(for: [SETTINGS_SETACCESSES, SETTINGS_SECURITYACTIVITY, VIRTUAL_ORGANIZATION_ADMIN])
  auditsDistribution(
    field: String!
    startDate: DateTime
    endDate: DateTime
    dateAttribute: String
    operation: StatsOperation!
    limit: Int
    order: String
    types: [String]
    filters: FilterGroup
    search: String
  ): [Distribution] @auth(for: [SETTINGS_SETACCESSES, SETTINGS_SECURITYACTIVITY, VIRTUAL_ORGANIZATION_ADMIN])
  auditsMultiTimeSeries(
    operation: StatsOperation!
    startDate: DateTime!
    endDate: DateTime
    interval: String!
    onlyInferred: Boolean
    timeSeriesParameters: [AuditsTimeSeriesParameters]
  ): [MultiTimeSeries] @auth(for: [SETTINGS_SETACCESSES, SETTINGS_SECURITYACTIVITY, VIRTUAL_ORGANIZATION_ADMIN])
  subType(id: String!): SubType @auth(for: [KNOWLEDGE, SETTINGS_SETCUSTOMIZATION])
  subTypes(
    first: Int
    after: ID
    orderBy: SubTypesOrdering
    orderMode: OrderingMode
    type: String
    includeParents: Boolean
    search: String
  ): SubTypeConnection! @auth
  file(id: String!): File @auth(for: [KNOWLEDGE_KNASKIMPORT])
  importFiles(
    first: Int
    after: ID
    orderBy: FileOrdering
    orderMode: OrderingMode
    search: String
    filters: FilterGroup
  ): FileConnection @auth(for: [KNOWLEDGE_KNASKIMPORT])
  pendingFiles(
    first: Int
    after: ID
    orderBy: FileOrdering
    orderMode: OrderingMode
    search: String
    filters: FilterGroup
  ): FileConnection @auth(for: [KNOWLEDGE_KNASKIMPORT])
  filesMetrics: FilesMetrics @auth(for: [SETTINGS_FILEINDEXING])
  guessMimeType(fileId: String!): String @auth(for: [KNOWLEDGE_KNASKIMPORT])
  askAiActivity(busId: String, language: String, forceRefresh: Boolean): AiActivity @auth(for: [KNOWLEDGE])

  ######## INDEXED FILES
  indexedFiles(first: Int, after: ID, search: String): IndexedFileConnection @auth(for: [KNOWLEDGE])
  indexedFilesCount(search: String): Int @auth(for: [KNOWLEDGE])
  indexedFilesMetrics: FilesMetrics @auth(for: [SETTINGS_FILEINDEXING])

  ###### ENTITIES

  ######## INTERNAL OBJECT ENTITIES

  settings: Settings! @public # Some inner information are public
  group(id: String!): Group @auth(for: [SETTINGS_SETACCESSES, VIRTUAL_ORGANIZATION_ADMIN])
  groups(first: Int, after: ID, orderBy: GroupsOrdering, orderMode: OrderingMode, search: String, filters: FilterGroup): GroupConnection
  @auth(for: [SETTINGS_SETACCESSES, SETTINGS_SECURITYACTIVITY, VIRTUAL_ORGANIZATION_ADMIN])
  roles(first: Int, after: ID, orderBy: RolesOrdering, orderMode: OrderingMode, search: String): RoleConnection
  @auth(for: [SETTINGS_SETACCESSES])
  me: MeUser! @auth
  otpGeneration: OtpElement @auth
  user(id: String!): User @auth(for: [SETTINGS_SETACCESSES, VIRTUAL_ORGANIZATION_ADMIN])
  creators(entityTypes: [String!]): CreatorConnection @auth(for: [KNOWLEDGE])
  assignees(entityTypes: [String!]): AssigneeConnection @auth(for: [KNOWLEDGE])
  participants(entityTypes: [String!]): ParticipantConnection @auth(for: [KNOWLEDGE])
  members(
    first: Int,
    search: String,
    filters: FilterGroup,
    filterMode: FilterMode,
    entityTypes: [MemberType!]
  ): MemberConnection @auth(for: [KNOWLEDGE_KNUPDATE, EXPLORE_EXUPDATE, CONNECTORAPI, SETTINGS_SETACCESSES, SETTINGS_SECURITYACTIVITY, SETTINGS_SETCUSTOMIZATION, INGESTION_SETINGESTIONS])
  systemMembers: MemberConnection @auth(for: [KNOWLEDGE_KNUPDATE, EXPLORE_EXUPDATE, CONNECTORAPI, SETTINGS_SETACCESSES, SETTINGS_SECURITYACTIVITY, SETTINGS_SETCUSTOMIZATION, INGESTION_SETINGESTIONS])
  users(
    first: Int
    after: ID
    orderBy: UsersOrdering
    orderMode: OrderingMode
    filters: FilterGroup
    search: String
    toStix: Boolean
  ): UserConnection @auth(for: [SETTINGS_SETACCESSES, VIRTUAL_ORGANIZATION_ADMIN])
  sessions: [UserSession] @auth(for: [SETTINGS_SETACCESSES])
  role(id: String!): Role @auth(for: [SETTINGS_SETACCESSES])
  capabilities(first: Int): CapabilityConnection @auth(for: [SETTINGS_SETACCESSES])
  connector(id: String!): Connector @auth(for: [MODULES])
  connectors: [Connector!]! @auth(for: [MODULES])
  connectorManager(managerId: ID!): ConnectorManager! @auth(for: [MODULES])
  connectorManagers: [ConnectorManager!]! @auth(for: [MODULES])
  connectorsForManagers: [ManagedConnector!] @auth(for: [MODULES])
  connectorsForWorker: [Connector] @auth(for: [MODULES])
  connectorsForExport: [Connector] @auth(for: [KNOWLEDGE])
  connectorsForImport: [Connector] @auth(for: [KNOWLEDGE])
  connectorsForAnalysis: [Connector] @auth(for: [KNOWLEDGE])
  connectorsForNotification: [Connector] @auth(for: [SETTINGS_SETACCESSES, SETTINGS_SETCUSTOMIZATION])
  work(id: ID!): Work @auth(for: [MODULES])
  works(
    first: Int
    after: ID
    orderBy: WorksOrdering
    orderMode: OrderingMode
    search: String
    filters: FilterGroup
  ): WorkConnection @auth(for: [MODULES])
  runtimeAttributes(
    first: Int
    search: String
    orderMode: OrderingMode
    attributeName: String!
  ): AttributeConnection @auth(for: [KNOWLEDGE])
  schemaAttributeNames(elementType: [String]!) : AttributeConnection @auth(for: [KNOWLEDGE, TAXIIAPI_SETCOLLECTIONS])
  retentionRule(id: String!): RetentionRule @auth(for: [SETTINGS_SETCUSTOMIZATION])
  retentionRules(
    first: Int,
    after: ID,
    search: String,
    orderBy: RetentionRuleOrdering
    orderMode: OrderingMode
  ): RetentionRuleConnection @auth(for: [SETTINGS_SETCUSTOMIZATION])
  taxiiCollection(id: String!): TaxiiCollection @auth(for: [TAXIIAPI_SETCOLLECTIONS])
  taxiiCollections(
    first: Int
    after: ID
    orderBy: TaxiiCollectionOrdering
    orderMode: OrderingMode
    search: String
    filters: FilterGroup
  ): TaxiiCollectionConnection @public # Code protected
  streamCollection(id: String!): StreamCollection @auth(for: [TAXIIAPI])
  feed(id: String!): Feed @auth(for: [TAXIIAPI])
  feeds(
    first: Int
    after: ID
    orderBy: FeedOrdering
    orderMode: OrderingMode
    search: String
    filters: FilterGroup
  ): FeedConnection @public # Code protected
  streamCollections(
    first: Int
    after: ID
    orderBy: StreamCollectionOrdering
    orderMode: OrderingMode
    search: String
    filters: FilterGroup
  ): StreamCollectionConnection! @public # Code protected
  statusTemplate(id: String!): StatusTemplate @auth
  statusTemplates(
    first: Int
    after: ID
    orderBy: StatusTemplateOrdering
    orderMode: OrderingMode
    search: String
  ): StatusTemplateConnection @auth
  statusTemplatesByStatusScope(
    search: String
    scope: StatusScope
  ): [StatusTemplate] @auth
  status(id: String!): Status @auth
  statuses(
    first: Int
    after: ID
    orderBy: StatusOrdering
    orderMode: OrderingMode
    filters: FilterGroup
    search: String
    scope: StatusScope
  ): StatusConnection @auth
  backgroundTask(id: String!): BackgroundTask @auth(for: [KNOWLEDGE])
  backgroundTasks(
    first: Int
    after: ID
    orderBy: BackgroundTasksOrdering
    orderMode: OrderingMode
    includeAuthorities: Boolean
    filters: FilterGroup
    search: String
  ): BackgroundTaskConnection @auth(for: [KNOWLEDGE, SETTINGS_SETCUSTOMIZATION])
  rule(id: String!): Rule @auth(for: [KNOWLEDGE])
  rules: [Rule] @auth(for: [KNOWLEDGE, SETTINGS_SETCUSTOMIZATION])
  ruleManagerInfo: RuleManager @auth(for: [SETTINGS_SETCUSTOMIZATION])
  synchronizer(id: String!): Synchronizer @auth(for: [INGESTION])
  synchronizers(
    first: Int
    after: ID
    orderBy: SynchronizersOrdering
    orderMode: OrderingMode
    search: String
  ): SynchronizerConnection @auth(for: [INGESTION])
  synchronizerFetch(input: SynchronizerFetchInput): [RemoteStreamCollection] @auth(for: [INGESTION])
  ######## STIX OBJECT ENTITIES

  ######## STIX META OBJECT ENTITIES
  stixMetaObject(id: String!): StixMetaObject @auth(for: [KNOWLEDGE])
  stixMetaObjects(
    first: Int
    after: ID
    types: [String]
    orderBy: StixMetaObjectsOrdering
    orderMode: OrderingMode
    filters: FilterGroup
    search: String
  ): StixMetaObjectConnection @auth(for: [KNOWLEDGE])
  markingDefinition(id: String!): MarkingDefinition @auth(for: [KNOWLEDGE, SETTINGS_SETMARKINGS])
  markingDefinitions(
    first: Int
    after: ID
    orderBy: MarkingDefinitionsOrdering
    orderMode: OrderingMode
    filters: FilterGroup
    search: String
    toStix: Boolean
  ): MarkingDefinitionConnection @auth(for: [KNOWLEDGE, SETTINGS_SETACCESSES, SETTINGS_SETMARKINGS])
  label(id: String!): Label @auth(for: [KNOWLEDGE, SETTINGS_SETLABELS])
  labels(
    first: Int
    after: ID
    orderBy: LabelsOrdering
    orderMode: OrderingMode
    filters: FilterGroup
    search: String
  ): LabelConnection @auth(for: [KNOWLEDGE, SETTINGS_SETLABELS])
  externalReference(id: String!): ExternalReference @auth(for: [KNOWLEDGE])
  externalReferences(
    first: Int
    after: ID
    orderBy: ExternalReferencesOrdering
    orderMode: OrderingMode
    filters: FilterGroup
    search: String
  ): ExternalReferenceConnection @auth(for: [KNOWLEDGE])
  killChainPhase(id: String!): KillChainPhase @auth(for: [KNOWLEDGE, SETTINGS_SETLABELS])
  killChainPhases(
    first: Int
    after: ID
    orderBy: KillChainPhasesOrdering
    orderMode: OrderingMode
    filters: FilterGroup
    search: String
  ): KillChainPhaseConnection @auth(for: [KNOWLEDGE, SETTINGS_SETLABELS])

  ######## STIX CORE OBJECT ENTITIES

  stixCoreObjectRaw(id: String!): String @auth(for: [KNOWLEDGE])
  stixCoreObject(id: String!): StixCoreObject @auth(for: [KNOWLEDGE])
  stixCoreObjectAnalysis(id: ID!, contentSource: String!, contentType: AnalysisContentType!): Analysis @auth(for: [KNOWLEDGE])
  stixCoreObjectAskAiActivity(id: ID!, language: String, forceRefresh: Boolean): AiActivity @auth(for: [KNOWLEDGE])
  stixCoreObjectAskAiForecast(id: ID!, language: String, forceRefresh: Boolean): AiForecast @auth(for: [KNOWLEDGE])
  stixCoreObjectAskAiHistory(id: ID!, language: String, forceRefresh: Boolean): AiHistory @auth(for: [KNOWLEDGE])
  stixCoreBackgroundActiveOperations(id: ID!): [BackgroundTask!] @auth(for: [KNOWLEDGE])
  stixCoreObjects(
    first: Int
    after: ID
    types: [String]
    orderBy: StixCoreObjectsOrdering
    orderMode: OrderingMode
    filters: FilterGroup
    search: String
  ): StixCoreObjectConnection @auth(for: [KNOWLEDGE])
  stixCoreObjectsRestricted(
    first: Int
    after: ID
    types: [String]
    orderBy: StixCoreObjectsOrdering
    orderMode: OrderingMode
    filters: FilterGroup
    search: String
  ): StixCoreObjectConnection @auth(for: [BYPASS])
  globalSearch(
    first: Int
    after: ID
    search: String
    types: [String]
    orderBy: StixCoreObjectsOrdering
    orderMode: OrderingMode
    filters: FilterGroup
  ): StixCoreObjectConnection @auth(for: [KNOWLEDGE])
  stixCoreObjectsExportFiles(first: Int, exportContext: ExportContext!): FileConnection @auth(for: [KNOWLEDGE_KNGETEXPORT])
  stixCoreObjectsTimeSeries(
    authorId: String
    field: String!
    operation: StatsOperation!
    startDate: DateTime!
    endDate: DateTime
    interval: String!
    onlyInferred: Boolean
    types: [String]
    filters: FilterGroup
    search: String
  ): [TimeSeries] @auth(for: [KNOWLEDGE, EXPLORE])
  stixCoreObjectsMultiTimeSeries(
    startDate: DateTime!
    endDate: DateTime
    interval: String!
    onlyInferred: Boolean
    timeSeriesParameters: [StixCoreObjectsTimeSeriesParameters]
  ): [MultiTimeSeries] @auth(for: [KNOWLEDGE, EXPLORE])
  stixCoreObjectsNumber(
    dateAttribute: String
    types: [String]
    startDate: DateTime
    endDate: DateTime
    onlyInferred: Boolean
    filters: FilterGroup
    search: String
  ): Number @auth(for: [KNOWLEDGE, EXPLORE])
  stixCoreObjectsMultiNumber(
    dateAttribute: String
    startDate: DateTime
    endDate: DateTime
    onlyInferred: Boolean
    numberParameters: [StixCoreObjectsNumberParameters]
  ): [Number] @auth(for: [KNOWLEDGE, EXPLORE])
  stixCoreObjectsDistribution(
    objectId: [String]
    relationship_type: [String]
    toTypes: [String]
    elementWithTargetTypes: [String]
    field: String!
    startDate: DateTime
    endDate: DateTime
    dateAttribute: String
    operation: StatsOperation!
    limit: Int
    order: String
    types: [String]
    filters: FilterGroup
    search: String
  ): [Distribution] @auth(for: [KNOWLEDGE, EXPLORE])
  stixCoreObjectsMultiDistribution(
    field: String!
    startDate: DateTime
    endDate: DateTime
    dateAttribute: String
    operation: StatsOperation!
    limit: Int
    order: String
    distributionParameters: StixCoreObjectsDistributionParameters
  ): [MultiDistribution] @auth(for: [KNOWLEDGE, EXPLORE])
  filtersRepresentatives(filters: FilterGroup!): [RepresentativeWithId!]! @auth(for: [KNOWLEDGE, SETTINGS_SECURITYACTIVITY, INGESTION_SETINGESTIONS, SETTINGS_SETACCESSES, SETTINGS_SETCUSTOMIZATION])

  ######## STIX DOMAIN OBJECT ENTITIES

  stixDomainObject(id: String!): StixDomainObject @auth(for: [KNOWLEDGE])
  stixDomainObjects(
    first: Int
    after: ID
    types: [String]
    orderBy: StixDomainObjectsOrdering
    orderMode: OrderingMode
    filters: FilterGroup
    search: String
  ): StixDomainObjectConnection @auth(for: [KNOWLEDGE])
  bookmarks(first: Int, after: ID, types: [String], filters: FilterGroup): StixDomainObjectConnection @auth(for: [KNOWLEDGE])
  stixDomainObjectsExportFiles(first: Int, exportContext: ExportContext!): FileConnection @auth(for: [KNOWLEDGE_KNGETEXPORT])
  stixDomainObjectsTimeSeries(
    authorId: String
    field: String!
    operation: StatsOperation!
    startDate: DateTime!
    endDate: DateTime
    interval: String!
    types: [String]
    onlyInferred: Boolean
    filters: FilterGroup
    search: String
  ): [TimeSeries] @auth(for: [KNOWLEDGE, EXPLORE, SETTINGS_SETCUSTOMIZATION])
  stixDomainObjectsNumber(
    dateAttribute: String
    types: [String]
    endDate: DateTime
    onlyInferred: Boolean
    filters: FilterGroup
    search: String): Number @auth(for: [KNOWLEDGE, EXPLORE, SETTINGS_SETCUSTOMIZATION])
  stixDomainObjectsDistribution(
    objectId: [String]
    relationship_type: [String]
    toTypes: [String]
    elementWithTargetTypes: [String]
    field: String!
    dateAttribute: String
    operation: StatsOperation!
    limit: Int
    order: String
    types: [String]
    filters: FilterGroup
    search: String
  ): [Distribution] @auth(for: [KNOWLEDGE, EXPLORE])
  attackPattern(id: String): AttackPattern @auth(for: [KNOWLEDGE])
  attackPatterns(
    first: Int
    after: ID
    orderBy: AttackPatternsOrdering
    orderMode: OrderingMode
    filters: FilterGroup
    search: String
    toStix: Boolean
  ): AttackPatternConnection @auth(for: [KNOWLEDGE])
  attackPatternsMatrix: AttackPatternsMatrix @auth(for: [KNOWLEDGE])
  campaign(id: String): Campaign @auth(for: [KNOWLEDGE])
  campaigns(
    first: Int
    after: ID
    orderBy: CampaignsOrdering
    orderMode: OrderingMode
    filters: FilterGroup
    search: String
    toStix: Boolean
  ): CampaignConnection @auth(for: [KNOWLEDGE])
  campaignsTimeSeries(
    objectId: String
    field: String!
    operation: StatsOperation!
    startDate: DateTime!
    endDate: DateTime!
    interval: String!
    relationship_type: [String]
  ): [TimeSeries] @auth(for: [KNOWLEDGE, EXPLORE])
  # Containers
  container(id: String): Container @auth(for: [KNOWLEDGE])
  containers(
    first: Int
    after: ID
    orderBy: ContainersOrdering
    orderMode: OrderingMode
    filters: FilterGroup
    search: String
    toStix: Boolean
  ): ContainerConnection @auth(for: [KNOWLEDGE])
  containersObjectsOfObject(
    id: String!
    types: [String]
    filters: FilterGroup
    search: String
  ): StixObjectOrStixRelationshipConnection @auth(for: [KNOWLEDGE])
  containersNumber(objectId: String, endDate: DateTime): Number @auth(for: [KNOWLEDGE, EXPLORE])
  containersDistribution(
    objectId: String
    authorId: String
    field: String!
    operation: StatsOperation!
    limit: Int
    order: String
    startDate: DateTime
    endDate: DateTime
    dateAttribute: String
    filters: FilterGroup
    search: String
  ): [Distribution] @auth(for: [KNOWLEDGE, EXPLORE])
  containersAskAiSummary(
    busId: String
    first: Int
    after: ID
    orderBy: ContainersOrdering
    orderMode: OrderingMode
    filters: FilterGroup
    search: String
    language: String
    forceRefresh: Boolean
  ): AiSummary @auth(for: [KNOWLEDGE])
  note(id: String): Note @auth(for: [KNOWLEDGE])
  notes(
    first: Int
    after: ID
    orderBy: NotesOrdering
    orderMode: OrderingMode
    filters: FilterGroup
    search: String
    toStix: Boolean
  ): NoteConnection @auth(for: [KNOWLEDGE])
  notesNumber(objectId: String, endDate: DateTime): Number @auth(for: [KNOWLEDGE, EXPLORE])
  notesTimeSeries(
    objectId: String
    authorId: String
    field: String!
    operation: StatsOperation!
    startDate: DateTime!
    endDate: DateTime!
    interval: String!
  ): [TimeSeries] @auth(for: [KNOWLEDGE, EXPLORE])
  notesDistribution(
    objectId: String
    field: String!
    dateAttribute: String
    operation: StatsOperation!
    limit: Int
    order: String
  ): [Distribution] @auth(for: [KNOWLEDGE, EXPLORE])
  noteContainsStixObjectOrStixRelationship(id: String!, stixObjectOrStixRelationshipId: String!): Boolean
  @auth(for: [KNOWLEDGE])
  observedData(id: String): ObservedData @auth(for: [KNOWLEDGE])
  observedDatas(
    first: Int
    after: ID
    orderBy: ObservedDatasOrdering
    orderMode: OrderingMode
    filters: FilterGroup
    search: String
    toStix: Boolean
  ): ObservedDataConnection @auth(for: [KNOWLEDGE])
  observedDatasTimeSeries(
    objectId: String
    authorId: String
    field: String!
    operation: StatsOperation!
    startDate: DateTime!
    endDate: DateTime!
    interval: String!
  ): [TimeSeries] @auth(for: [KNOWLEDGE, EXPLORE])
  observedDatasNumber(objectId: String, endDate: DateTime): Number @auth(for: [KNOWLEDGE, EXPLORE])
  observedDatasDistribution(
    objectId: String
    field: String!
    dateAttribute: String
    operation: StatsOperation!
    limit: Int
    order: String
  ): [Distribution] @auth(for: [KNOWLEDGE, EXPLORE])
  observedDataContainsStixObjectOrStixRelationship(id: String!, stixObjectOrStixRelationshipId: String!): Boolean
  @auth(for: [KNOWLEDGE])
  opinion(id: String): Opinion @auth(for: [KNOWLEDGE])
  opinions(
    first: Int
    after: ID
    orderBy: OpinionsOrdering
    orderMode: OrderingMode
    filters: FilterGroup
    search: String
    toStix: Boolean
  ): OpinionConnection @auth(for: [KNOWLEDGE])
  opinionsTimeSeries(
    objectId: String
    authorId: String
    field: String!
    operation: StatsOperation!
    startDate: DateTime!
    endDate: DateTime!
    interval: String!
  ): [TimeSeries] @auth(for: [KNOWLEDGE, EXPLORE])
  opinionsNumber(objectId: String, endDate: DateTime): Number @auth(for: [KNOWLEDGE, EXPLORE])
  opinionsDistribution(
    objectId: String
    field: String!
    dateAttribute: String
    operation: StatsOperation!
    limit: Int
    order: String
  ): [Distribution] @auth(for: [KNOWLEDGE, EXPLORE])
  opinionContainsStixObjectOrStixRelationship(id: String!, stixObjectOrStixRelationshipId: String!): Boolean
  @auth(for: [KNOWLEDGE])
  myOpinion(id: String!): Opinion @auth(for: [KNOWLEDGE])
  report(id: String): Report @auth(for: [KNOWLEDGE])
  reports(
    first: Int
    after: ID
    orderBy: ReportsOrdering
    orderMode: OrderingMode
    filters: FilterGroup
    search: String
    toStix: Boolean
  ): ReportConnection @auth(for: [KNOWLEDGE])
  reportsTimeSeries(
    objectId: String
    authorId: String
    reportType: String
    field: String!
    operation: StatsOperation!
    startDate: DateTime!
    endDate: DateTime!
    interval: String!
    filters: FilterGroup
    search: String
  ): [TimeSeries] @auth(for: [KNOWLEDGE, EXPLORE])
  reportsNumber(
    reportType: String
    objectId: String
    authorId: String
    endDate: DateTime
    filters: FilterGroup
    search: String
  ): Number @auth(for: [KNOWLEDGE, EXPLORE])
  reportsDistribution(
    objectId: String
    authorId: String
    field: String!
    operation: StatsOperation!
    limit: Int
    order: String
    startDate: DateTime
    endDate: DateTime
    dateAttribute: String
    filters: FilterGroup
    search: String
  ): [Distribution] @auth(for: [KNOWLEDGE, EXPLORE])
  reportContainsStixObjectOrStixRelationship(id: String!, stixObjectOrStixRelationshipId: String!): Boolean
  @auth(for: [KNOWLEDGE])
  courseOfAction(id: String): CourseOfAction @auth(for: [KNOWLEDGE])
  coursesOfAction(
    first: Int
    after: ID
    orderBy: CoursesOfActionOrdering
    orderMode: OrderingMode
    filters: FilterGroup
    search: String
    toStix: Boolean
  ): CourseOfActionConnection @auth(for: [KNOWLEDGE])
  # Identities
  identity(id: String!): Identity @auth(for: [KNOWLEDGE])
  identities(
    first: Int
    after: ID
    types: [String]
    orderBy: IdentitiesOrdering
    orderMode: OrderingMode
    search: String
    filters: FilterGroup
    toStix: Boolean
  ): IdentityConnection @auth(for: [KNOWLEDGE, INGESTION_SETINGESTIONS])
  individual(id: String!): Individual @auth(for: [KNOWLEDGE])
  individuals(
    first: Int
    after: ID
    orderBy: IndividualsOrdering
    orderMode: OrderingMode
    filters: FilterGroup
    search: String
    toStix: Boolean
  ): IndividualConnection @auth(for: [KNOWLEDGE])
  sector(id: String): Sector @auth(for: [KNOWLEDGE])
  sectors(
    first: Int
    after: ID
    orderBy: SectorsOrdering
    orderMode: OrderingMode
    filters: FilterGroup
    search: String
    toStix: Boolean
  ): SectorConnection @auth(for: [KNOWLEDGE])
  system(id: String): System @auth(for: [KNOWLEDGE])
  systems(
    first: Int
    after: ID
    orderBy: SystemsOrdering
    orderMode: OrderingMode
    filters: FilterGroup
    search: String
    toStix: Boolean
  ): SystemConnection @auth(for: [KNOWLEDGE])
  infrastructure(id: String!): Infrastructure @auth(for: [KNOWLEDGE])
  infrastructures(
    first: Int
    after: ID
    orderBy: InfrastructuresOrdering
    orderMode: OrderingMode
    filters: FilterGroup
    search: String
  ): InfrastructureConnection @auth(for: [KNOWLEDGE])
  intrusionSet(id: String): IntrusionSet @auth(for: [KNOWLEDGE])
  intrusionSets(
    first: Int
    after: ID
    orderBy: IntrusionSetsOrdering
    orderMode: OrderingMode
    filters: FilterGroup
    search: String
    toStix: Boolean
  ): IntrusionSetConnection @auth(for: [KNOWLEDGE])
  # Locations
  location(id: String!): Location @auth(for: [KNOWLEDGE])
  locations(
    first: Int
    after: ID
    types: [String]
    orderBy: LocationsOrdering
    orderMode: OrderingMode
    search: String
    filters: FilterGroup
    toStix: Boolean
  ): LocationConnection @auth(for: [KNOWLEDGE])
  city(id: String): City @auth(for: [KNOWLEDGE])
  cities(
    first: Int
    after: ID
    orderBy: CitiesOrdering
    orderMode: OrderingMode
    filters: FilterGroup
    search: String
    toStix: Boolean
  ): CityConnection @auth(for: [KNOWLEDGE])
  country(id: String): Country @auth(for: [KNOWLEDGE])
  countries(
    first: Int
    after: ID
    orderBy: CountriesOrdering
    orderMode: OrderingMode
    filters: FilterGroup
    search: String
    toStix: Boolean
  ): CountryConnection @auth(for: [KNOWLEDGE])
  region(id: String!): Region @auth(for: [KNOWLEDGE])
  regions(
    first: Int
    after: ID
    orderBy: RegionsOrdering
    orderMode: OrderingMode
    filters: FilterGroup
    search: String
    toStix: Boolean
  ): RegionConnection @auth(for: [KNOWLEDGE])
  position(id: String!): Position @auth(for: [KNOWLEDGE])
  positions(
    first: Int
    after: ID
    orderBy: PositionsOrdering
    orderMode: OrderingMode
    filters: FilterGroup
    search: String
    toStix: Boolean
  ): PositionConnection @auth(for: [KNOWLEDGE])
  malware(id: String): Malware @auth(for: [KNOWLEDGE])
  malwares(
    first: Int
    after: ID
    orderBy: MalwaresOrdering
    orderMode: OrderingMode
    filters: FilterGroup
    search: String
    toStix: Boolean
  ): MalwareConnection @auth(for: [KNOWLEDGE])
  threatActor(id: String): ThreatActor @auth(for: [KNOWLEDGE])
  threatActors(
    first: Int
    after: ID
    orderBy: ThreatActorsOrdering
    orderMode: OrderingMode
    filters: FilterGroup
    search: String
    toStix: Boolean
  ): ThreatActorConnection @auth(for: [KNOWLEDGE])
  threatActorGroup(id: String): ThreatActorGroup @auth(for: [KNOWLEDGE])
  threatActorsGroup(
    first: Int
    after: ID
    orderBy: ThreatActorsOrdering
    orderMode: OrderingMode
    filters: FilterGroup
    search: String
    toStix: Boolean
  ): ThreatActorGroupConnection @auth(for: [KNOWLEDGE])
  tool(id: String): Tool @auth(for: [KNOWLEDGE])
  tools(
    first: Int
    after: ID
    orderBy: ToolsOrdering
    orderMode: OrderingMode
    filters: FilterGroup
    search: String
    toStix: Boolean
  ): ToolConnection @auth(for: [KNOWLEDGE])
  vulnerability(id: String): Vulnerability @auth(for: [KNOWLEDGE])
  vulnerabilities(
    first: Int
    after: ID
    orderBy: VulnerabilitiesOrdering
    orderMode: OrderingMode
    filters: FilterGroup
    search: String
    toStix: Boolean
  ): VulnerabilityConnection @auth(for: [KNOWLEDGE])
  incident(id: String): Incident @auth(for: [KNOWLEDGE])
  incidents(
    first: Int
    after: ID
    orderBy: IncidentsOrdering
    orderMode: OrderingMode
    filters: FilterGroup
    search: String
    toStix: Boolean
  ): IncidentConnection @auth(for: [KNOWLEDGE])
  incidentsTimeSeries(
    objectId: String
    field: String!
    operation: StatsOperation!
    startDate: DateTime!
    endDate: DateTime!
    interval: String!
    relationship_type: [String]
  ): [TimeSeries] @auth(for: [KNOWLEDGE])

  ######## STIX CYBER OBSERVABLE ENTITIES

  stixCyberObservable(id: String!): StixCyberObservable @auth(for: [KNOWLEDGE])
  stixCyberObservables(
    first: Int
    after: ID
    types: [String]
    orderBy: StixCyberObservablesOrdering
    orderMode: OrderingMode
    filters: FilterGroup
    search: String
    toStix: Boolean
  ): StixCyberObservableConnection @auth(for: [KNOWLEDGE])
  stixCyberObservablesExportFiles(first: Int, exportContext: ExportContext!): FileConnection @auth(for: [KNOWLEDGE_KNGETEXPORT])
  stixCyberObservablesNumber(
    dateAttribute: String
    types: [String]
    authorId: String
    endDate: DateTime
    filters: FilterGroup
    search: String
  ): Number @auth(for: [KNOWLEDGE, EXPLORE])
  stixCyberObservablesTimeSeries(
    types: [String]
    filters: FilterGroup
    search: String
  ): [TimeSeries] @auth(for: [KNOWLEDGE, EXPLORE])
  stixCyberObservablesDistribution(
    objectId: String
    field: String!
    dateAttribute: String
    operation: String!
    filters: FilterGroup
    search: String
  ): [Distribution] @auth(for: [KNOWLEDGE, EXPLORE])

  ######## STIX RELATIONSHIPS
  stixRelationship(id: String): StixRelationship @auth(for: [KNOWLEDGE])
  stixRelationships(
    first: Int
    after: ID
    orderBy: StixRelationshipsOrdering
    orderMode: OrderingMode
    fromOrToId: String
    elementWithTargetTypes: [String]
    fromId: [String]
    fromRole: String
    fromTypes: [String]
    toId: [String]
    toRole: String
    toTypes: [String]
    relationship_type: [String]
    startTimeStart: DateTime
    startTimeStop: DateTime
    stopTimeStart: DateTime
    stopTimeStop: DateTime
    firstSeenStart: DateTime
    firstSeenStop: DateTime
    lastSeenStart: DateTime
    lastSeenStop: DateTime
    startDate: DateTime
    endDate: DateTime
    confidences: [Int]
    search: String
    filters: FilterGroup
    dynamicFrom: FilterGroup
    dynamicTo: FilterGroup
    stix: Boolean
  ): StixRelationshipConnection @auth(for: [KNOWLEDGE])
  stixRelationshipsTimeSeries(
    field: String!
    operation: StatsOperation!
    startDate: DateTime!
    endDate: DateTime
    interval: String!
    onlyInferred: Boolean
    fromOrToId: [String]
    elementWithTargetTypes: [String]
    fromId: [String]
    fromRole: String
    fromTypes: [String]
    toId: [String]
    toRole: String
    toTypes: [String]
    relationship_type: [String]
    confidences: [Int]
    search: String
    filters: FilterGroup
    dynamicFrom: FilterGroup
    dynamicTo: FilterGroup
  ): [TimeSeries] @auth(for: [KNOWLEDGE, EXPLORE, SETTINGS_SETCUSTOMIZATION])
  stixRelationshipsMultiTimeSeries(
    operation: StatsOperation!
    startDate: DateTime!
    endDate: DateTime
    interval: String!
    onlyInferred: Boolean
    timeSeriesParameters: [StixRelationshipsTimeSeriesParameters]
    relationship_type: [String!]
  ): [MultiTimeSeries] @auth(for: [KNOWLEDGE, EXPLORE])
  stixRelationshipsDistribution(
    field: String!
    operation: StatsOperation!
    startDate: DateTime
    endDate: DateTime
    dateAttribute: String
    isTo: Boolean
    limit: Int
    order: String
    fromOrToId: [String]
    elementWithTargetTypes: [String]
    fromId: [String]
    fromRole: String
    fromTypes: [String]
    toId: [String]
    toRole: String
    toTypes: [String]
    relationship_type: [String]
    confidences: [Int]
    search: String
    filters: FilterGroup
    dynamicFrom: FilterGroup
    dynamicTo: FilterGroup
    aggregateOnConnections: Boolean
  ): [Distribution] @auth(for: [KNOWLEDGE, EXPLORE])
  stixRelationshipsNumber(
    dateAttribute: String
    authorId: String
    noDirection: Boolean
    endDate: DateTime
    onlyInferred: Boolean
    fromOrToId: [String]
    elementWithTargetTypes: [String]
    fromId: [String]
    fromRole: String
    fromTypes: [String]
    toId: [String]
    toRole: String
    toTypes: [String]
    relationship_type: [String]
    confidences: [Int]
    search: String
    filters: FilterGroup
    dynamicFrom: FilterGroup
    dynamicTo: FilterGroup
  ): Number @auth(for: [KNOWLEDGE, EXPLORE, SETTINGS_SETCUSTOMIZATION])
  schemaRelationsTypesMapping: [StixRelationshipSchema!]! @auth
  schemaRelationsRefTypesMapping: [StixRelationshipRefSchema!]! @auth
  filterKeysSchema: [FilterKeysSchema!]! @auth

  ######## STIX CORE RELATIONSHIPS

  stixCoreRelationship(id: String): StixCoreRelationship @auth(for: [KNOWLEDGE])
  stixCoreRelationships(
    first: Int
    after: ID
    orderBy: StixCoreRelationshipsOrdering
    orderMode: OrderingMode
    fromOrToId: [String]
    elementWithTargetTypes: [String]
    fromId: [String]
    fromRole: String
    fromTypes: [String]
    toId: [String]
    toRole: String
    toTypes: [String]
    relationship_type: [String]
    startTimeStart: DateTime
    startTimeStop: DateTime
    stopTimeStart: DateTime
    stopTimeStop: DateTime
    firstSeenStart: DateTime
    firstSeenStop: DateTime
    lastSeenStart: DateTime
    lastSeenStop: DateTime
    startDate: DateTime
    endDate: DateTime
    confidences: [Int]
    search: String
    filters: FilterGroup
    dynamicFrom: FilterGroup
    dynamicTo: FilterGroup
    stix: Boolean
  ): StixCoreRelationshipConnection @auth(for: [KNOWLEDGE])
  stixCoreRelationshipsTimeSeries(
    field: String!
    operation: StatsOperation!
    startDate: DateTime!
    endDate: DateTime
    interval: String!
    onlyInferred: Boolean
    fromOrToId: [String]
    elementWithTargetTypes: [String]
    fromId: [String]
    fromRole: String
    fromTypes: [String]
    toId: [String]
    toRole: String
    toTypes: [String]
    relationship_type: [String]
    confidences: [Int]
    search: String
    filters: FilterGroup
    dynamicFrom: FilterGroup
    dynamicTo: FilterGroup
  ): [TimeSeries] @auth(for: [KNOWLEDGE, EXPLORE])
  stixCoreRelationshipsMultiTimeSeries(
    operation: StatsOperation!
    startDate: DateTime!
    endDate: DateTime
    interval: String!
    onlyInferred: Boolean
    timeSeriesParameters: [StixCoreRelationshipsTimeSeriesParameters]
  ): [MultiTimeSeries] @auth(for: [KNOWLEDGE, EXPLORE])
  stixCoreRelationshipsDistribution(
    field: String!
    operation: StatsOperation!
    startDate: DateTime
    endDate: DateTime
    dateAttribute: String
    isTo: Boolean
    limit: Int
    order: String
    fromOrToId: [String]
    elementWithTargetTypes: [String]
    fromId: [String]
    fromRole: String
    fromTypes: [String]
    toId: [String]
    toRole: String
    toTypes: [String]
    relationship_type: [String]
    confidences: [Int]
    search: String
    filters: FilterGroup
    dynamicFrom: FilterGroup
    dynamicTo: FilterGroup
    aggregateOnConnections: Boolean
  ): [Distribution] @auth(for: [KNOWLEDGE, EXPLORE])
  stixCoreRelationshipsNumber(
    dateAttribute: String
    authorId: String
    noDirection: Boolean
    endDate: DateTime
    onlyInferred: Boolean
    fromOrToId: [String]
    elementWithTargetTypes: [String]
    fromId: [String]
    fromRole: String
    fromTypes: [String]
    toId: [String]
    toRole: String
    toTypes: [String]
    relationship_type: [String]
    confidences: [Int]
    search: String
    filters: FilterGroup
    dynamicFrom: FilterGroup
    dynamicTo: FilterGroup
  ): Number @auth(for: [KNOWLEDGE, EXPLORE])
  stixCoreRelationshipsExportFiles(first: Int, exportContext: ExportContext!): FileConnection @auth(for: [KNOWLEDGE_KNGETEXPORT])

  ######## STIX SIGHTING RELATIONSHIPS

  stixSightingRelationship(id: String): StixSightingRelationship @auth(for: [KNOWLEDGE])
  stixSightingRelationships(
    first: Int
    after: ID
    orderBy: StixSightingRelationshipsOrdering
    orderMode: OrderingMode
    fromOrToId: String
    fromId: StixRef
    toId: StixRef
    fromTypes: [String]
    toTypes: [String]
    firstSeenStart: DateTime
    firstSeenStop: DateTime
    lastSeenStart: DateTime
    lastSeenStop: DateTime
    search: String
    filters: FilterGroup
    toStix: Boolean
  ): StixSightingRelationshipConnection @auth(for: [KNOWLEDGE])
  stixSightingRelationshipsTimeSeries(
    fromOrToId: String
    fromId: StixRef
    toId: StixRef
    field: String!
    operation: StatsOperation!
    startDate: DateTime!
    endDate: DateTime!
    interval: String!
    fromTypes: [String]
    toTypes: [String]
    search: String
    filters: FilterGroup
  ): [TimeSeries] @auth(for: [KNOWLEDGE, EXPLORE])
  stixSightingRelationshipsDistribution(
    fromOrToId: String
    fromId: StixRef
    toId: StixRef
    field: String!
    operation: StatsOperation!
    startDate: DateTime
    endDate: DateTime
    dateAttribute: String
    limit: Int
    order: String
    fromTypes: [String]
    toTypes: [String]
    search: String
    filters: FilterGroup
  ): [Distribution] @auth(for: [KNOWLEDGE, EXPLORE])
  stixSightingRelationshipsNumber(
    dateAttribute: String
    fromOrToId: String
    fromId: StixRef
    toId: StixRef
    endDate: DateTime
    fromTypes: [String]
    toTypes: [String]
    search: String
    filters: FilterGroup): Number @auth(for: [KNOWLEDGE, EXPLORE])

  ######## STIX REF RELATIONSHIPS

  stixRefRelationship(id: String): StixRefRelationship @auth(for: [KNOWLEDGE])
  stixRefRelationships(
    first: Int
    after: ID
    orderBy: StixRefRelationshipsOrdering
    orderMode: OrderingMode
    fromOrToId: String
    fromId: StixRef
    toId: StixRef
    fromTypes: [String]
    toTypes: [String]
    relationship_type: [String]
    startTimeStart: DateTime
    startTimeStop: DateTime
    stopTimeStart: DateTime
    stopTimeStop: DateTime
    search: String
    filters: FilterGroup
    toStix: Boolean
  ): StixRefRelationshipConnection @auth(for: [KNOWLEDGE])
  stixNestedRefRelationships(
    first: Int
    after: ID
    orderBy: StixRefRelationshipsOrdering
    orderMode: OrderingMode
    fromOrToId: String
    fromId: StixRef
    toId: StixRef
    fromTypes: [String]
    toTypes: [String]
    relationship_type: [String]
    startTimeStart: DateTime
    startTimeStop: DateTime
    stopTimeStart: DateTime
    stopTimeStop: DateTime
    search: String
    filters: FilterGroup
    toStix: Boolean
  ): StixRefRelationshipConnection @auth(for: [KNOWLEDGE])
  stixSchemaRefRelationships(
    id: String
    toType: String
  ): DefinitionRefRelationship @auth(for: [KNOWLEDGE])
  stixSchemaRefRelationshipsPossibleTypes(
    type: String!
  ): [String!]! @auth(for: [KNOWLEDGE])
  stixRefRelationshipsDistribution(
    field: String!
    operation: StatsOperation!
    relationship_type: [String]
    isTo: Boolean
    toRole: String
    toTypes: [String]
    startDate: DateTime
    endDate: DateTime
    dateAttribute: String
    limit: Int
    order: String
  ): [Distribution] @auth(for: [KNOWLEDGE, EXPLORE])
  stixRefRelationshipsNumber(types: [String!], fromId: StixRef, endDate: DateTime): Number @auth(for: [KNOWLEDGE])

  ####### ALL
  stixObjectOrStixRelationship(id: String!): StixObjectOrStixRelationship @auth(for: [KNOWLEDGE, EXPLORE])
  stixObjectOrStixRelationships(
    first: Int
    after: ID
    search: String
    filters: FilterGroup
  ): StixObjectOrStixRelationshipConnection @auth(for: [KNOWLEDGE, EXPLORE])
  stixCoreObjectOrStixCoreRelationship(id: String!): StixCoreObjectOrStixCoreRelationship
  @auth(for: [KNOWLEDGE, EXPLORE])
}

### SUBSCRIPTIONS

type Subscription {
  me: MeUser @auth
  settings(id: ID!): Settings @auth(for: [SETTINGS_SETPARAMETERS])
  settingsMessages(id: ID!): Settings @auth
  group(id: ID!): Group @auth(for: [SETTINGS_SETACCESSES])
  user(id: ID!): User @auth(for: [SETTINGS_SETACCESSES])
  label(id: ID!): Label @auth(for: [SETTINGS_SETLABELS])
  statusTemplate(id: ID!): StatusTemplate @auth(for: [SETTINGS_SETLABELS])
  markingDefinition(id: ID!): MarkingDefinition @auth(for: [SETTINGS_SETMARKINGS])
  killChainPhase(id: ID!): KillChainPhase @auth(for: [SETTINGS_SETLABELS])
  stixCoreObject(id: ID!): StixCoreObject @auth(for: [KNOWLEDGE])
  internalObject(id: ID!): InternalObject @auth(for: [SETTINGS]) @deprecated(reason: "[>=6.3 & <6.6]. Not used in the platform.")
  stixDomainObject(id: ID!): StixDomainObject @auth(for: [KNOWLEDGE])
  stixCyberObservable(id: ID!): StixCyberObservable @auth(for: [KNOWLEDGE])
  stixCoreRelationship(id: ID!): StixCoreRelationship @auth(for: [KNOWLEDGE])
  stixSightingRelationship(id: ID!): StixSightingRelationship @auth(for: [KNOWLEDGE])
  stixRefRelationship(id: ID!): StixRefRelationship @auth(for: [KNOWLEDGE])
  externalReference(id: ID!): ExternalReference @auth(for: [KNOWLEDGE])
}

### MUTATIONS

###### INTERNAL

type WorkEditMutations {
  delete: ID!
  ping: ID!
  reportExpectation(error: WorkErrorInput): ID!
  addExpectations(expectations: Int): ID!
  addDraftContext(draftContext: String): ID!
  toReceived(message: String): ID!
  toProcessed(message: String, inError: Boolean): ID!
}

######## INTERNAL OBJECT ENTITIES

type SettingsEditMutations {
  fieldPatch(input: [EditInput]!): Settings @auth(for: [SETTINGS_SETPARAMETERS, SETTINGS_SETACCESSES, SETTINGS_SECURITYACTIVITY])
  contextPatch(input: EditContext): Settings @auth(for: [SETTINGS_SETPARAMETERS])
  contextClean: Settings @auth(for: [SETTINGS_SETPARAMETERS])
  editMessage(input: SettingsMessageInput!): Settings @auth(for: [SETTINGS_SETPARAMETERS])
  deleteMessage(input: String!): Settings @auth(for: [SETTINGS_SETPARAMETERS])
}
type SubTypeEditMutations {
  statusAdd(input: StatusAddInput!): SubType
  statusFieldPatch(statusId: String!, input: [EditInput]!): SubType
  statusDelete(statusId: String!): SubType
}
type GroupEditMutations {
  delete: ID
  fieldPatch(input: [EditInput]!): Group
  contextPatch(input: EditContext): Group
  contextClean: Group
  relationAdd(input: InternalRelationshipAddInput!): InternalRelationship
  relationDelete(fromId: StixRef, toId: StixRef, relationship_type: String!): Group
  editDefaultMarking(input: DefaultMarkingInput!): Group
}
type UserEditMutations {
  delete: ID
  fieldPatch(input: [EditInput]!): User
  contextPatch(input: EditContext): User
  contextClean: User
  tokenRenew: User @auth(for: [SETTINGS_SETACCESSES])
  relationAdd(input: InternalRelationshipAddInput!): InternalRelationship
  relationDelete(toId: StixRef!, relationship_type: String!): User
  organizationAdd(organizationId: ID!): User
  organizationDelete(organizationId: ID!): User
}
type RoleEditMutations {
  delete: ID
  fieldPatch(input: [EditInput]!): Role
  contextPatch(input: EditContext): Role
  contextClean: Role
  relationAdd(input: InternalRelationshipAddInput!): InternalRelationship
  relationDelete(toId: StixRef!, relationship_type: String!): Role
}
type AttributeEditMutations {
  delete: ID
  fieldPatch(input: [EditInput]!): Attribute
}

type TaxiiCollectionEditMutations {
  delete: ID
  fieldPatch(input: [EditInput]!): TaxiiCollection
}

type StreamCollectionEditMutations {
  delete: ID
  fieldPatch(input: [EditInput]!): StreamCollection
  addGroup(id: ID!): StreamCollection
  deleteGroup(id: ID!): StreamCollection
}

type SynchronizerEditMutations {
  delete: ID
  fieldPatch(input: [EditInput]!): Synchronizer
}

######## STIX OBJECT
type StixEditMutations {
  delete(forceDelete: Boolean): ID @auth(for: [KNOWLEDGE_KNUPDATE_KNDELETE])
  merge(stixObjectsIds: [String]!): StixObject
}

######## STIX OBJECT ENTITIES

######## STIX META OBJECT ENTITIES

type MarkingDefinitionEditMutations {
  delete: ID
  fieldPatch(input: [EditInput]!): MarkingDefinition
  contextPatch(input: EditContext): MarkingDefinition
  contextClean: MarkingDefinition
}
type LabelEditMutations {
  delete: ID
  fieldPatch(input: [EditInput]!): Label
  contextPatch(input: EditContext): Label
  contextClean: Label
}
type ExternalReferenceEditMutations {
  delete: ID @auth(for: [KNOWLEDGE_KNUPDATE_KNDELETE])
  fieldPatch(input: [EditInput]!): ExternalReference @auth(for: [KNOWLEDGE_KNUPDATE])
  contextPatch(input: EditContext): ExternalReference @auth(for: [KNOWLEDGE_KNUPDATE])
  contextClean: ExternalReference @auth(for: [KNOWLEDGE_KNUPDATE])
  relationAdd(input: StixRefRelationshipAddInput!): StixRefRelationship @auth(for: [KNOWLEDGE_KNUPDATE])
  relationDelete(fromId: StixRef!, relationship_type: String!): ExternalReference @auth(for: [KNOWLEDGE_KNUPDATE])
  askEnrichment(connectorId: ID!): Work @auth(for: [KNOWLEDGE_KNENRICHMENT])
  askEnrichments(connectorIds: [ID!]!): [Work!] @auth(for: [KNOWLEDGE_KNENRICHMENT])
  importPush(file: Upload!, fileMarkings: [String], version: DateTime, noTriggerImport: Boolean): File @auth(for: [KNOWLEDGE_KNUPLOAD])
}
type KillChainPhaseEditMutations {
  delete: ID
  fieldPatch(input: [EditInput]!): KillChainPhase
  contextPatch(input: EditContext): KillChainPhase
  contextClean: KillChainPhase
  relationAdd(input: StixRefRelationshipAddInput!): StixRefRelationship
  relationDelete(toId: StixRef!, relationship_type: String!): KillChainPhase
}

######## STIX CORE OBJECT ENTITIES

enum AnalysisContentType {
  fields
  file
}

union Analysis = MappingAnalysis

input MappingAnalysisInput {
  mappedEntities: [MappedEntityInput]
}

type MappingAnalysis {
  analysisType: String!
  analysisStatus: State
  analysisDate: DateTime
  mappedEntities: [MappedEntity!]
}

input MappedEntityInput {
  matchedString: String!
  matchedEntityId: String!
}

type MappedEntity {
  matchedString: String!
  matchedEntity: StixCoreObject!
  isEntityInContainer: Boolean!
}

type StixCoreObjectEditMutations {
  delete: ID @auth(for: [KNOWLEDGE_KNUPDATE_KNDELETE])
  relationAdd(input: StixRefRelationshipAddInput!): StixRefRelationship @auth(for: [KNOWLEDGE_KNUPDATE])
  relationsAdd(input: StixRefRelationshipsAddInput!, commitMessage: String, references: [String]): StixCoreObject @auth(for: [KNOWLEDGE_KNUPDATE])
  relationDelete(toId: StixRef!, relationship_type: String!, commitMessage: String, references: [String]): StixCoreObject @auth(for: [KNOWLEDGE_KNUPDATE])
  clearAccessRestriction: StixCoreObject @auth(for: [KNOWLEDGE_KNUPDATE_KNMANAGEAUTHMEMBERS])
  restrictionOrganizationAdd(organizationId: [ID!]!, directContainerSharing: Boolean): StixCoreObject @auth(for: [KNOWLEDGE_KNUPDATE_KNORGARESTRICT])
  restrictionOrganizationDelete(organizationId: [ID!]!, directContainerSharing: Boolean): StixCoreObject @auth(for: [KNOWLEDGE_KNUPDATE_KNORGARESTRICT])
  askEnrichment(connectorId: ID!): Work @auth(for: [KNOWLEDGE_KNENRICHMENT])
  askEnrichments(connectorIds: [ID!]!): [Work!] @auth(for: [KNOWLEDGE_KNENRICHMENT])
  askAnalysis(contentSource: String!, contentType: AnalysisContentType!, connectorId: ID): Work @auth(for: [KNOWLEDGE_KNUPDATE])
  analysisPush(file: Upload!, contentSource: String!, contentType: AnalysisContentType!, analysisType: String!): File @auth(for: [CONNECTORAPI])
  analysisClear(contentSource: String!, contentType: AnalysisContentType!): Boolean @auth(for: [KNOWLEDGE_KNUPDATE])
  importPush(file: Upload!, fileMarkings: [String], version: DateTime, noTriggerImport: Boolean, fromTemplate: Boolean): File @auth(for: [KNOWLEDGE_KNUPLOAD])
  uploadAndAskJobImport(file: Upload!, connectors: [ConnectorWithConfig!], fileMarkings: [String!], validationMode: ValidationMode, draftId: String, noTriggerImport: Boolean): File @auth(for: [KNOWLEDGE_KNUPLOAD, KNOWLEDGE_KNASKIMPORT])
  exportAsk(input: ExportAskInput!): [File!]  @auth(for: [KNOWLEDGE_KNGETEXPORT_KNASKEXPORT])
  exportPush(file: Upload!): Boolean @auth(for: [CONNECTORAPI])
  removeFromDraft: ID @auth(for: [KNOWLEDGE])
}

######## STIX DOMAIN OBJECT ENTITIES

input StixDomainObjectFileEditInput {
  id: String!
  description: String
  order: Int
  inCarousel: Boolean
}

type StixDomainObjectEditMutations {
  delete: ID @auth(for: [KNOWLEDGE_KNUPDATE_KNDELETE])
  changeType(newType: String!): StixDomainObject @auth(for: [KNOWLEDGE_KNUPDATE])
  fieldPatch(input: [EditInput]!, commitMessage: String, references: [String]): StixDomainObject @auth(for: [KNOWLEDGE_KNUPDATE])
  contextPatch(input: EditContext): StixDomainObject @auth(for: [KNOWLEDGE_KNUPDATE])
  contextClean: StixDomainObject @auth(for: [KNOWLEDGE_KNUPDATE])
  relationAdd(input: StixRefRelationshipAddInput!): StixRefRelationship @auth(for: [KNOWLEDGE_KNUPDATE])
  relationsAdd(input: StixRefRelationshipsAddInput!): StixDomainObject @auth(for: [KNOWLEDGE_KNUPDATE])
  relationDelete(toId: StixRef!, relationship_type: String): StixDomainObject @auth(for: [KNOWLEDGE_KNUPDATE])
  importPush(file: Upload!, fileMarkings: [String], version: DateTime, noTriggerImport: Boolean, fromTemplate: Boolean): File @auth(for: [KNOWLEDGE_KNUPLOAD])
  exportAsk(input: ExportAskInput!): [File!] @auth(for: [KNOWLEDGE_KNGETEXPORT_KNASKEXPORT])
  exportPush(file: Upload!, file_markings: [String]!): Boolean @auth(for: [CONNECTORAPI])
  stixDomainObjectFileEdit(input: StixDomainObjectFileEditInput): StixDomainObject @auth(for: [KNOWLEDGE_KNUPDATE])
}
type AttackPatternEditMutations {
  delete: ID @auth(for: [KNOWLEDGE_KNUPDATE_KNDELETE])
  fieldPatch(input: [EditInput]!, commitMessage: String, references: [String]): AttackPattern @auth(for: [KNOWLEDGE_KNUPDATE])
  contextPatch(input: EditContext): AttackPattern @auth(for: [KNOWLEDGE_KNUPDATE])
  contextClean: AttackPattern @auth(for: [KNOWLEDGE_KNUPDATE])
  relationAdd(input: StixRefRelationshipAddInput!): StixRefRelationship @auth(for: [KNOWLEDGE_KNUPDATE])
  relationDelete(toId: StixRef!, relationship_type: String!): AttackPattern @auth(for: [KNOWLEDGE_KNUPDATE])
}
type CampaignEditMutations {
  delete: ID @auth(for: [KNOWLEDGE_KNUPDATE_KNDELETE])
  fieldPatch(input: [EditInput]!, commitMessage: String, references: [String]): Campaign @auth(for: [KNOWLEDGE_KNUPDATE])
  contextPatch(input: EditContext): Campaign @auth(for: [KNOWLEDGE_KNUPDATE])
  contextClean: Campaign @auth(for: [KNOWLEDGE_KNUPDATE])
  relationAdd(input: StixRefRelationshipAddInput!): StixRefRelationship @auth(for: [KNOWLEDGE_KNUPDATE])
  relationDelete(toId: StixRef!, relationship_type: String!): Campaign @auth(for: [KNOWLEDGE_KNUPDATE])
}
############### Containers
type ContainerEditMutations {
  delete: ID @auth(for: [KNOWLEDGE_KNUPDATE_KNDELETE])
  fieldPatch(input: [EditInput]!, commitMessage: String, references: [String]): Container @auth(for: [KNOWLEDGE_KNUPDATE])
  contextPatch(input: EditContext): Container @auth(for: [KNOWLEDGE_KNUPDATE])
  contextClean: Container @auth(for: [KNOWLEDGE_KNUPDATE])
  editAuthorizedMembers(input:[MemberAccessInput!]): Container @auth(for: [KNOWLEDGE_KNUPDATE_KNMANAGEAUTHMEMBERS])
  relationAdd(input: StixRefRelationshipAddInput!, commitMessage: String, references: [String]): StixRefRelationship @auth(for: [KNOWLEDGE_KNUPDATE])
  relationDelete(toId: StixRef!, relationship_type: String!, commitMessage: String, references: [String]): Container @auth(for: [KNOWLEDGE_KNUPDATE])
  investigationAdd: Workspace @auth(for: [KNOWLEDGE_KNUPDATE])
  knowledgeAddFromInvestigation(workspaceId: ID!): Container @auth(for: [KNOWLEDGE_KNUPDATE])
}
type NoteEditMutations {
  delete: ID @auth(for: [KNOWLEDGE_KNUPDATE_KNDELETE, KNOWLEDGE_KNPARTICIPATE])
  fieldPatch(input: [EditInput]!, commitMessage: String, references: [String]): Note @auth(for: [KNOWLEDGE_KNUPDATE, KNOWLEDGE_KNPARTICIPATE])
  contextPatch(input: EditContext): Note @auth(for: [KNOWLEDGE_KNUPDATE, KNOWLEDGE_KNPARTICIPATE])
  contextClean: Note @auth(for: [KNOWLEDGE_KNUPDATE, KNOWLEDGE_KNPARTICIPATE])
  relationAdd(input: StixRefRelationshipAddInput!): StixRefRelationship @auth(for: [KNOWLEDGE_KNUPDATE, KNOWLEDGE_KNPARTICIPATE])
  relationDelete(toId: StixRef!, relationship_type: String!): Note @auth(for: [KNOWLEDGE_KNUPDATE, KNOWLEDGE_KNPARTICIPATE])
}
type ObservedDataEditMutations {
  delete: ID @auth(for: [KNOWLEDGE_KNUPDATE_KNDELETE])
  fieldPatch(input: [EditInput]!, commitMessage: String, references: [String]): ObservedData
  @auth(for: [KNOWLEDGE_KNUPDATE])
  contextPatch(input: EditContext): ObservedData @auth(for: [KNOWLEDGE_KNUPDATE])
  contextClean: ObservedData @auth(for: [KNOWLEDGE_KNUPDATE])
  relationAdd(input: StixRefRelationshipAddInput!): StixRefRelationship @auth(for: [KNOWLEDGE_KNUPDATE])
  relationDelete(toId: StixRef!, relationship_type: String!): ObservedData @auth(for: [KNOWLEDGE_KNUPDATE])
}
type OpinionEditMutations {
  delete: ID @auth(for: [KNOWLEDGE_KNUPDATE_KNDELETE, KNOWLEDGE_KNPARTICIPATE])
  fieldPatch(input: [EditInput]!, commitMessage: String, references: [String]): Opinion @auth(for: [KNOWLEDGE_KNUPDATE, KNOWLEDGE_KNPARTICIPATE])
  contextPatch(input: EditContext): Opinion @auth(for: [KNOWLEDGE_KNUPDATE, KNOWLEDGE_KNPARTICIPATE])
  contextClean: Opinion @auth(for: [KNOWLEDGE_KNUPDATE, KNOWLEDGE_KNPARTICIPATE])
  relationAdd(input: StixRefRelationshipAddInput!): StixRefRelationship @auth(for: [KNOWLEDGE_KNUPDATE, KNOWLEDGE_KNPARTICIPATE])
  relationDelete(toId: StixRef!, relationship_type: String!): Opinion @auth(for: [KNOWLEDGE_KNUPDATE, KNOWLEDGE_KNPARTICIPATE])
}
type ReportEditMutations {
  delete(purgeElements: Boolean): ID @auth(for: [KNOWLEDGE_KNUPDATE_KNDELETE])
  fieldPatch(input: [EditInput]!, commitMessage: String, references: [String]): Report @auth(for: [KNOWLEDGE_KNUPDATE])
  contextPatch(input: EditContext): Report @auth(for: [KNOWLEDGE_KNUPDATE])
  contextClean: Report @auth(for: [KNOWLEDGE_KNUPDATE])
  relationAdd(input: StixRefRelationshipAddInput!, commitMessage: String, references: [String]): StixRefRelationship @auth(for: [KNOWLEDGE_KNUPDATE])
  relationDelete(toId: StixRef!, relationship_type: String!, commitMessage: String, references: [String]): Report @auth(for: [KNOWLEDGE_KNUPDATE])
}
type CourseOfActionEditMutations {
  delete: ID @auth(for: [KNOWLEDGE_KNUPDATE_KNDELETE])
  fieldPatch(input: [EditInput]!, commitMessage: String, references: [String]): CourseOfAction @auth(for: [KNOWLEDGE_KNUPDATE])
  contextPatch(input: EditContext): CourseOfAction @auth(for: [KNOWLEDGE_KNUPDATE])
  contextClean: CourseOfAction @auth(for: [KNOWLEDGE_KNUPDATE])
  relationAdd(input: StixRefRelationshipAddInput!): StixRefRelationship @auth(for: [KNOWLEDGE_KNUPDATE])
  relationDelete(toId: StixRef!, relationship_type: String!): CourseOfAction @auth(for: [KNOWLEDGE_KNUPDATE])
}
############### Identities
type IdentityEditMutations {
  delete: ID @auth(for: [KNOWLEDGE_KNUPDATE_KNDELETE])
  fieldPatch(input: [EditInput]!, commitMessage: String, references: [String]): Identity @auth(for: [KNOWLEDGE_KNUPDATE])
  contextPatch(input: EditContext): Identity @auth(for: [KNOWLEDGE_KNUPDATE])
  contextClean: Identity @auth(for: [KNOWLEDGE_KNUPDATE])
  relationAdd(input: StixRefRelationshipAddInput!): StixRefRelationship @auth(for: [KNOWLEDGE_KNUPDATE])
  relationDelete(toId: StixRef!, relationship_type: String!): Identity @auth(for: [KNOWLEDGE_KNUPDATE])
}
type IndividualEditMutations {
  delete: ID @auth(for: [KNOWLEDGE_KNUPDATE_KNDELETE])
  fieldPatch(input: [EditInput]!, commitMessage: String, references: [String]): Individual @auth(for: [KNOWLEDGE_KNUPDATE])
  contextPatch(input: EditContext): Individual @auth(for: [KNOWLEDGE_KNUPDATE])
  contextClean: Individual @auth(for: [KNOWLEDGE_KNUPDATE])
  relationAdd(input: StixRefRelationshipAddInput!): StixRefRelationship @auth(for: [KNOWLEDGE_KNUPDATE])
  relationDelete(toId: StixRef!, relationship_type: String!): Individual @auth(for: [KNOWLEDGE_KNUPDATE])
}
type SectorEditMutations {
  delete: ID @auth(for: [KNOWLEDGE_KNUPDATE_KNDELETE])
  fieldPatch(input: [EditInput]!, commitMessage: String, references: [String]): Sector @auth(for: [KNOWLEDGE_KNUPDATE])
  contextPatch(input: EditContext): Sector @auth(for: [KNOWLEDGE_KNUPDATE])
  contextClean: Sector @auth(for: [KNOWLEDGE_KNUPDATE])
  relationAdd(input: StixRefRelationshipAddInput!): StixRefRelationship @auth(for: [KNOWLEDGE_KNUPDATE])
  relationDelete(toId: StixRef!, relationship_type: String!): Sector @auth(for: [KNOWLEDGE_KNUPDATE])
}
type SystemEditMutations {
  delete: ID @auth(for: [KNOWLEDGE_KNUPDATE_KNDELETE])
  fieldPatch(input: [EditInput]!, commitMessage: String, references: [String]): System @auth(for: [KNOWLEDGE_KNUPDATE])
  contextPatch(input: EditContext): System @auth(for: [KNOWLEDGE_KNUPDATE])
  contextClean: System @auth(for: [KNOWLEDGE_KNUPDATE])
  relationAdd(input: StixRefRelationshipAddInput!): StixRefRelationship @auth(for: [KNOWLEDGE_KNUPDATE])
  relationDelete(toId: StixRef!, relationship_type: String!): System @auth(for: [KNOWLEDGE_KNUPDATE])
}

type InfrastructureEditMutations {
  delete: ID @auth(for: [KNOWLEDGE_KNUPDATE_KNDELETE])
  fieldPatch(input: [EditInput]!, commitMessage: String, references: [String]): Infrastructure @auth(for: [KNOWLEDGE_KNUPDATE])
  contextPatch(input: EditContext): Infrastructure @auth(for: [KNOWLEDGE_KNUPDATE])
  contextClean: Infrastructure @auth(for: [KNOWLEDGE_KNUPDATE])
  relationAdd(input: StixRefRelationshipAddInput!): StixRefRelationship @auth(for: [KNOWLEDGE_KNUPDATE])
  relationDelete(toId: StixRef!, relationship_type: String!): Infrastructure @auth(for: [KNOWLEDGE_KNUPDATE])
}
type IntrusionSetEditMutations {
  delete: ID @auth(for: [KNOWLEDGE_KNUPDATE_KNDELETE])
  fieldPatch(input: [EditInput]!, commitMessage: String, references: [String]): IntrusionSet @auth(for: [KNOWLEDGE_KNUPDATE])
  contextPatch(input: EditContext): IntrusionSet @auth(for: [KNOWLEDGE_KNUPDATE])
  contextClean: IntrusionSet @auth(for: [KNOWLEDGE_KNUPDATE])
  relationAdd(input: StixRefRelationshipAddInput!): StixRefRelationship @auth(for: [KNOWLEDGE_KNUPDATE])
  relationDelete(toId: StixRef!, relationship_type: String!): IntrusionSet @auth(for: [KNOWLEDGE_KNUPDATE])
}
############### Locations
type LocationEditMutations {
  delete: ID @auth(for: [KNOWLEDGE_KNUPDATE_KNDELETE])
  fieldPatch(input: [EditInput]!, commitMessage: String, references: [String]): Location @auth(for: [KNOWLEDGE_KNUPDATE])
  contextPatch(input: EditContext): Location @auth(for: [KNOWLEDGE_KNUPDATE])
  contextClean: Location @auth(for: [KNOWLEDGE_KNUPDATE])
  relationAdd(input: StixRefRelationshipAddInput!): StixRefRelationship @auth(for: [KNOWLEDGE_KNUPDATE])
  relationDelete(toId: StixRef!, relationship_type: String!): Location @auth(for: [KNOWLEDGE_KNUPDATE])
}
type CityEditMutations {
  delete: ID @auth(for: [KNOWLEDGE_KNUPDATE_KNDELETE])
  fieldPatch(input: [EditInput]!, commitMessage: String, references: [String]): City @auth(for: [KNOWLEDGE_KNUPDATE])
  contextPatch(input: EditContext): City @auth(for: [KNOWLEDGE_KNUPDATE])
  contextClean: City @auth(for: [KNOWLEDGE_KNUPDATE])
  relationAdd(input: StixRefRelationshipAddInput!): StixRefRelationship @auth(for: [KNOWLEDGE_KNUPDATE])
  relationDelete(toId: StixRef!, relationship_type: String!): City @auth(for: [KNOWLEDGE_KNUPDATE])
}
type CountryEditMutations {
  delete: ID @auth(for: [KNOWLEDGE_KNUPDATE_KNDELETE])
  fieldPatch(input: [EditInput]!, commitMessage: String, references: [String]): Country @auth(for: [KNOWLEDGE_KNUPDATE])
  contextPatch(input: EditContext): Country @auth(for: [KNOWLEDGE_KNUPDATE])
  contextClean: Country @auth(for: [KNOWLEDGE_KNUPDATE])
  relationAdd(input: StixRefRelationshipAddInput!): StixRefRelationship @auth(for: [KNOWLEDGE_KNUPDATE])
  relationDelete(toId: StixRef!, relationship_type: String!): Country @auth(for: [KNOWLEDGE_KNUPDATE])
}
type RegionEditMutations {
  delete: ID @auth(for: [KNOWLEDGE_KNUPDATE_KNDELETE])
  fieldPatch(input: [EditInput]!, commitMessage: String, references: [String]): Region @auth(for: [KNOWLEDGE_KNUPDATE])
  contextPatch(input: EditContext): Region @auth(for: [KNOWLEDGE_KNUPDATE])
  contextClean: Region @auth(for: [KNOWLEDGE_KNUPDATE])
  relationAdd(input: StixRefRelationshipAddInput!): StixRefRelationship @auth(for: [KNOWLEDGE_KNUPDATE])
  relationDelete(toId: StixRef!, relationship_type: String!): Region @auth(for: [KNOWLEDGE_KNUPDATE])
}
type PositionEditMutations {
  delete: ID @auth(for: [KNOWLEDGE_KNUPDATE_KNDELETE])
  fieldPatch(input: [EditInput]!, commitMessage: String, references: [String]): Position @auth(for: [KNOWLEDGE_KNUPDATE])
  contextPatch(input: EditContext): Position @auth(for: [KNOWLEDGE_KNUPDATE])
  contextClean: Position @auth(for: [KNOWLEDGE_KNUPDATE])
  relationAdd(input: StixRefRelationshipAddInput!): StixRefRelationship @auth(for: [KNOWLEDGE_KNUPDATE])
  relationDelete(toId: StixRef!, relationship_type: String!): Position @auth(for: [KNOWLEDGE_KNUPDATE])
}
type MalwareEditMutations {
  delete: ID @auth(for: [KNOWLEDGE_KNUPDATE_KNDELETE])
  fieldPatch(input: [EditInput]!, commitMessage: String, references: [String]): Malware @auth(for: [KNOWLEDGE_KNUPDATE])
  contextPatch(input: EditContext): Malware @auth(for: [KNOWLEDGE_KNUPDATE])
  contextClean: Malware @auth(for: [KNOWLEDGE_KNUPDATE])
  relationAdd(input: StixRefRelationshipAddInput!): StixRefRelationship @auth(for: [KNOWLEDGE_KNUPDATE])
  relationDelete(toId: StixRef!, relationship_type: String!): Malware @auth(for: [KNOWLEDGE_KNUPDATE])
}
type ThreatActorGroupEditMutations {
  delete: ID @auth(for: [KNOWLEDGE_KNUPDATE_KNDELETE])
  fieldPatch(input: [EditInput]!, commitMessage: String, references: [String]): ThreatActorGroup @auth(for: [KNOWLEDGE_KNUPDATE])
  contextPatch(input: EditContext): ThreatActorGroup @auth(for: [KNOWLEDGE_KNUPDATE])
  contextClean: ThreatActorGroup @auth(for: [KNOWLEDGE_KNUPDATE])
  relationAdd(input: StixRefRelationshipAddInput!): StixRefRelationship @auth(for: [KNOWLEDGE_KNUPDATE])
  relationDelete(toId: StixRef!, relationship_type: String!): ThreatActorGroup @auth(for: [KNOWLEDGE_KNUPDATE])
}
type ToolEditMutations {
  delete: ID @auth(for: [KNOWLEDGE_KNUPDATE_KNDELETE])
  fieldPatch(input: [EditInput]!, commitMessage: String, references: [String]): Tool @auth(for: [KNOWLEDGE_KNUPDATE])
  contextPatch(input: EditContext): Tool @auth(for: [KNOWLEDGE_KNUPDATE])
  contextClean: Tool @auth(for: [KNOWLEDGE_KNUPDATE])
  relationAdd(input: StixRefRelationshipAddInput!): StixRefRelationship @auth(for: [KNOWLEDGE_KNUPDATE])
  relationDelete(toId: StixRef!, relationship_type: String!): Tool @auth(for: [KNOWLEDGE_KNUPDATE])
}
type VulnerabilityEditMutations {
  delete: ID @auth(for: [KNOWLEDGE_KNUPDATE_KNDELETE])
  fieldPatch(input: [EditInput]!, commitMessage: String, references: [String]): Vulnerability @auth(for: [KNOWLEDGE_KNUPDATE])
  contextPatch(input: EditContext): Vulnerability @auth(for: [KNOWLEDGE_KNUPDATE])
  contextClean: Vulnerability @auth(for: [KNOWLEDGE_KNUPDATE])
  relationAdd(input: StixRefRelationshipAddInput!): StixRefRelationship @auth(for: [KNOWLEDGE_KNUPDATE])
  relationDelete(toId: StixRef!, relationship_type: String!): Vulnerability @auth(for: [KNOWLEDGE_KNUPDATE])
}
type IncidentEditMutations {
  delete: ID @auth(for: [KNOWLEDGE_KNUPDATE_KNDELETE])
  fieldPatch(input: [EditInput]!, commitMessage: String, references: [String]): Incident @auth(for: [KNOWLEDGE_KNUPDATE])
  contextPatch(input: EditContext): Incident @auth(for: [KNOWLEDGE_KNUPDATE])
  contextClean: Incident @auth(for: [KNOWLEDGE_KNUPDATE])
  relationAdd(input: StixRefRelationshipAddInput!): StixRefRelationship @auth(for: [KNOWLEDGE_KNUPDATE])
  relationDelete(toId: StixRef!, relationship_type: String!): Incident @auth(for: [KNOWLEDGE_KNUPDATE])
}

######## STIX CYBER OBSERVABLE ENTITIES

type StixCyberObservableEditMutations {
  delete: ID @auth(for: [KNOWLEDGE_KNUPDATE_KNDELETE])
  fieldPatch(input: [EditInput]!, commitMessage: String, references: [String]): StixCyberObservable @auth(for: [KNOWLEDGE_KNUPDATE])
  contextPatch(input: EditContext): StixCyberObservable @auth(for: [KNOWLEDGE_KNUPDATE])
  contextClean: StixCyberObservable @auth(for: [KNOWLEDGE_KNUPDATE])
  relationAdd(input: StixRefRelationshipAddInput!): StixRefRelationship @auth(for: [KNOWLEDGE_KNUPDATE])
  relationsAdd(input: StixRefRelationshipsAddInput!): StixCyberObservable @auth(for: [KNOWLEDGE_KNUPDATE])
  relationDelete(toId: StixRef!, relationship_type: String!): StixCyberObservable @auth(for: [KNOWLEDGE_KNUPDATE])
  promoteToIndicator: Indicator  @auth(for: [KNOWLEDGE_KNUPDATE])
  importPush(file: Upload!, fileMarkings: [String], version: DateTime, noTriggerImport: Boolean): File @auth(for: [KNOWLEDGE_KNUPLOAD])
  exportAsk(format: String!, exportType: String!, maxMarkingDefinition: String): [File!] @auth(for: [KNOWLEDGE_KNGETEXPORT_KNASKEXPORT])
  exportPush(file: Upload!): Boolean @auth(for: [CONNECTORAPI])
}

######## STIX RELATIONSHIPS

type StixRelationshipEditMutations {
  delete: ID
}

######## STIX CORE RELATIONSHIPS

type StixCoreRelationshipEditMutations {
  delete: ID
  fieldPatch(input: [EditInput]!, commitMessage: String, references: [String]): StixCoreRelationship
  contextPatch(input: EditContext): StixCoreRelationship
  contextClean: StixCoreRelationship
  relationAdd(input: StixRefRelationshipAddInput!): StixRefRelationship
  relationsAdd(input: StixRefRelationshipsAddInput!, commitMessage: String, references: [String]): StixCoreRelationship
  relationDelete(toId: StixRef!, relationship_type: String!, commitMessage: String, references: [String]): StixCoreRelationship
  restrictionOrganizationAdd(organizationId: [ID!]!, directContainerSharing: Boolean): StixCoreRelationship @auth(for: [KNOWLEDGE_KNUPDATE_KNORGARESTRICT])
  restrictionOrganizationDelete(organizationId: [ID!]!, directContainerSharing: Boolean): StixCoreRelationship @auth(for: [KNOWLEDGE_KNUPDATE_KNORGARESTRICT])
  removeFromDraft: ID @auth(for: [KNOWLEDGE])
}

######## STIX SIGHTING RELATIONSHIPS

type StixSightingRelationshipEditMutations {
  delete: ID
  fieldPatch(input: [EditInput]!, commitMessage: String, references: [String]): StixSightingRelationship
  contextPatch(input: EditContext): StixSightingRelationship
  contextClean: StixSightingRelationship
  relationAdd(input: StixRefRelationshipAddInput!): StixSightingRelationship
  relationsAdd(input: StixRefRelationshipsAddInput!, commitMessage: String, references: [String]): StixSightingRelationship
  relationDelete(toId: StixRef!, relationship_type: String!, commitMessage: String, references: [String]): StixSightingRelationship
  restrictionOrganizationAdd(organizationId: [ID!]!, directContainerSharing: Boolean): StixSightingRelationship @auth(for: [KNOWLEDGE_KNUPDATE_KNORGARESTRICT])
  restrictionOrganizationDelete(organizationId: [ID!]!, directContainerSharing: Boolean): StixSightingRelationship @auth(for: [KNOWLEDGE_KNUPDATE_KNORGARESTRICT])
  removeFromDraft: ID @auth(for: [KNOWLEDGE])
}

######## STIX REF RELATIONSHIPS

type StixRefRelationshipEditMutations {
  delete: ID
  fieldPatch(input: [EditInput]!): StixRefRelationship
  contextPatch(input: EditContext): StixRefRelationship
}

### MUTATIONS DECLARATION
enum ValidationMode {
  draft
  workbench
}

type Mutation {
  ###### INTERNAL
  deleteImport(fileName: String): ID @auth(for: [KNOWLEDGE_KNASKIMPORT])
  uploadImport(file: Upload!, fileMarkings: [String]): File @auth(for: [KNOWLEDGE_KNASKIMPORT])
  uploadAndAskJobImport(file: Upload!, fileMarkings: [String!], connectors: [ConnectorWithConfig!], validationMode: ValidationMode, draftId: String, noTriggerImport: Boolean): File @auth(for: [KNOWLEDGE_KNUPLOAD, KNOWLEDGE_KNASKIMPORT])
  uploadPending(file: Upload!, entityId: String, labels: [String], errorOnExisting: Boolean, file_markings: [String!], refreshEntity: Boolean): File @auth(for: [KNOWLEDGE_KNASKIMPORT])
  askJobImport(fileName: ID!, connectorId: String, configuration: String, bypassEntityId: String, bypassValidation: Boolean, validationMode: ValidationMode, forceValidation: Boolean): File
  @auth(for: [KNOWLEDGE_KNASKIMPORT])
  resetFileIndexing: Boolean @auth(for: [SETTINGS_FILEINDEXING])

  ### SYNC
  synchronizerAdd(input: SynchronizerAddInput!): Synchronizer @auth(for: [CONNECTORAPI])
  synchronizerEdit(id: ID!): SynchronizerEditMutations @auth(for: [CONNECTORAPI])
  synchronizerStart(id: ID!): Synchronizer @auth(for: [CONNECTORAPI])
  synchronizerStop(id: ID!): Synchronizer @auth(for: [CONNECTORAPI])
  synchronizerTest(input: SynchronizerAddInput): String @auth(for: [CONNECTORAPI, INGESTION_SETINGESTIONS])

  ### WORK
  workAdd(connectorId: String!, friendlyName: String): Work! @auth(for: [CONNECTORAPI, MODULES_MODMANAGE, KNOWLEDGE_KNASKIMPORT, KNOWLEDGE_KNGETEXPORT_KNASKEXPORT])
  workEdit(id: ID!): WorkEditMutations @auth(for: [CONNECTORAPI, MODULES_MODMANAGE])
  workDelete(connectorId: String!): Boolean @auth(for: [CONNECTORAPI, MODULES_MODMANAGE])

  ### TASK
  deleteBackgroundTask(id: ID!): ID! @auth
  listTaskAdd(input: ListTaskAddInput!): BackgroundTask! @auth
  queryTaskAdd(input: QueryTaskAddInput!): BackgroundTask! @auth

  ### RETENTION RULE
  retentionRuleAdd(input: RetentionRuleAddInput!): RetentionRule! @auth(for: [SETTINGS_SETCUSTOMIZATION])
  retentionRuleCheck(input: RetentionRuleAddInput): Int! @auth(for: [SETTINGS_SETCUSTOMIZATION])
  retentionRuleEdit(id: ID!): RetentionRuleEditMutations @auth(for: [SETTINGS_SETCUSTOMIZATION])

  ### RULE
  ruleSetActivation(id: ID!, enable: Boolean!): Rule! @auth(for: [SETTINGS_SETCUSTOMIZATION])
  ruleManagerClean(eventId: ID): RuleManager! @auth(for: [SETTINGS_SETCUSTOMIZATION])
  ruleApply(elementId: ID!, ruleId: ID!): Boolean @auth(for: [KNOWLEDGE_KNUPDATE])
  ruleClear(elementId: ID!, ruleId: ID!): Boolean @auth(for: [KNOWLEDGE_KNUPDATE])
  rulesRescan(elementId: ID!): Boolean @auth(for: [KNOWLEDGE_KNUPDATE])

  ######## INTERNAL OBJECT ENTITIES
  frontendErrorLog(message: String!, codeStack: String, componentStack: String): Boolean @auth
  token(input: UserLoginInput): String @public # Use for login
  otpActivation(input: UserOTPActivationInput): MeUser @auth
  otpDeactivation: MeUser @auth
  otpUserDeactivation(id: ID!): MeUser @auth(for: [SETTINGS_SETACCESSES])
  otpLogin(input: UserOTPLoginInput): Boolean @auth @rateLimit(limit: 1, duration: 1)
  settingsEdit(id: ID!): SettingsEditMutations @auth
  subTypeEdit(id: ID!): SubTypeEditMutations @auth(for: [SETTINGS_SETCUSTOMIZATION])
  statusTemplateAdd(input: StatusTemplateAddInput!): StatusTemplate! @auth(for: [SETTINGS_SETLABELS])
  statusTemplateDelete(id: ID!): ID! @auth(for: [SETTINGS_SETLABELS])
  statusTemplateFieldPatch(id: ID!, input: [EditInput!]!): StatusTemplate! @auth(for: [SETTINGS_SETLABELS])
  statusTemplateContextPatch(id: ID!, input: EditContext!): StatusTemplate! @auth(for: [SETTINGS_SETLABELS])
  statusTemplateContextClean(id: ID!): StatusTemplate! @auth(for: [SETTINGS_SETLABELS])
  groupAdd(input: GroupAddInput!): Group @auth(for: [SETTINGS_SETACCESSES])
  groupEdit(id: ID!): GroupEditMutations @auth(for: [SETTINGS_SETACCESSES])
  userAdd(input: UserAddInput!): User @auth(for: [SETTINGS_SETACCESSES, VIRTUAL_ORGANIZATION_ADMIN])
  userEdit(id: ID!): UserEditMutations @auth(for: [SETTINGS_SETACCESSES, VIRTUAL_ORGANIZATION_ADMIN])
  meTokenRenew: MeUser @auth
  meEdit(input: [EditInput]!, password: String): MeUser @auth
  bookmarkAdd(id: ID!, type: String!): StixDomainObject @auth(for: [KNOWLEDGE])
  bookmarkDelete(id: ID!): ID @auth(for: [KNOWLEDGE])
  sendUserMail(input: SendUserMailInput!): Boolean @auth(for: [SETTINGS_SETACCESSES, VIRTUAL_ORGANIZATION_ADMIN])
  logout: ID @auth
  roleAdd(input: RoleAddInput!): Role @auth(for: [SETTINGS_SETACCESSES])
  sessionKill(id: ID!): ID @auth(for: [SETTINGS_SETACCESSES])
  userSessionsKill(id: ID!): [ID] @auth(for: [SETTINGS_SETACCESSES])
  roleEdit(id: ID!): RoleEditMutations @auth(for: [SETTINGS_SETACCESSES])
  pingConnector(id: ID!, state: String, connectorInfo: ConnectorInfoInput): Connector @auth(for: [CONNECTORAPI])
  registerConnector(input: RegisterConnectorInput): Connector @auth(for: [CONNECTORAPI])
  managedConnectorEdit(input: EditManagedConnectorInput): ManagedConnector @auth(for: [CONNECTORAPI])
  managedConnectorAdd(input: AddManagedConnectorInput): ManagedConnector @auth(for: [CONNECTORAPI])
  registerConnectorsManager(input: RegisterConnectorsManagerInput): ConnectorManager @auth(for: [CONNECTORAPI])
  updateConnectorManagerStatus(input: UpdateConnectorManagerStatusInput): ConnectorManager @auth(for: [CONNECTORAPI])
  resetStateConnector(id: ID!): Connector @auth(for: [MODULES_MODMANAGE])
  deleteConnector(id: ID!): ID! @auth(for: [MODULES_MODMANAGE])
  updateConnectorRequestedStatus(input: RequestConnectorStatusInput!): ManagedConnector @auth(for: [MODULES_MODMANAGE])
  updateConnectorCurrentStatus(input: CurrentConnectorStatusInput!): ManagedConnector @auth(for: [CONNECTORAPI])
  updateConnectorLogs(input: LogsConnectorStatusInput!): ID! @auth(for: [CONNECTORAPI])
  updateConnectorTrigger(id: ID!, input: [EditInput]!): Connector @auth(for: [MODULES_MODMANAGE])
  feedAdd(input: FeedAddInput!): Feed @auth(for: [TAXIIAPI_SETCOLLECTIONS])
  feedDelete(id: ID!): ID! @auth(for: [TAXIIAPI_SETCOLLECTIONS])
  feedEdit(id: ID!, input: FeedAddInput!): Feed! @auth(for: [TAXIIAPI_SETCOLLECTIONS])
  taxiiCollectionAdd(input: TaxiiCollectionAddInput!): TaxiiCollection @auth(for: [TAXIIAPI_SETCOLLECTIONS])
  taxiiCollectionEdit(id: ID!): TaxiiCollectionEditMutations @auth(for: [TAXIIAPI_SETCOLLECTIONS])
  streamCollectionAdd(input: StreamCollectionAddInput!): StreamCollection @auth(for: [TAXIIAPI_SETCOLLECTIONS])
  streamCollectionEdit(id: ID!): StreamCollectionEditMutations @auth(for: [TAXIIAPI_SETCOLLECTIONS])

  ######## STIX OBJECT
  stixEdit(id: ID!): StixEditMutations @auth(for: [KNOWLEDGE_KNUPDATE])

  ######## STIX OBJECT ENTITIES

  ######## STIX META OBJECT ENTITIES
  markingDefinitionAdd(input: MarkingDefinitionAddInput!): MarkingDefinition @auth(for: [SETTINGS_SETMARKINGS])
  markingDefinitionEdit(id: ID!): MarkingDefinitionEditMutations @auth(for: [SETTINGS_SETMARKINGS])
  labelAdd(input: LabelAddInput!): Label @auth(for: [SETTINGS_SETLABELS])
  labelEdit(id: ID!): LabelEditMutations @auth(for: [SETTINGS_SETLABELS])
  externalReferenceAdd(input: ExternalReferenceAddInput!): ExternalReference @auth(for: [KNOWLEDGE_KNUPDATE])
  externalReferenceEdit(id: ID!): ExternalReferenceEditMutations @auth
  killChainPhaseAdd(input: KillChainPhaseAddInput!): KillChainPhase @auth(for: [SETTINGS_SETLABELS])
  killChainPhaseEdit(id: ID!): KillChainPhaseEditMutations @auth(for: [SETTINGS_SETLABELS])

  ######## STIX CORE OBJECT ENTITIES
  stixCoreObjectEdit(id: ID!): StixCoreObjectEditMutations @auth
  stixCoreObjectsExportAsk(input: StixCoreObjectsExportAskInput!): [File!] @auth(for: [KNOWLEDGE_KNGETEXPORT_KNASKEXPORT])
  stixCoreObjectsExportPush(entity_id: String, entity_type: String!, file: Upload!, file_markings: [String]!, listFilters: String): Boolean @auth(for: [CONNECTORAPI])

  ######## STIX DOMAIN OBJECT ENTITIES
  stixBundlePush(connectorId: String!, bundle: String!, work_id: String): Boolean @auth(for: [CONNECTORAPI])
  stixDomainObjectAdd(input: StixDomainObjectAddInput!): StixDomainObject @auth(for: [KNOWLEDGE_KNUPDATE])
  stixDomainObjectEdit(id: ID!): StixDomainObjectEditMutations @auth
  stixDomainObjectsExportAsk(
    format: String!
    exportType: String!
    contentMaxMarkings: [String],
    fileMarkings: [String]
    search: String
    exportContext: ExportContext
    relationship_type: [String]
    orderBy: StixDomainObjectsOrdering
    orderMode: OrderingMode
    filters: FilterGroup
    selectedIds: [String]
  ): [File!] @auth(for: [KNOWLEDGE_KNGETEXPORT_KNASKEXPORT])
  stixDomainObjectsDelete(id: [ID]!): [ID]! @auth(for: [KNOWLEDGE_KNUPDATE_KNDELETE])
  stixDomainObjectsExportPush(entity_id: String, entity_type: String!, file: Upload!, file_markings: [String]!, listFilters: String): Boolean @auth(for: [CONNECTORAPI])
  attackPatternAdd(input: AttackPatternAddInput!): AttackPattern @auth(for: [KNOWLEDGE_KNUPDATE])
  attackPatternEdit(id: ID!): AttackPatternEditMutations @auth(for: [KNOWLEDGE_KNUPDATE])
  campaignAdd(input: CampaignAddInput!): Campaign @auth(for: [KNOWLEDGE_KNUPDATE])
  campaignEdit(id: ID!): CampaignEditMutations @auth(for: [KNOWLEDGE_KNUPDATE])
  ############### Containers
  containerEdit(id: ID!): ContainerEditMutations @auth(for: [KNOWLEDGE_KNUPDATE])
  noteAdd(input: NoteAddInput!): Note @auth(for: [KNOWLEDGE_KNUPDATE])
  userNoteAdd(input: NoteUserAddInput!): Note @auth(for: [KNOWLEDGE_KNUPDATE, KNOWLEDGE_KNPARTICIPATE])
  noteEdit(id: ID!): NoteEditMutations @auth(for: [KNOWLEDGE_KNUPDATE, KNOWLEDGE_KNPARTICIPATE])
  observedDataAdd(input: ObservedDataAddInput!): ObservedData @auth(for: [KNOWLEDGE_KNUPDATE])
  observedDataEdit(id: ID!): ObservedDataEditMutations @auth(for: [KNOWLEDGE_KNUPDATE])
  opinionAdd(input: OpinionAddInput!): Opinion @auth(for: [KNOWLEDGE_KNUPDATE])
  userOpinionAdd(input: OpinionUserAddInput!): Opinion @auth(for: [KNOWLEDGE_KNUPDATE, KNOWLEDGE_KNPARTICIPATE])
  opinionEdit(id: ID!): OpinionEditMutations @auth(for: [KNOWLEDGE_KNUPDATE_KNDELETE, KNOWLEDGE_KNPARTICIPATE])
  reportAdd(input: ReportAddInput!): Report @auth(for: [KNOWLEDGE_KNUPDATE])
  reportEdit(id: ID!): ReportEditMutations @auth(for: [KNOWLEDGE_KNUPDATE])
  courseOfActionAdd(input: CourseOfActionAddInput!): CourseOfAction @auth(for: [KNOWLEDGE_KNUPDATE])
  courseOfActionEdit(id: ID!): CourseOfActionEditMutations @auth(for: [KNOWLEDGE_KNUPDATE])
  ############### Identities
  identityAdd(input: IdentityAddInput!): Identity @auth(for: [KNOWLEDGE_KNUPDATE])
  identityEdit(id: ID!): IdentityEditMutations @auth(for: [KNOWLEDGE_KNUPDATE])
  individualAdd(input: IndividualAddInput!): Individual @auth(for: [KNOWLEDGE_KNUPDATE])
  individualEdit(id: ID!): IndividualEditMutations @auth(for: [KNOWLEDGE_KNUPDATE])
  sectorAdd(input: SectorAddInput!): Sector @auth(for: [KNOWLEDGE_KNUPDATE])
  sectorEdit(id: ID!): SectorEditMutations @auth(for: [KNOWLEDGE_KNUPDATE])
  systemAdd(input: SystemAddInput!): System @auth(for: [KNOWLEDGE_KNUPDATE])
  systemEdit(id: ID!): SystemEditMutations @auth(for: [KNOWLEDGE_KNUPDATE])
  infrastructureAdd(input: InfrastructureAddInput!): Infrastructure @auth(for: [KNOWLEDGE_KNUPDATE])
  infrastructureEdit(id: ID!): InfrastructureEditMutations @auth(for: [KNOWLEDGE_KNUPDATE])
  intrusionSetAdd(input: IntrusionSetAddInput!): IntrusionSet @auth(for: [KNOWLEDGE_KNUPDATE])
  intrusionSetEdit(id: ID!): IntrusionSetEditMutations @auth(for: [KNOWLEDGE_KNUPDATE])
  ############### Locations
  locationAdd(input: LocationAddInput!): Location @auth(for: [KNOWLEDGE_KNUPDATE])
  locationEdit(id: ID!): LocationEditMutations @auth(for: [KNOWLEDGE_KNUPDATE])
  cityAdd(input: CityAddInput!): City @auth(for: [KNOWLEDGE_KNUPDATE])
  cityEdit(id: ID!): CityEditMutations @auth(for: [KNOWLEDGE_KNUPDATE])
  countryAdd(input: CountryAddInput!): Country @auth(for: [KNOWLEDGE_KNUPDATE])
  countryEdit(id: ID!): CountryEditMutations @auth(for: [KNOWLEDGE_KNUPDATE])
  regionAdd(input: RegionAddInput!): Region @auth(for: [KNOWLEDGE_KNUPDATE])
  regionEdit(id: ID!): RegionEditMutations @auth(for: [KNOWLEDGE_KNUPDATE])
  positionAdd(input: PositionAddInput!): Position @auth(for: [KNOWLEDGE_KNUPDATE])
  positionEdit(id: ID!): PositionEditMutations @auth(for: [KNOWLEDGE_KNUPDATE])
  malwareAdd(input: MalwareAddInput!): Malware @auth(for: [KNOWLEDGE_KNUPDATE])
  malwareEdit(id: ID!): MalwareEditMutations @auth(for: [KNOWLEDGE_KNUPDATE])
  threatActorGroupAdd(input: ThreatActorGroupAddInput!): ThreatActorGroup @auth(for: [KNOWLEDGE_KNUPDATE])
  threatActorGroupEdit(id: ID!): ThreatActorGroupEditMutations @auth(for: [KNOWLEDGE_KNUPDATE])
  toolAdd(input: ToolAddInput!): Tool @auth(for: [KNOWLEDGE_KNUPDATE])
  toolEdit(id: ID!): ToolEditMutations @auth(for: [KNOWLEDGE_KNUPDATE])
  vulnerabilityAdd(input: VulnerabilityAddInput!): Vulnerability @auth(for: [KNOWLEDGE_KNUPDATE])
  vulnerabilityEdit(id: ID!): VulnerabilityEditMutations @auth(for: [KNOWLEDGE_KNUPDATE])
  incidentAdd(input: IncidentAddInput!): Incident @auth(for: [KNOWLEDGE_KNUPDATE])
  incidentEdit(id: ID!): IncidentEditMutations @auth(for: [KNOWLEDGE_KNUPDATE])

  ######## STIX CYBER OBSERVABLE ENTITIES
  stixCyberObservableAdd(
    type: String!
    stix_id: StixId
    x_opencti_score: Int
    x_opencti_description: String
    createIndicator: Boolean
    createdBy: String
    objectMarking: [String]
    objectLabel: [String]
    objectOrganization: [String]
    externalReferences: [String]
    clientMutationId: String
    update: Boolean
    AutonomousSystem: AutonomousSystemAddInput
    Directory: DirectoryAddInput
    DomainName: DomainNameAddInput
    EmailAddr: EmailAddrAddInput
    EmailMessage: EmailMessageAddInput
    EmailMimePartType: EmailMimePartTypeAddInput
    Artifact: ArtifactAddInput
    StixFile: StixFileAddInput
    X509Certificate: X509CertificateAddInput
    IPv4Addr: IPv4AddrAddInput
    IPv6Addr: IPv6AddrAddInput
    MacAddr: MacAddrAddInput
    Mutex: MutexAddInput
    NetworkTraffic: NetworkTrafficAddInput
    Process: ProcessAddInput
    Software: SoftwareAddInput
    Url: UrlAddInput
    UserAccount: UserAccountAddInput
    WindowsRegistryKey: WindowsRegistryKeyAddInput
    WindowsRegistryValueType: WindowsRegistryValueTypeAddInput
    CryptographicKey: CryptographicKeyAddInput
    CryptocurrencyWallet: CryptocurrencyWalletAddInput
    Hostname: HostnameAddInput
    Text: TextAddInput
    UserAgent: UserAgentAddInput
    BankAccount: BankAccountAddInput
    Credential: CredentialAddInput
    TrackingNumber: TrackingNumberAddInput
    PhoneNumber: PhoneNumberAddInput
    PaymentCard: PaymentCardAddInput
    MediaContent: MediaContentAddInput
    Persona: PersonaAddInput
  ): StixCyberObservable @auth(for: [KNOWLEDGE_KNUPDATE])
  stixCyberObservableEdit(id: ID!): StixCyberObservableEditMutations @auth
  stixCyberObservablesExportAsk(input: StixCyberObservablesExportAskInput!): [File!] @auth(for: [KNOWLEDGE_KNGETEXPORT_KNASKEXPORT])
  stixCyberObservablesExportPush(entity_id: String, entity_type: String!, file: Upload!, file_markings: [String]!, listFilters: String): Boolean @auth(for: [CONNECTORAPI])
  artifactImport(
    file: Upload!
    x_opencti_description: String
    createdBy: String
    objectMarking: [String]
    objectLabel: [String]
  ): Artifact @auth(for: [KNOWLEDGE_KNUPDATE])

  ######## STIX RELATIONSHIPS
  stixRelationshipEdit(id: ID!): StixRelationshipEditMutations @auth(for: [KNOWLEDGE_KNUPDATE])

  ######## STIX CORE RELATIONSHIPS
  stixCoreRelationshipAdd(input: StixCoreRelationshipAddInput, reversedReturn: Boolean): StixCoreRelationship
  @auth(for: [KNOWLEDGE_KNUPDATE])
  stixCoreRelationshipEdit(id: ID!): StixCoreRelationshipEditMutations @auth(for: [KNOWLEDGE_KNUPDATE])
  stixCoreRelationshipsExportAsk(input: StixCoreRelationshipsExportAskInput!): [File!] @auth(for: [KNOWLEDGE_KNGETEXPORT_KNASKEXPORT])
  stixCoreRelationshipDelete(fromId: StixRef!, toId: StixRef!, relationship_type: String!): Boolean!
  @auth(for: [KNOWLEDGE_KNUPDATE])
  stixCoreRelationshipsExportPush(entity_id: String, entity_type: String!, file: Upload!, file_markings: [String]!, listFilters: String): Boolean @auth(for: [CONNECTORAPI])

  ######## STIX REF RELATIONSHIPS
  stixRefRelationshipAdd(input: StixRefRelationshipAddInput!): StixRefRelationship
  @auth(for: [KNOWLEDGE_KNUPDATE])
  stixRefRelationshipEdit(id: ID!): StixRefRelationshipEditMutations
  @auth(for: [KNOWLEDGE_KNUPDATE])

  ######## STIX SIGHTING RELATIONSHIPS
  stixSightingRelationshipAdd(input: StixSightingRelationshipAddInput!): StixSightingRelationship
  @auth(for: [KNOWLEDGE_KNUPDATE])
  stixSightingRelationshipEdit(id: ID!): StixSightingRelationshipEditMutations @auth(for: [KNOWLEDGE_KNUPDATE])
}<|MERGE_RESOLUTION|>--- conflicted
+++ resolved
@@ -1749,9 +1749,9 @@
   sessions: [SessionDetail]
 }
 input UserAddInput {
-  user_email: String @constraint(minLength: 5, format: "email")
+  user_email: String! @constraint(minLength: 5, format: "email")
   name: String! @constraint(minLength: 2, format: "not-blank")
-  password: String
+  password: String!
   firstname: String
   lastname: String
   description: String
@@ -1767,16 +1767,13 @@
   groups: [ID!]
   user_confidence_level: ConfidenceLevelInput
   prevent_default_groups: Boolean
-<<<<<<< HEAD
   user_service_account: Boolean
-=======
   email_template_id: String
 }
 
 input SendUserMailInput {
   target_user_id: ID!
   email_template_id: ID!
->>>>>>> 7d7ee46b
 }
 
 input ConfidenceLevelInput {
@@ -1958,6 +1955,7 @@
 
 input AddManagedConnectorInput {
   name: String! @constraint(minLength:2, format: "not-blank")
+  connector_user_id: ID!
   user_id: ID!
   catalog_id: ID!
   automatic_user: Boolean
@@ -12457,7 +12455,6 @@
   | CsvMapper
   | PublicDashboard
   | Pir
-  | Theme
 union StixCoreObjectOrStixCoreRelationship =
 #### Stix Core Objects
 ## Stix Domain Objects
