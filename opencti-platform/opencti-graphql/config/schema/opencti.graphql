--- conflicted
+++ resolved
@@ -205,16 +205,6 @@
   newValue: String!
 }
 
-<<<<<<< HEAD
-### Connectors
-enum ConnectorType {
-  EXTERNAL_IMPORT
-  INTERNAL_IMPORT_FILE
-  INTERNAL_ENRICHMENT
-  INTERNAL_EXPORT_FILE
-}
-input RegisterConnectorInput {
-=======
 ### Tags
 enum TagsOrdering {
   tag_type
@@ -251,9 +241,14 @@
   clientMutationId: String
 }
 
-### Export
-type Export {
->>>>>>> fc971e6b
+### Connectors
+enum ConnectorType {
+  EXTERNAL_IMPORT
+  INTERNAL_IMPORT_FILE
+  INTERNAL_ENRICHMENT
+  INTERNAL_EXPORT_FILE
+}
+input RegisterConnectorInput {
   id: ID!
   name: String!
   type: ConnectorType!
@@ -403,12 +398,8 @@
   editContext: [EditUserContext]
   createdByRef: createdByRef
   markingDefinitions: MarkingDefinitionConnection
-<<<<<<< HEAD
+  tags: TagConnection
   reports: ReportConnection
-=======
-  tags: TagConnection
-  exports(types: [String]!): [Export]
->>>>>>> fc971e6b
   stixRelations(
     first: Int
     after: ID
@@ -792,12 +783,9 @@
   editContext: [EditUserContext]
   createdByRef: createdByRef
   markingDefinitions: MarkingDefinitionConnection
-<<<<<<< HEAD
+  tags: TagConnection
   importFiles(first: Int): FileConnection
   exportFiles(first: Int): FileConnection
-=======
-  tags: TagConnection
->>>>>>> fc971e6b
   token: String
   groups: GroupConnection
   reports: ReportConnection
@@ -903,12 +891,9 @@
   editContext: [EditUserContext]
   createdByRef: createdByRef
   markingDefinitions: MarkingDefinitionConnection
-<<<<<<< HEAD
   importFiles(first: Int): FileConnection
   exportFiles(first: Int): FileConnection
-=======
   tags: TagConnection
->>>>>>> fc971e6b
   reports: ReportConnection
   stixRelations(
     first: Int
@@ -995,12 +980,9 @@
   editContext: [EditUserContext]
   createdByRef: createdByRef
   markingDefinitions: MarkingDefinitionConnection
-<<<<<<< HEAD
   importFiles(first: Int): FileConnection
   exportFiles(first: Int): FileConnection
-=======
   tags: TagConnection
->>>>>>> fc971e6b
   reports: ReportConnection
   stixRelations(
     first: Int
@@ -1083,12 +1065,9 @@
   editContext: [EditUserContext]
   createdByRef: createdByRef
   markingDefinitions: MarkingDefinitionConnection
-<<<<<<< HEAD
   importFiles(first: Int): FileConnection
   exportFiles(first: Int): FileConnection
-=======
   tags: TagConnection
->>>>>>> fc971e6b
   reports: ReportConnection
   stixRelations(
     first: Int
@@ -1171,12 +1150,9 @@
   editContext: [EditUserContext]
   createdByRef: createdByRef
   markingDefinitions: MarkingDefinitionConnection
-<<<<<<< HEAD
   importFiles(first: Int): FileConnection
   exportFiles(first: Int): FileConnection
-=======
   tags: TagConnection
->>>>>>> fc971e6b
   reports: ReportConnection
   stixRelations(
     first: Int
@@ -1259,12 +1235,9 @@
   editContext: [EditUserContext]
   createdByRef: createdByRef
   markingDefinitions: MarkingDefinitionConnection
-<<<<<<< HEAD
   importFiles(first: Int): FileConnection
   exportFiles(first: Int): FileConnection
-=======
   tags: TagConnection
->>>>>>> fc971e6b
   reports: ReportConnection
   stixRelations(
     first: Int
@@ -1532,12 +1505,9 @@
   editContext: [EditUserContext]
   createdByRef: createdByRef
   markingDefinitions: MarkingDefinitionConnection
-<<<<<<< HEAD
   importFiles(first: Int): FileConnection
   exportFiles(first: Int): FileConnection
-=======
   tags: TagConnection
->>>>>>> fc971e6b
   externalReferences: ExternalReferenceConnection
   killChainPhases: KillChainPhaseConnection
   reports: ReportConnection
@@ -1625,12 +1595,9 @@
   editContext: [EditUserContext]
   createdByRef: createdByRef
   markingDefinitions: MarkingDefinitionConnection
-<<<<<<< HEAD
   importFiles(first: Int): FileConnection
   exportFiles(first: Int): FileConnection
-=======
   tags: TagConnection
->>>>>>> fc971e6b
   reports: ReportConnection
   stixRelations(
     first: Int
@@ -1718,12 +1685,9 @@
   editContext: [EditUserContext]
   createdByRef: createdByRef
   markingDefinitions: MarkingDefinitionConnection
-<<<<<<< HEAD
   importFiles(first: Int): FileConnection
   exportFiles(first: Int): FileConnection
-=======
   tags: TagConnection
->>>>>>> fc971e6b
   reports: ReportConnection
   stixRelations(
     first: Int
@@ -1818,12 +1782,9 @@
   editContext: [EditUserContext]
   createdByRef: createdByRef
   markingDefinitions: MarkingDefinitionConnection
-<<<<<<< HEAD
   importFiles(first: Int): FileConnection
   exportFiles(first: Int): FileConnection
-=======
   tags: TagConnection
->>>>>>> fc971e6b
   reports: ReportConnection
   stixRelations(
     first: Int
@@ -1918,12 +1879,9 @@
   editContext: [EditUserContext]
   createdByRef: createdByRef
   markingDefinitions: MarkingDefinitionConnection
-<<<<<<< HEAD
   importFiles(first: Int): FileConnection
   exportFiles(first: Int): FileConnection
-=======
   tags: TagConnection
->>>>>>> fc971e6b
   reports: ReportConnection
   stixRelations(
     first: Int
@@ -2013,12 +1971,9 @@
   editContext: [EditUserContext]
   createdByRef: createdByRef
   markingDefinitions: MarkingDefinitionConnection
-<<<<<<< HEAD
   importFiles(first: Int): FileConnection
   exportFiles(first: Int): FileConnection
-=======
   tags: TagConnection
->>>>>>> fc971e6b
   reports: ReportConnection
   stixRelations(
     first: Int
@@ -2103,12 +2058,9 @@
   editContext: [EditUserContext]
   createdByRef: createdByRef
   markingDefinitions: MarkingDefinitionConnection
-<<<<<<< HEAD
   importFiles(first: Int): FileConnection
   exportFiles(first: Int): FileConnection
-=======
   tags: TagConnection
->>>>>>> fc971e6b
   killChainPhases: KillChainPhaseConnection
   reports: ReportConnection
   stixRelations(
@@ -2193,12 +2145,9 @@
   editContext: [EditUserContext]
   createdByRef: createdByRef
   markingDefinitions: MarkingDefinitionConnection
-<<<<<<< HEAD
   importFiles(first: Int): FileConnection
   exportFiles(first: Int): FileConnection
-=======
   tags: TagConnection
->>>>>>> fc971e6b
   killChainPhases: KillChainPhaseConnection
   reports: ReportConnection
   stixRelations(
@@ -2283,12 +2232,9 @@
   editContext: [EditUserContext]
   createdByRef: createdByRef
   markingDefinitions: MarkingDefinitionConnection
-<<<<<<< HEAD
   importFiles(first: Int): FileConnection
   exportFiles(first: Int): FileConnection
-=======
   tags: TagConnection
->>>>>>> fc971e6b
   reports: ReportConnection
   stixRelations(
     first: Int
@@ -2381,13 +2327,10 @@
   editContext: [EditUserContext]
   createdByRef: createdByRef
   markingDefinitions: MarkingDefinitionConnection
-<<<<<<< HEAD
   reports: ReportConnection
   importFiles(first: Int): FileConnection
   exportFiles(first: Int): FileConnection
-=======
   tags: TagConnection
->>>>>>> fc971e6b
   externalReferences: ExternalReferenceConnection
   objectRefs: StixDomainEntityConnection
   observableRefs: StixObservableConnection
@@ -2485,15 +2428,12 @@
     search: String
   ): TagConnection @auth
   rabbitMQMetrics(prefix: String): RabbitMQMetrics @auth(for: ROLE_ADMIN)
-<<<<<<< HEAD
   connectors: [Connector] @auth
   connectorsForExport: [Connector] @auth
   connectorsForImport: [Connector] @auth
   importFiles(first: Int): FileConnection @auth
-=======
   # StixEntities
   stixEntity(id: String): StixEntity @auth
->>>>>>> fc971e6b
   # StixDomainEntities
   stixDomainEntity(id: String): StixDomainEntity @auth
   stixDomainEntities(
@@ -2941,17 +2881,11 @@
   contextPatch(input: EditContext): StixDomainEntity
   contextClean: StixDomainEntity
   relationAdd(input: RelationAddInput): RelationData
+  relationsAdd(input: RelationsAddInput): StixDomainEntity
   relationDelete(relationId: ID!): RelationData
-<<<<<<< HEAD
   importPush(file: Upload!): File @auth
   exportAsk(format: String!, exportType: String!): [File]
   exportPush(jobId: ID!, file: Upload!): Boolean @auth(for: ROLE_ADMIN)
-=======
-  relationsAdd(input: RelationsAddInput): StixDomainEntity
-  refreshExport(entityType: String!, type: String!): StixDomainEntity
-  exportPush(exportId: String!, rawData: String!): Boolean
-    @auth(for: ROLE_ADMIN)
->>>>>>> fc971e6b
 }
 
 # StixObservable
@@ -3207,7 +3141,6 @@
   # Attribute
   attributeAdd(input: AttributeAddInput): Attribute @auth(for: ROLE_ADMIN)
   attributeEdit(id: ID!): AttributeEditMutations @auth(for: ROLE_ADMIN)
-<<<<<<< HEAD
   # Connector
   registerConnector(input: RegisterConnectorInput): Connector @auth(for: ROLE_ADMIN)
   pingConnector(id: ID!): Connector @auth(for: ROLE_ADMIN)
@@ -3217,13 +3150,9 @@
   deleteImport(fileName: String): Boolean @auth
   uploadImport(file: Upload!): File @auth
   askJobImport(fileName: ID!): File @auth
-=======
   # Tag
   tagAdd(input: TagAddInput): Tag
   tagEdit(id: ID!): TagEditMutations @auth(for: ROLE_ADMIN)
-  # Import data
-  importData(type: String!, file: Upload!): Boolean @auth
->>>>>>> fc971e6b
   # StixDomainEntity
   stixDomainEntityAdd(input: StixDomainEntityAddInput): StixDomainEntity @auth
   stixDomainEntityEdit(id: ID!): StixDomainEntityEditMutations @auth
