### Directives
directive @auth(for: UserRole = ROLE_USER) on OBJECT | FIELD_DEFINITION
directive @constraint(
  # String constraints
  minLength: Int
  maxLength: Int
  startsWith: String
  endsWith: String
  notContains: String
  pattern: String
  format: String

  # Number constraints
  min: Int
  max: Int
  exclusiveMin: Int
  exclusiveMax: Int
  multipleOf: Int
) on INPUT_FIELD_DEFINITION

### Scalar
scalar DateTime
scalar ConstraintString
scalar ConstraintNumber
scalar Upload
enum Status {
  wait
  progress
  partial
  complete
  error
}

### Relations
type RelationEmbedded {
  id: ID!
  entity_type: String!
}
type RelationData {
  node: GlobalObject
  relation: RelationEmbedded
}
type createdByRef {
  node: Identity
  relation: RelationEmbedded
}
type ownedBy {
  node: User
  relation: RelationEmbedded
}

### Relay
type PageInfo {
  startCursor: String!
  endCursor: String!
  hasNextPage: Boolean!
  hasPreviousPage: Boolean!
  globalCount: Int!
}
enum OrderingMode {
  asc
  desc
}
enum FilterMode {
  and
  or
}

### Edit
input EntityRelation {
  entityType: String
  relationType: String
  relationRole: String
}
input EditInput {
  id: ID # ID of the instance in edition
  key: String! # Field name to change
  value: [String]! # Values to apply
}
input EditContext {
  focusOn: String # Field name
}
type EditUserContext {
  name: String!
  focusOn: String # Field name
}

### Info
type DependencyVersion {
  name: String!
  version: String!
}
type AppInfo {
  version: String!,
  dependencies: [DependencyVersion!]!
}

### Stats
type AckDetails {
  rate: Float
}
type MessagesStats {
  ack: Int
  ack_details: AckDetails
}
type QueueArguments {
  config: String
}
type QueueMetrics {
  name: String
  arguments: QueueArguments
  messages: Int
  messages_ready: Int
  messages_unacknowledged: Int
  consumers: Int
  idle_since: DateTime
  message_stats: MessagesStats
}
type QueueTotals {
  messages: Int
  messages_ready: Int
  messages_unacknowledged: Int
}
type ObjectTotals {
  channels: Int
  consumers: Int
  queues: Int
}
type OverviewMetrics {
  node: String
  object_totals: ObjectTotals
  queue_totals: QueueTotals
  message_stats: MessagesStats
}
type RabbitMQMetrics {
  queues: [QueueMetrics]
  overview: OverviewMetrics
}

enum StatsOperation {
  count
  sum
}
type TimeSeries {
  date: DateTime!
  value: Int!
}
type Distribution {
  label: String!
  value: Int!
}
type Number {
  total: Int!
  count: Int!
}

### Settings
type Settings {
  id: ID!
  platform_title: String
  platform_email: String
  platform_url: String
  platform_language: String
  platform_external_auth: Boolean
  platform_registration: Boolean
  platform_demo: Boolean
  editContext: [EditUserContext]
  created_at: DateTime
  updated_at: DateTime
}
input SettingsAddInput {
  platform_title: String
  platform_email: String
  platform_url: String
  platform_language: String
  platform_external_auth: Boolean
  platform_registration: Boolean
  platform_demo: Boolean
}

### Attribute
enum AttributesOrdering {
  value
}
type AttributeConnection {
  pageInfo: PageInfo!
  edges: [AttributeEdge]
}
type AttributeEdge {
  cursor: String!
  node: Attribute!
}
type Attribute {
  id: ID!
  type: String!
  value: String!
}
input AttributeAddInput {
  type: String!
  value: String!
  clientMutationId: String
}
input AttributeEditInput {
  type: String!
  value: String!
  newValue: String!
}

### Tags
enum TagsOrdering {
  tag_type
  value
  color
  created_at
  updated_at
}
type TagConnection {
  pageInfo: PageInfo!
  edges: [TagEdge]
}

type TagEdge {
  cursor: String!
  node: Tag!
  relation: RelationEmbedded!
}
type Tag {
  id: ID!
  internal_id_key: String!
  tag_type: String!
  value: String!
  color: String!
  editContext: [EditUserContext]
  created_at: DateTime!
  updated_at: DateTime!
}
input TagAddInput {
  internal_id_key: String
  tag_type: String!
  value: String!
  color: String!
  clientMutationId: String
}

### Connectors
enum ConnectorType {
  EXTERNAL_IMPORT
  INTERNAL_IMPORT_FILE
  INTERNAL_ENRICHMENT
  INTERNAL_EXPORT_FILE
}
input RegisterConnectorInput {
  id: ID!
  name: String!
  type: ConnectorType!
  scope: [String!]
}
type ConnectorConfig {
  uri: String!
  listen: String!
  listen_exchange: String!
  push: String!
  push_exchange: String!
}
type Connector {
  id: ID!
  internal_id_key: ID!
  name: String!
  active: Boolean
  connector_type: String!
  connector_scope: [String!]
  updated_at: DateTime
  created_at: DateTime
  config: ConnectorConfig
}

### Files
type Job {
  id: ID!
  internal_id_key: ID!
  messages: [String]
  job_status: Status!
  created_at: DateTime!
  updated_at: DateTime!
}
type Work {
  id: ID!
  internal_id_key: ID!
  jobs: [Job]
  status: Status!
  connector: Connector!
  work_type: String!
  created_at: DateTime!
}
type WorkEdge {
  cursor: String!
  node: Work!
}
type WorkConnection {
  pageInfo: PageInfo!
  edges: [WorkEdge]
}
enum FileCategory {
  import
  export
}
type FileMetadata {
  category: FileCategory!
  encoding: String
  mimetype: String
}
type File {
  id: ID!
  name: String
  size: Int
  lastModified: DateTime
  lastModifiedSinceMin: Int
  metaData: FileMetadata
  uploadStatus: Status!
  works: [Work]
}
type FileEdge {
  cursor: String!
  node: File!
}
type FileConnection {
  pageInfo: PageInfo!
  edges: [FileEdge]
}

### Global objects
interface GlobalObject {
  id: ID!
  internal_id_key: String!
  entity_type: String!
}

### STIX objects
interface StixEntity {
  id: ID!
  internal_id_key: String!
  stix_id_key: String!
  entity_type: String!
  parent_type: String!
  name: String!
  description: String
  tags: TagConnection
  reports: ReportConnection
  editContext: [EditUserContext]
  createdByRef: createdByRef
  markingDefinitions: MarkingDefinitionConnection
  stixRelations(
    first: Int
    after: ID
    orderBy: StixRelationsOrdering
    orderMode: OrderingMode
    stix_id_key: String
    fromId: String
    inferred: Boolean
    toId: String
    fromTypes: [String]
    toTypes: [String]
    relationType: String
    resolveInferences: Boolean
    resolveRelationType: String
    resolveRelationRole: String
    resolveRelationToTypes: [String]
    resolveViaTypes: [EntityRelation]
    firstSeenStart: DateTime
    firstSeenStop: DateTime
    lastSeenStart: DateTime
    lastSeenStop: DateTime
    weights: [Int]
    search: String
    infrastructure: Boolean
  ): StixRelationConnection
  created_at: DateTime
  updated_at: DateTime
}

enum StixDomainEntitiesOrdering {
  name
  entity_type
  created_at
  updated_at
  tags
  markingDefinitions
}
input StixDomainEntitiesFiltering {
  tags: [String]
}
type StixDomainEntityConnection {
  pageInfo: PageInfo!
  edges: [StixDomainEntityEdge]
}
type StixDomainEntityEdge {
  cursor: String!
  node: StixDomainEntity!
  relation: RelationEmbedded!
}
interface StixDomainEntity {
  id: ID!
  name: String!
  alias: [String]
  stix_id_key: String!
  internal_id_key: String!
  entity_type: String!
  parent_type: String!
  description: String
  graph_data: String
  editContext: [EditUserContext]
<<<<<<< HEAD
  markingDefinitions: MarkingDefinitionConnection
=======
  createdByRef: createdByRef
  markingDefinitions: MarkingDefinitionConnection
  tags: TagConnection
  reports: ReportConnection
>>>>>>> 7d4e5ade
  importFiles(first: Int): FileConnection
  exportFiles(first: Int): FileConnection
  created_at: DateTime!
  updated_at: DateTime!
}
input StixDomainEntityAddInput {
  internal_id_key: String
  name: String!
  description: String
  alias: [String]
  type: String!
  markingDefinitions: [String]
  clientMutationId: String
  created: DateTime
  modified: DateTime
}

### STIX obseravables
enum StixObservablesOrdering {
  name
  entity_type
  observable_value
  value
  created_at
  updated_at
  tags
  markingDefinitions
}
input StixObservablesFiltering {
  tags: [String]
}
type StixObservableConnection {
  pageInfo: PageInfo!
  edges: [StixObservableEdge]
}
type StixObservableEdge {
  cursor: String!
  node: StixObservable!
  relation: RelationEmbedded!
}
type StixObservable implements GlobalObject & StixEntity {
  id: ID!
  internal_id_key: String!
  stix_id_key: String!
  entity_type: String!
  parent_type: String!
  name: String!
  observable_value: String!
  first_seen: DateTime
  last_seen: DateTime
  description: String
  editContext: [EditUserContext]
  createdByRef: createdByRef
  markingDefinitions: MarkingDefinitionConnection
  tags: TagConnection
  reports: ReportConnection
  stixRelations(
    first: Int
    after: ID
    orderBy: StixRelationsOrdering
    orderMode: OrderingMode
    stix_id_key: String
    fromId: String
    inferred: Boolean
    toId: String
    fromTypes: [String]
    toTypes: [String]
    relationType: String
    resolveInferences: Boolean
    resolveRelationType: String
    resolveRelationRole: String
    resolveRelationToTypes: [String]
    resolveViaTypes: [EntityRelation]
    firstSeenStart: DateTime
    firstSeenStop: DateTime
    lastSeenStart: DateTime
    lastSeenStop: DateTime
    weights: [Int]
    search: String
    infrastructure: Boolean
  ): StixRelationConnection
  jobs(first: Int): [Work]
  connectors(onlyAlive: Boolean): [Connector]
  created_at: DateTime!
  updated_at: DateTime!
}
input StixObservableAddInput {
  internal_id_key: String
  stix_id_key: String
  type: String!
  observable_value: String!
  description: String
  createdByRef: String
  markingDefinitions: [String]
  clientMutationId: String
  created: DateTime
  modified: DateTime
}

### STIX relations
enum StixRelationsOrdering {
  stix_id_key
  relationship_type
  weight
  first_seen
  last_seen
  created
  modified
  created_at
  updated_at
}
type StixRelationConnection {
  pageInfo: PageInfo!
  edges: [StixRelationEdge]
}
type StixRelationEdge {
  cursor: String!
  node: StixRelation!
  relation: RelationEmbedded
}
type StixRelation implements GlobalObject & StixEntity {
  id: ID!
  internal_id_key: String!
  stix_id_key: String!
  entity_type: String!
  parent_type: String!
  name: String!
  relationship_type: String
  inferred: Boolean
  weight: Int
  score: Int
  description: String
  first_seen: DateTime
  last_seen: DateTime
  expiration: DateTime
  created: DateTime!
  modified: DateTime!
  graph_data: String
  role_played: String
  editContext: [EditUserContext]
  createdByRef: createdByRef
  markingDefinitions: MarkingDefinitionConnection
  tags: TagConnection
  reports: ReportConnection
  from: StixEntity
  fromRole: String
  to: StixEntity
  toRole: String
  inferences: StixRelationConnection
  stixRelations(
    first: Int
    after: ID
    orderBy: StixRelationsOrdering
    orderMode: OrderingMode
    stix_id_key: String
    fromId: String
    inferred: Boolean
    toId: String
    fromTypes: [String]
    toTypes: [String]
    relationType: String
    resolveInferences: Boolean
    resolveRelationType: String
    resolveRelationRole: String
    resolveRelationToTypes: [String]
    resolveViaTypes: [EntityRelation]
    firstSeenStart: DateTime
    firstSeenStop: DateTime
    lastSeenStart: DateTime
    lastSeenStop: DateTime
    weights: [Int]
    search: String
    infrastructure: Boolean
  ): StixRelationConnection
  created_at: DateTime
  updated_at: DateTime
}
input StixRelationAddInput {
  internal_id_key: String
  stix_id_key: String
  fromId: String!
  fromRole: String!
  toId: String!
  toRole: String!
  relationship_type: String!
  role_played: String
  weight: Int
  score: Int
  expiration: DateTime
  description: String
  first_seen: DateTime
  last_seen: DateTime
  createdByRef: String
  markingDefinitions: [String]
  killChainPhases: [String]
  clientMutationId: String
  created: DateTime
  modified: DateTime
}

### Workspace
enum WorkspacesOrdering {
  name
  created_at
  updated_at
}
type WorkspaceConnection {
  pageInfo: PageInfo!
  edges: [WorkspaceEdge]
}
type WorkspaceEdge {
  cursor: String!
  node: Workspace!
  relation: RelationEmbedded!
}
type Workspace implements GlobalObject {
  id: ID!
  internal_id_key: String!
  entity_type: String!
  workspace_type: String!
  name: String!
  description: String
  graph_data: String
  workspace_data: String
  editContext: [EditUserContext]
  ownedBy: ownedBy
  markingDefinitions: MarkingDefinitionConnection
  tags: TagConnection
  objectRefs: StixDomainEntityConnection
  created_at: DateTime!
  updated_at: DateTime!
}
input WorkspaceAddInput {
  name: String!
  workspace_type: String!
  internal_id_key: String
  description: String
  markingDefinitions: [String]
  clientMutationId: String
}

### Identities
enum IdentitiesOrdering {
  stix_id_key
  name
  created_at
  updated_at
}
type IdentityConnection {
  pageInfo: PageInfo!
  edges: [IdentityEdge]
}
type IdentityEdge {
  cursor: String!
  node: Identity!
  relation: RelationEmbedded!
}
interface Identity {
  id: ID!
  internal_id_key: String!
  stix_id_key: String!
  entity_type: String!
  parent_type: String!
  name: String!
  stix_label: [String]
  alias: [String]
  description: String
  createdByRef: createdByRef
  markingDefinitions: MarkingDefinitionConnection
  tags: TagConnection
  reports: ReportConnection
  stixRelations(
    first: Int
    after: ID
    orderBy: StixRelationsOrdering
    orderMode: OrderingMode
    stix_id_key: String
    fromId: String
    inferred: Boolean
    toId: String
    fromTypes: [String]
    toTypes: [String]
    relationType: String
    resolveInferences: Boolean
    resolveRelationType: String
    resolveRelationRole: String
    resolveRelationToTypes: [String]
    resolveViaTypes: [EntityRelation]
    firstSeenStart: DateTime
    firstSeenStop: DateTime
    lastSeenStart: DateTime
    lastSeenStop: DateTime
    weights: [Int]
    search: String
    infrastructure: Boolean
  ): StixRelationConnection
  created: DateTime
  modified: DateTime
}
input IdentityAddInput {
  internal_id_key: String
  stix_id_key: String
  name: String!
  description: String
  type: String!
  markingDefinitions: [String]
  tags: [String]
  clientMutationId: String
  created: DateTime
  modified: DateTime
}

### User
enum UsersOrdering {
  name
  email
  firstname
  lastname
  created_at
  updated_at
  tags
  markingDefinitions
}
input UsersFiltering {
  tags: [String]
}
enum UserRole {
  ROLE_ROOT
  ROLE_ADMIN
}
type UserConnection {
  pageInfo: PageInfo!
  edges: [UserEdge]
}
type UserEdge {
  cursor: String!
  node: User!
}
type User implements GlobalObject & StixEntity & StixDomainEntity & Identity {
  id: ID!
  internal_id_key: String!
  stix_id_key: String!
  entity_type: String!
  parent_type: String!
  name: String!
  stix_label: [String]
  alias: [String]
  description: String
  firstname: String
  lastname: String
  email: String
  language: String
  grant: [String]
  created: DateTime
  modified: DateTime
  graph_data: String
  editContext: [EditUserContext]
  createdByRef: createdByRef
  markingDefinitions: MarkingDefinitionConnection
  tags: TagConnection
  importFiles(first: Int): FileConnection
  exportFiles(first: Int): FileConnection
  token: String
  groups: GroupConnection
  reports: ReportConnection
  stixRelations(
    first: Int
    after: ID
    orderBy: StixRelationsOrdering
    orderMode: OrderingMode
    stix_id_key: String
    fromId: String
    inferred: Boolean
    toId: String
    fromTypes: [String]
    toTypes: [String]
    relationType: String
    resolveInferences: Boolean
    resolveRelationType: String
    resolveRelationRole: String
    resolveRelationToTypes: [String]
    resolveViaTypes: [EntityRelation]
    firstSeenStart: DateTime
    firstSeenStop: DateTime
    lastSeenStart: DateTime
    lastSeenStop: DateTime
    weights: [Int]
    search: String
    infrastructure: Boolean
  ): StixRelationConnection
  created_at: DateTime!
  updated_at: DateTime!
}
input UserAddInput {
  internal_id_key: String
  stix_id_key: String
  email: String @constraint(minLength: 5, format: "email")
  name: String! @constraint(minLength: 3)
  description: String
  password: String
  firstname: String
  lastname: String
  language: String
  grant: [UserRole]
  createdByRef: String
  markingDefinitions: [String]
  tags: [String]
  created: DateTime
  modified: DateTime
}
input PersonAddInput {
  internal_id_key: String
  stix_id_key: String
  name: String! @constraint(minLength: 3)
  description: String
  firstname: String
  lastname: String
  createdByRef: String
  markingDefinitions: [String]
}
input UserLoginInput {
  email: String!
  password: String!
}

### Organizations
enum OrganizationsOrdering {
  stix_id_key
  name
  description
  organization_class
  created
  modified
  created_at
  updated_at
  tags
  markingDefinitions
}
input OrganizationsFiltering {
  tags: [String]
}
type OrganizationConnection {
  pageInfo: PageInfo!
  edges: [OrganizationEdge]
}
type OrganizationEdge {
  cursor: String!
  node: Organization!
}
type Organization implements GlobalObject & StixEntity & StixDomainEntity & Identity {
  id: ID!
  internal_id_key: String!
  stix_id_key: String!
  entity_type: String!
  parent_type: String!
  name: String!
  stix_label: [String]
  alias: [String]
  description: String
  organization_class: String
  created: DateTime
  modified: DateTime
  revoked: Boolean
  graph_data: String
  editContext: [EditUserContext]
  createdByRef: createdByRef
  markingDefinitions: MarkingDefinitionConnection
  importFiles(first: Int): FileConnection
  exportFiles(first: Int): FileConnection
  tags: TagConnection
  reports: ReportConnection
  stixRelations(
    first: Int
    after: ID
    orderBy: StixRelationsOrdering
    orderMode: OrderingMode
    stix_id_key: String
    fromId: String
    inferred: Boolean
    toId: String
    fromTypes: [String]
    toTypes: [String]
    relationType: String
    resolveInferences: Boolean
    resolveRelationType: String
    resolveRelationRole: String
    resolveRelationToTypes: [String]
    resolveViaTypes: [EntityRelation]
    firstSeenStart: DateTime
    firstSeenStop: DateTime
    lastSeenStart: DateTime
    lastSeenStop: DateTime
    weights: [Int]
    search: String
    infrastructure: Boolean
  ): StixRelationConnection
  created_at: DateTime!
  updated_at: DateTime!
}
input OrganizationAddInput {
  internal_id_key: String
  stix_id_key: String
  name: String!
  description: String
  organization_class: String
  createdByRef: String
  markingDefinitions: [String]
  tags: [String]
  clientMutationId: String
  created: DateTime
  modified: DateTime
}

### Sectors
enum SectorsOrdering {
  stix_id_key
  name
  description
  created
  modified
  created_at
  updated_at
  tags
  markingDefinitions
}
input SectorsFiltering {
  tags: [String]
}
type SectorConnection {
  pageInfo: PageInfo!
  edges: [SectorEdge]
}
type SectorEdge {
  cursor: String!
  node: Sector!
  relation: RelationEmbedded!
}
type Sector implements GlobalObject & StixEntity & StixDomainEntity & Identity {
  id: ID!
  internal_id_key: String!
  stix_id_key: String!
  entity_type: String!
  parent_type: String!
  name: String!
  stix_label: [String]
  alias: [String]
  description: String
  created: DateTime
  modified: DateTime
  revoked: Boolean
  graph_data: String
  subsectors: SectorConnection
  isSubsector: Boolean
  editContext: [EditUserContext]
  createdByRef: createdByRef
  markingDefinitions: MarkingDefinitionConnection
  importFiles(first: Int): FileConnection
  exportFiles(first: Int): FileConnection
  tags: TagConnection
  reports: ReportConnection
  stixRelations(
    first: Int
    after: ID
    orderBy: StixRelationsOrdering
    orderMode: OrderingMode
    stix_id_key: String
    fromId: String
    inferred: Boolean
    toId: String
    fromTypes: [String]
    toTypes: [String]
    relationType: String
    resolveInferences: Boolean
    resolveRelationType: String
    resolveRelationRole: String
    resolveRelationToTypes: [String]
    resolveViaTypes: [EntityRelation]
    firstSeenStart: DateTime
    firstSeenStop: DateTime
    lastSeenStart: DateTime
    lastSeenStop: DateTime
    weights: [Int]
    search: String
    infrastructure: Boolean
  ): StixRelationConnection
  created_at: DateTime!
  updated_at: DateTime!
}
input SectorAddInput {
  internal_id_key: String
  stix_id_key: String
  name: String!
  description: String
  createdByRef: String
  markingDefinitions: [String]
  tags: [String]
  clientMutationId: String
  created: DateTime
  modified: DateTime
}

### Cities
enum CitiesOrdering {
  stix_id_key
  name
  description
  created
  modified
  created_at
  updated_at
  tags
  markingDefinitions
}
input CitiesFiltering {
  tags: [String]
}
type CityConnection {
  pageInfo: PageInfo!
  edges: [CityEdge]
}
type CityEdge {
  cursor: String!
  node: City!
}
type City implements GlobalObject & StixEntity & StixDomainEntity & Identity {
  id: ID!
  internal_id_key: String!
  stix_id_key: String!
  entity_type: String!
  parent_type: String!
  name: String!
  stix_label: [String]
  alias: [String]
  description: String
  created: DateTime
  modified: DateTime
  revoked: Boolean
  graph_data: String
  editContext: [EditUserContext]
  createdByRef: createdByRef
  markingDefinitions: MarkingDefinitionConnection
  importFiles(first: Int): FileConnection
  exportFiles(first: Int): FileConnection
  tags: TagConnection
  reports: ReportConnection
  stixRelations(
    first: Int
    after: ID
    orderBy: StixRelationsOrdering
    orderMode: OrderingMode
    stix_id_key: String
    fromId: String
    inferred: Boolean
    toId: String
    fromTypes: [String]
    toTypes: [String]
    relationType: String
    resolveInferences: Boolean
    resolveRelationType: String
    resolveRelationRole: String
    resolveRelationToTypes: [String]
    resolveViaTypes: [EntityRelation]
    firstSeenStart: DateTime
    firstSeenStop: DateTime
    lastSeenStart: DateTime
    lastSeenStop: DateTime
    weights: [Int]
    search: String
    infrastructure: Boolean
  ): StixRelationConnection
  created_at: DateTime!
  updated_at: DateTime!
}
input CityAddInput {
  internal_id_key: String
  stix_id_key: String
  name: String!
  description: String
  createdByRef: String
  markingDefinitions: [String]
  tags: [String]
  clientMutationId: String
  created: DateTime
  modified: DateTime
}

### Countries
enum CountriesOrdering {
  stix_id_key
  name
  description
  created
  modified
  created_at
  updated_at
  tags
  markingDefinitions
}
input CountriesFiltering {
  tags: [String]
}
type CountryConnection {
  pageInfo: PageInfo!
  edges: [CountryEdge]
}
type CountryEdge {
  cursor: String!
  node: Country!
}
type Country implements GlobalObject & StixEntity & StixDomainEntity & Identity {
  id: ID!
  internal_id_key: String!
  stix_id_key: String!
  entity_type: String!
  parent_type: String!
  name: String!
  stix_label: [String]
  alias: [String]
  description: String
  created: DateTime
  modified: DateTime
  revoked: Boolean
  graph_data: String
  editContext: [EditUserContext]
  createdByRef: createdByRef
  markingDefinitions: MarkingDefinitionConnection
  importFiles(first: Int): FileConnection
  exportFiles(first: Int): FileConnection
  tags: TagConnection
  reports: ReportConnection
  stixRelations(
    first: Int
    after: ID
    orderBy: StixRelationsOrdering
    orderMode: OrderingMode
    stix_id_key: String
    fromId: String
    inferred: Boolean
    toId: String
    fromTypes: [String]
    toTypes: [String]
    relationType: String
    resolveInferences: Boolean
    resolveRelationType: String
    resolveRelationRole: String
    resolveRelationToTypes: [String]
    resolveViaTypes: [EntityRelation]
    firstSeenStart: DateTime
    firstSeenStop: DateTime
    lastSeenStart: DateTime
    lastSeenStop: DateTime
    weights: [Int]
    search: String
    infrastructure: Boolean
  ): StixRelationConnection
  created_at: DateTime!
  updated_at: DateTime!
}
input CountryAddInput {
  internal_id_key: String
  stix_id_key: String
  name: String!
  description: String
  createdByRef: String
  markingDefinitions: [String]
  tags: [String]
  clientMutationId: String
  created: DateTime
  modified: DateTime
}

### Regions
enum RegionsOrdering {
  stix_id_key
  name
  description
  created
  modified
  created_at
  updated_at
  tags
  markingDefinitions
}
input RegionsFiltering {
  tags: [String]
}
type RegionConnection {
  pageInfo: PageInfo!
  edges: [RegionEdge]
}
type RegionEdge {
  cursor: String!
  node: Region!
}
type Region implements GlobalObject & StixEntity & StixDomainEntity & Identity {
  id: ID!
  internal_id_key: String!
  stix_id_key: String!
  entity_type: String!
  parent_type: String!
  name: String!
  stix_label: [String]
  alias: [String]
  description: String
  created: DateTime
  modified: DateTime
  revoked: Boolean
  graph_data: String
  editContext: [EditUserContext]
  createdByRef: createdByRef
  markingDefinitions: MarkingDefinitionConnection
  importFiles(first: Int): FileConnection
  exportFiles(first: Int): FileConnection
  tags: TagConnection
  reports: ReportConnection
  stixRelations(
    first: Int
    after: ID
    orderBy: StixRelationsOrdering
    orderMode: OrderingMode
    stix_id_key: String
    fromId: String
    inferred: Boolean
    toId: String
    fromTypes: [String]
    toTypes: [String]
    relationType: String
    resolveInferences: Boolean
    resolveRelationType: String
    resolveRelationRole: String
    resolveRelationToTypes: [String]
    resolveViaTypes: [EntityRelation]
    firstSeenStart: DateTime
    firstSeenStop: DateTime
    lastSeenStart: DateTime
    lastSeenStop: DateTime
    weights: [Int]
    search: String
    infrastructure: Boolean
  ): StixRelationConnection
  created_at: DateTime!
  updated_at: DateTime!
}
input RegionAddInput {
  internal_id_key: String
  stix_id_key: String
  name: String!
  description: String
  createdByRef: String
  markingDefinitions: [String]
  tags: [String]
  clientMutationId: String
  created: DateTime
  modified: DateTime
}

### Group
enum GroupsOrdering {
  name
  created_at
  updated_at
}
type GroupConnection {
  pageInfo: PageInfo!
  edges: [GroupEdge]
}
type GroupEdge {
  cursor: String!
  node: Group!
  relation: RelationEmbedded!
}
type Group implements GlobalObject {
  id: ID!
  internal_id_key: String!
  entity_type: String!
  parent_type: String!
  name: String!
  description: String
  editContext: [EditUserContext]
  members: UserConnection
  permissions: MarkingDefinitionConnection
  created_at: DateTime!
  updated_at: DateTime!
}
input GroupAddInput {
  internal_id_key: String
  name: String!
  description: String
  markingDefinitions: [String]
  clientMutationId: String
}

### Marking definitions
enum MarkingDefinitionsOrdering {
  stix_id_key
  definition_type
  definition
  level
  color
  created
  modified
  created_at
  updated_at
}
type MarkingDefinitionConnection {
  pageInfo: PageInfo!
  edges: [MarkingDefinitionEdge]
}
type MarkingDefinitionEdge {
  cursor: String!
  node: MarkingDefinition!
  relation: RelationEmbedded!
}
type MarkingDefinition implements GlobalObject {
  id: ID!
  internal_id_key: String!
  stix_id_key: String!
  entity_type: String!
  definition_type: String!
  definition: String!
  level: Int
  color: String
  created: DateTime
  modified: DateTime
  revoked: Boolean
  editContext: [EditUserContext]
  created_at: DateTime!
  updated_at: DateTime!
}
input MarkingDefinitionAddInput {
  internal_id_key: String
  stix_id_key: String
  definition_type: String!
  definition: String!
  level: Int!
  color: String
  clientMutationId: String
  created: DateTime
  modified: DateTime
}

### ExternalReferences
enum ExternalReferencesOrdering {
  stix_id_key
  source_name
  url
  hash
  external_id
  created
  modified
  created_at
  updated_at
}
type ExternalReferenceConnection {
  pageInfo: PageInfo!
  edges: [ExternalReferenceEdge]
}
type ExternalReferenceEdge {
  cursor: String!
  node: ExternalReference!
  relation: RelationEmbedded!
}
type ExternalReference implements GlobalObject {
  id: ID!
  internal_id_key: String!
  stix_id_key: String!
  entity_type: String!
  source_name: String!
  description: String
  url: String
  hash: String
  external_id: String
  created: DateTime
  modified: DateTime
  revoked: Boolean
  editContext: [EditUserContext]
  created_at: DateTime!
  updated_at: DateTime!
}
input ExternalReferenceAddInput {
  internal_id_key: String
  stix_id_key: String
  source_name: String!
  description: String
  url: String
  hash: String
  external_id: String
  clientMutationId: String
  created: DateTime
  modified: DateTime
}

### KillChain Phases
enum KillChainPhasesOrdering {
  stix_id_key
  phase_order
  kill_chain_name
  phase_name
  created_at
  updated_at
}
type KillChainPhaseConnection {
  pageInfo: PageInfo!
  edges: [KillChainPhaseEdge]
}
type KillChainPhaseEdge {
  cursor: String!
  node: KillChainPhase!
  relation: RelationEmbedded!
}
type KillChainPhase implements GlobalObject {
  id: ID!
  internal_id_key: String!
  stix_id_key: String!
  entity_type: String!
  kill_chain_name: String!
  phase_name: String!
  phase_order: Int
  created: DateTime
  modified: DateTime
  revoked: Boolean
  editContext: [EditUserContext]
  markingDefinitions: MarkingDefinitionConnection
  created_at: DateTime!
  updated_at: DateTime!
}
input KillChainPhaseAddInput {
  internal_id_key: String
  stix_id_key: String
  kill_chain_name: String!
  phase_name: String!
  phase_order: Int!
  markingDefinitions: [String]
  clientMutationId: String
  created: DateTime
  modified: DateTime
}

### AttackPattern
enum AttackPatternsOrdering {
  stix_id_key
  name
  killChainPhases
  created
  modified
  created_at
  updated_at
  tags
  markingDefinitions
}
input AttackPatternsFiltering {
  tags: [String]
}
type AttackPatternConnection {
  pageInfo: PageInfo!
  edges: [AttackPatternEdge]
}
type AttackPatternEdge {
  cursor: String!
  node: AttackPattern!
  relation: RelationEmbedded!
}
type AttackPattern implements GlobalObject & StixEntity & StixDomainEntity {
  id: ID!
  internal_id_key: String!
  stix_id_key: String!
  entity_type: String!
  parent_type: String!
  name: String!
  stix_label: [String]
  alias: [String]
  description: String
  platform: [String]
  required_permission: [String]
  created: DateTime
  modified: DateTime
  revoked: Boolean
  graph_data: String
  editContext: [EditUserContext]
  createdByRef: createdByRef
  markingDefinitions: MarkingDefinitionConnection
  importFiles(first: Int): FileConnection
  exportFiles(first: Int): FileConnection
  tags: TagConnection
  externalReferences: ExternalReferenceConnection
  killChainPhases: KillChainPhaseConnection
  reports: ReportConnection
  stixRelations(
    first: Int
    after: ID
    orderBy: StixRelationsOrdering
    orderMode: OrderingMode
    stix_id_key: String
    fromId: String
    inferred: Boolean
    toId: String
    fromTypes: [String]
    toTypes: [String]
    relationType: String
    resolveInferences: Boolean
    resolveRelationType: String
    resolveRelationRole: String
    resolveRelationToTypes: [String]
    resolveViaTypes: [EntityRelation]
    firstSeenStart: DateTime
    firstSeenStop: DateTime
    lastSeenStart: DateTime
    lastSeenStop: DateTime
    weights: [Int]
    search: String
    infrastructure: Boolean
  ): StixRelationConnection
  created_at: DateTime!
  updated_at: DateTime!
}
input AttackPatternAddInput {
  internal_id_key: String
  stix_id_key: String
  name: String!
  description: String!
  platform: [String]
  required_permission: [String]
  createdByRef: String
  markingDefinitions: [String]
  tags: [String]
  killChainPhases: [String]
  clientMutationId: String
  created: DateTime
  modified: DateTime
}

### CourseOfAction
enum CoursesOfActionOrdering {
  stix_id_key
  name
  created
  modified
  created_at
  updated_at
  tags
  markingDefinitions
}
input CoursesOfActionFiltering {
  tags: [String]
}
type CourseOfActionConnection {
  pageInfo: PageInfo!
  edges: [CourseOfActionEdge]
}
type CourseOfActionEdge {
  cursor: String!
  node: CourseOfAction!
  relation: RelationEmbedded!
}
type CourseOfAction implements GlobalObject & StixEntity & StixDomainEntity {
  id: ID!
  internal_id_key: String!
  stix_id_key: String!
  entity_type: String!
  parent_type: String!
  name: String!
  stix_label: [String]
  alias: [String]
  description: String
  created: DateTime
  modified: DateTime
  revoked: Boolean
  graph_data: String
  editContext: [EditUserContext]
  createdByRef: createdByRef
  markingDefinitions: MarkingDefinitionConnection
  importFiles(first: Int): FileConnection
  exportFiles(first: Int): FileConnection
  tags: TagConnection
  reports: ReportConnection
  stixRelations(
    first: Int
    after: ID
    orderBy: StixRelationsOrdering
    orderMode: OrderingMode
    stix_id_key: String
    fromId: String
    inferred: Boolean
    toId: String
    fromTypes: [String]
    toTypes: [String]
    relationType: String
    resolveInferences: Boolean
    resolveRelationType: String
    resolveRelationRole: String
    resolveRelationToTypes: [String]
    resolveViaTypes: [EntityRelation]
    firstSeenStart: DateTime
    firstSeenStop: DateTime
    lastSeenStart: DateTime
    lastSeenStop: DateTime
    weights: [Int]
    search: String
    infrastructure: Boolean
  ): StixRelationConnection
  created_at: DateTime!
  updated_at: DateTime!
}
input CourseOfActionAddInput {
  internal_id_key: String
  stix_id_key: String
  name: String!
  description: String!
  markingDefinitions: [String]
  tags: [String]
  clientMutationId: String
  created: DateTime
  modified: DateTime
}

### Threat Actors
enum ThreatActorsOrdering {
  stix_id_key
  name
  created
  modified
  created_at
  updated_at
  tags
  markingDefinitions
}
input ThreatActorsFiltering {
  tags: [String]
}
type ThreatActorConnection {
  pageInfo: PageInfo!
  edges: [ThreatActorEdge]
}
type ThreatActorEdge {
  cursor: String!
  node: ThreatActor!
}
type ThreatActor implements GlobalObject & StixEntity & StixDomainEntity & Identity {
  id: ID!
  internal_id_key: String!
  stix_id_key: String!
  entity_type: String!
  parent_type: String!
  name: String!
  stix_label: [String]
  alias: [String]
  stix_role: String
  goal: String
  sophistication: String
  resource_level: String
  primary_motivation: String
  secondary_motivation: String
  personal_motivation: String
  description: String
  created: DateTime
  modified: DateTime
  revoked: Boolean
  graph_data: String
  editContext: [EditUserContext]
  createdByRef: createdByRef
  markingDefinitions: MarkingDefinitionConnection
  importFiles(first: Int): FileConnection
  exportFiles(first: Int): FileConnection
  tags: TagConnection
  reports: ReportConnection
  stixRelations(
    first: Int
    after: ID
    orderBy: StixRelationsOrdering
    orderMode: OrderingMode
    stix_id_key: String
    fromId: String
    inferred: Boolean
    toId: String
    fromTypes: [String]
    toTypes: [String]
    relationType: String
    resolveInferences: Boolean
    resolveRelationType: String
    resolveRelationRole: String
    resolveRelationToTypes: [String]
    resolveViaTypes: [EntityRelation]
    firstSeenStart: DateTime
    firstSeenStop: DateTime
    lastSeenStart: DateTime
    lastSeenStop: DateTime
    weights: [Int]
    search: String
    infrastructure: Boolean
  ): StixRelationConnection
  created_at: DateTime!
  updated_at: DateTime!
}
input ThreatActorAddInput {
  internal_id_key: String
  stix_id_key: String
  name: String!
  description: String!
  goal: String
  sophistication: String
  resource_level: String
  primary_motivation: String
  secondary_motivation: String
  personal_motivation: String
  createdByRef: String
  markingDefinitions: [String]
  tags: [String]
  clientMutationId: String
  created: DateTime
  modified: DateTime
}

### IntrusionSets
enum IntrusionSetsOrdering {
  stix_id_key
  name
  created
  modified
  created_at
  updated_at
  tags
  markingDefinitions
}
input IntrusionSetsFiltering {
  tags: [String]
}
type IntrusionSetConnection {
  pageInfo: PageInfo!
  edges: [IntrusionSetEdge]
}
type IntrusionSetEdge {
  cursor: String!
  node: IntrusionSet!
}
type IntrusionSet implements GlobalObject & StixEntity & StixDomainEntity {
  id: ID!
  internal_id_key: String!
  stix_id_key: String!
  entity_type: String!
  parent_type: String!
  name: String!
  stix_label: [String]
  alias: [String]
  description: String
  first_seen: DateTime
  last_seen: DateTime
  goal: String
  sophistication: String
  resource_level: String
  primary_motivation: String
  secondary_motivation: String
  created: DateTime
  modified: DateTime
  revoked: Boolean
  graph_data: String
  editContext: [EditUserContext]
  createdByRef: createdByRef
  markingDefinitions: MarkingDefinitionConnection
  importFiles(first: Int): FileConnection
  exportFiles(first: Int): FileConnection
  tags: TagConnection
  reports: ReportConnection
  stixRelations(
    first: Int
    after: ID
    orderBy: StixRelationsOrdering
    orderMode: OrderingMode
    stix_id_key: String
    fromId: String
    inferred: Boolean
    toId: String
    fromTypes: [String]
    toTypes: [String]
    relationType: String
    resolveInferences: Boolean
    resolveRelationType: String
    resolveRelationRole: String
    resolveRelationToTypes: [String]
    resolveViaTypes: [EntityRelation]
    firstSeenStart: DateTime
    firstSeenStop: DateTime
    lastSeenStart: DateTime
    lastSeenStop: DateTime
    weights: [Int]
    search: String
    infrastructure: Boolean
  ): StixRelationConnection
  created_at: DateTime!
  updated_at: DateTime!
}
input IntrusionSetAddInput {
  internal_id_key: String
  stix_id_key: String
  name: String!
  description: String!
  first_seen: DateTime
  last_seen: DateTime
  goal: String
  sophistication: String
  resource_level: String
  primary_motivation: String
  secondary_motivation: String
  personal_motivation: String
  createdByRef: String
  markingDefinitions: [String]
  tags: [String]
  clientMutationId: String
  created: DateTime
  modified: DateTime
}

### Campaign
enum CampaignsOrdering {
  stix_id_key
  name
  first_seen
  last_seen
  created
  modified
  created_at
  updated_at
  tags
  markingDefinitions
}
input CampaignsFiltering {
  tags: [String]
}
type CampaignConnection {
  pageInfo: PageInfo!
  edges: [CampaignEdge]
}
type CampaignEdge {
  cursor: String!
  node: Campaign!
}
type Campaign implements GlobalObject & StixEntity & StixDomainEntity {
  id: ID!
  internal_id_key: String!
  stix_id_key: String!
  entity_type: String!
  parent_type: String!
  name: String!
  stix_label: [String]
  alias: [String]
  description: String
  first_seen: DateTime
  last_seen: DateTime
  objective: String
  created: DateTime
  modified: DateTime
  revoked: Boolean
  graph_data: String
  editContext: [EditUserContext]
  createdByRef: createdByRef
  markingDefinitions: MarkingDefinitionConnection
  importFiles(first: Int): FileConnection
  exportFiles(first: Int): FileConnection
  tags: TagConnection
  reports: ReportConnection
  stixRelations(
    first: Int
    after: ID
    orderBy: StixRelationsOrdering
    orderMode: OrderingMode
    stix_id_key: String
    fromId: String
    inferred: Boolean
    toId: String
    fromTypes: [String]
    toTypes: [String]
    relationType: String
    resolveInferences: Boolean
    resolveRelationType: String
    resolveRelationRole: String
    resolveRelationToTypes: [String]
    resolveViaTypes: [EntityRelation]
    firstSeenStart: DateTime
    firstSeenStop: DateTime
    lastSeenStart: DateTime
    lastSeenStop: DateTime
    weights: [Int]
    search: String
    infrastructure: Boolean
  ): StixRelationConnection
  created_at: DateTime!
  updated_at: DateTime!
}
input CampaignAddInput {
  internal_id_key: String
  stix_id_key: String
  name: String!
  description: String!
  first_seen: DateTime
  last_seen: DateTime
  objective: String
  createdByRef: String
  markingDefinitions: [String]
  tags: [String]
  clientMutationId: String
  created: DateTime
  modified: DateTime
}

### Incident
enum IncidentsOrdering {
  stix_id_key
  name
  first_seen
  last_seen
  created
  modified
  created_at
  updated_at
  tags
  markingDefinitions
}
input IncidentsFiltering {
  tags: [String]
}
type IncidentConnection {
  pageInfo: PageInfo!
  edges: [IncidentEdge]
}
type IncidentEdge {
  cursor: String!
  node: Incident!
}
type Incident implements GlobalObject & StixEntity & StixDomainEntity {
  id: ID!
  internal_id_key: String!
  stix_id_key: String!
  entity_type: String!
  parent_type: String!
  name: String!
  stix_label: [String]
  alias: [String]
  description: String
  first_seen: DateTime
  last_seen: DateTime
  objective: String
  created: DateTime
  modified: DateTime
  revoked: Boolean
  graph_data: String
  editContext: [EditUserContext]
  createdByRef: createdByRef
  markingDefinitions: MarkingDefinitionConnection
  importFiles(first: Int): FileConnection
  exportFiles(first: Int): FileConnection
  tags: TagConnection
  reports: ReportConnection
  stixRelations(
    first: Int
    after: ID
    orderBy: StixRelationsOrdering
    orderMode: OrderingMode
    stix_id_key: String
    fromId: String
    inferred: Boolean
    toId: String
    fromTypes: [String]
    toTypes: [String]
    relationType: String
    resolveInferences: Boolean
    resolveRelationType: String
    resolveRelationRole: String
    resolveRelationToTypes: [String]
    resolveViaTypes: [EntityRelation]
    firstSeenStart: DateTime
    firstSeenStop: DateTime
    lastSeenStart: DateTime
    lastSeenStop: DateTime
    weights: [Int]
    search: String
    infrastructure: Boolean
  ): StixRelationConnection
  created_at: DateTime!
  updated_at: DateTime!
}
input IncidentAddInput {
  internal_id_key: String
  stix_id_key: String
  name: String!
  description: String!
  objective: String
  first_seen: DateTime
  last_seen: DateTime
  createdByRef: String
  markingDefinitions: [String]
  tags: [String]
  clientMutationId: String
  created: DateTime
  modified: DateTime
}

### Malware
enum MalwaresOrdering {
  stix_id_key
  name
  created
  modified
  created_at
  updated_at
  tags
  markingDefinitions
}
input MalwaresFiltering {
  tags: [String]
}
type MalwareConnection {
  pageInfo: PageInfo!
  edges: [MalwareEdge]
}
type MalwareEdge {
  cursor: String!
  node: Malware!
}
type Malware implements GlobalObject & StixEntity & StixDomainEntity {
  id: ID!
  internal_id_key: String!
  stix_id_key: String!
  entity_type: String!
  parent_type: String!
  name: String!
  stix_label: [String]
  alias: [String]
  description: String
  created: DateTime
  modified: DateTime
  revoked: Boolean
  graph_data: String
  editContext: [EditUserContext]
  createdByRef: createdByRef
  markingDefinitions: MarkingDefinitionConnection
  importFiles(first: Int): FileConnection
  exportFiles(first: Int): FileConnection
  tags: TagConnection
  killChainPhases: KillChainPhaseConnection
  reports: ReportConnection
  stixRelations(
    first: Int
    after: ID
    orderBy: StixRelationsOrdering
    orderMode: OrderingMode
    stix_id_key: String
    fromId: String
    inferred: Boolean
    toId: String
    fromTypes: [String]
    toTypes: [String]
    relationType: String
    resolveInferences: Boolean
    resolveRelationType: String
    resolveRelationRole: String
    resolveRelationToTypes: [String]
    resolveViaTypes: [EntityRelation]
    firstSeenStart: DateTime
    firstSeenStop: DateTime
    lastSeenStart: DateTime
    lastSeenStop: DateTime
    weights: [Int]
    search: String
    infrastructure: Boolean
  ): StixRelationConnection
  created_at: DateTime!
  updated_at: DateTime!
}
input MalwareAddInput {
  internal_id_key: String
  stix_id_key: String
  name: String!
  description: String!
  createdByRef: String
  markingDefinitions: [String]
  tags: [String]
  killChainPhases: [String]
  clientMutationId: String
  created: DateTime
  modified: DateTime
}

### Tool
enum ToolsOrdering {
  stix_id_key
  name
  created
  modified
  created_at
  updated_at
  tags
  markingDefinitions
}
input ToolsFiltering {
  tags: [String]
}
type ToolConnection {
  pageInfo: PageInfo!
  edges: [ToolEdge]
}
type ToolEdge {
  cursor: String!
  node: Tool!
}
type Tool implements GlobalObject & StixEntity & StixDomainEntity {
  id: ID!
  internal_id_key: String!
  stix_id_key: String!
  entity_type: String!
  parent_type: String!
  name: String!
  stix_label: [String]
  alias: [String]
  description: String
  tool_version: String
  created: DateTime
  modified: DateTime
  revoked: Boolean
  graph_data: String
  editContext: [EditUserContext]
  createdByRef: createdByRef
  markingDefinitions: MarkingDefinitionConnection
  importFiles(first: Int): FileConnection
  exportFiles(first: Int): FileConnection
  tags: TagConnection
  killChainPhases: KillChainPhaseConnection
  reports: ReportConnection
  stixRelations(
    first: Int
    after: ID
    orderBy: StixRelationsOrdering
    orderMode: OrderingMode
    stix_id_key: String
    fromId: String
    inferred: Boolean
    toId: String
    fromTypes: [String]
    toTypes: [String]
    relationType: String
    resolveInferences: Boolean
    resolveRelationType: String
    resolveRelationRole: String
    resolveRelationToTypes: [String]
    resolveViaTypes: [EntityRelation]
    firstSeenStart: DateTime
    firstSeenStop: DateTime
    lastSeenStart: DateTime
    lastSeenStop: DateTime
    weights: [Int]
    search: String
    infrastructure: Boolean
  ): StixRelationConnection
  created_at: DateTime!
  updated_at: DateTime!
}
input ToolAddInput {
  internal_id_key: String
  stix_id_key: String
  name: String!
  description: String!
  tool_version: String
  createdByRef: String
  markingDefinitions: [String]
  tags: [String]
  killChainPhases: [String]
  clientMutationId: String
  created: DateTime
  modified: DateTime
}

### Vulnerability
enum VulnerabilitiesOrdering {
  stix_id_key
  name
  created
  modified
  created_at
  updated_at
  tags
  markingDefinitions
}
input VulnerabilitiesFiltering {
  tags: [String]
}
type VulnerabilityConnection {
  pageInfo: PageInfo!
  edges: [VulnerabilityEdge]
}
type VulnerabilityEdge {
  cursor: String!
  node: Vulnerability!
}
type Vulnerability implements GlobalObject & StixEntity & StixDomainEntity {
  id: ID!
  internal_id_key: String!
  stix_id_key: String!
  entity_type: String!
  parent_type: String!
  name: String!
  stix_label: [String]
  alias: [String]
  description: String
  created: DateTime
  modified: DateTime
  revoked: Boolean
  graph_data: String
  editContext: [EditUserContext]
  createdByRef: createdByRef
  markingDefinitions: MarkingDefinitionConnection
  importFiles(first: Int): FileConnection
  exportFiles(first: Int): FileConnection
  tags: TagConnection
  reports: ReportConnection
  stixRelations(
    first: Int
    after: ID
    orderBy: StixRelationsOrdering
    orderMode: OrderingMode
    stix_id_key: String
    fromId: String
    inferred: Boolean
    toId: String
    fromTypes: [String]
    toTypes: [String]
    relationType: String
    resolveInferences: Boolean
    resolveRelationType: String
    resolveRelationRole: String
    resolveRelationToTypes: [String]
    resolveViaTypes: [EntityRelation]
    firstSeenStart: DateTime
    firstSeenStop: DateTime
    lastSeenStart: DateTime
    lastSeenStop: DateTime
    weights: [Int]
    search: String
    infrastructure: Boolean
  ): StixRelationConnection
  created_at: DateTime!
  updated_at: DateTime!
}
input VulnerabilityAddInput {
  internal_id_key: String
  stix_id_key: String
  name: String!
  description: String!
  createdByRef: String
  markingDefinitions: [String]
  tags: [String]
  clientMutationId: String
  created: DateTime
  modified: DateTime
}

### Reports
enum ReportsOrdering {
  stix_id_key
  name
  created
  modified
  published
  object_status
  createdByRef
  created_at
  updated_at
  tags
  markingDefinitions
}
input ReportsFiltering {
  tags: [String]
}
type ReportConnection {
  pageInfo: PageInfo!
  edges: [ReportEdge]
}
type ReportEdge {
  cursor: String!
  node: Report!
  relation: RelationEmbedded!
}
type ReportPayload {
  reportEdge: ReportEdge
}
type Report implements GlobalObject & StixEntity & StixDomainEntity {
  id: ID!
  internal_id_key: String!
  stix_id_key: String!
  entity_type: String!
  parent_type: String!
  name: String!
  stix_label: [String]
  description: String
  report_class: String
  alias: [String]
  graph_data: String
  created: DateTime
  modified: DateTime
  published: DateTime
  revoked: Boolean
  object_status: Int
  source_confidence_level: Int
  editContext: [EditUserContext]
  createdByRef: createdByRef
  markingDefinitions: MarkingDefinitionConnection
  reports: ReportConnection
  importFiles(first: Int): FileConnection
  exportFiles(first: Int): FileConnection
  tags: TagConnection
  externalReferences: ExternalReferenceConnection
  objectRefs: StixDomainEntityConnection
  observableRefs: StixObservableConnection
  relationRefs(relationType: String, knowledgeLevels: [String]): StixRelationConnection
  stixRelations(
    first: Int
    after: ID
    orderBy: StixRelationsOrdering
    orderMode: OrderingMode
    stix_id_key: String
    fromId: String
    inferred: Boolean
    toId: String
    fromTypes: [String]
    toTypes: [String]
    relationType: String
    resolveInferences: Boolean
    resolveRelationType: String
    resolveRelationRole: String
    resolveRelationToTypes: [String]
    resolveViaTypes: [EntityRelation]
    firstSeenStart: DateTime
    firstSeenStop: DateTime
    lastSeenStart: DateTime
    lastSeenStop: DateTime
    weights: [Int]
    search: String
    infrastructure: Boolean
  ): StixRelationConnection
  created_at: DateTime!
  updated_at: DateTime!
}
input ReportAddInput {
  internal_id_key: String
  stix_id_key: String
  name: String!
  description: String
  published: DateTime
  report_class: String
  graph_data: String
  object_status: Int
  source_confidence_level: Int
  createdByRef: String
  markingDefinitions: [String]
  tags: [String]
  clientMutationId: String
  created: DateTime
  modified: DateTime
}

### Relations
input RelationAddInput {
  internal_id_key: String
  stix_id_key: String
  fromRole: String!
  toId: ID!
  toRole: String!
  through: String!
  first_seen: DateTime
  last_seen: DateTime
  description: String
  weight: Int
}
input RelationsAddInput {
  fromRole: String!
  toIds: [ID]!
  toRole: String!
  through: String!
}

### QUERIES
type Query {
  # Technical
  about: AppInfo @auth
  settings: Settings
  attribute(id: String): Attribute @auth
  attributes(
    first: Int
    after: ID
    orderBy: AttributesOrdering
    orderMode: OrderingMode
    type: String!
    search: String
  ): AttributeConnection @auth
  # Tags
  tag(id: String!): Tag @auth
  tags(
    first: Int
    after: ID
    orderBy: TagsOrdering
    orderMode: OrderingMode
    tag_type: String
    value: String
    objectId: String
    search: String
  ): TagConnection @auth
  rabbitMQMetrics(prefix: String): RabbitMQMetrics @auth(for: ROLE_ADMIN)
  connectors: [Connector] @auth
  connectorsForExport: [Connector] @auth
  connectorsForImport: [Connector] @auth
  importFiles(first: Int): FileConnection @auth
  # StixEntities
  stixEntity(id: String, isStixId: Boolean): StixEntity @auth
  # StixDomainEntities
  stixDomainEntity(id: String): StixDomainEntity @auth
  stixDomainEntities(
    first: Int
    after: ID
    orderBy: StixDomainEntitiesOrdering
    orderMode: OrderingMode
    filters: StixDomainEntitiesFiltering
    filterMode: FilterMode
    name: String
    names: [String]
    stix_id_key: String
    search: String
    externalReferenceId: String
    type: String
    types: [String]
  ): StixDomainEntityConnection @auth
  stixDomainEntitiesTimeSeries(
    type: String
    field: String!
    operation: StatsOperation!
    startDate: DateTime!
    endDate: DateTime!
    interval: String!
  ): [TimeSeries] @auth
  stixDomainEntitiesNumber(type: String, endDate: DateTime): Number @auth
  # StixObservables
  stixObservable(id: String): StixObservable @auth
  stixObservables(
    first: Int
    after: ID
    stix_id: String
    orderBy: StixObservablesOrdering
    orderMode: OrderingMode
    filters: StixObservablesFiltering
    filterMode: FilterMode
    types: [String]
    observableValue: String
    search: String
    firstSeenStart: DateTime
    firstSeenStop: DateTime
    lastSeenStart: DateTime
    lastSeenStop: DateTime
  ): StixObservableConnection @auth
  stixObservablesNumber(type: String, endDate: DateTime): Number @auth
  stixObservablesTimeSeries(type: String): [TimeSeries] @auth
  stixObservablesDistribution(type: String): [Distribution] @auth
  # StixRelations
  stixRelation(id: String!): StixRelation @auth
  stixRelations(
    first: Int
    after: ID
    orderBy: StixRelationsOrdering
    orderMode: OrderingMode
    stix_id_key: String
    fromId: String
    inferred: Boolean
    toId: String
    fromTypes: [String]
    toTypes: [String]
    relationType: String
    resolveInferences: Boolean
    resolveRelationType: String
    resolveRelationRole: String
    resolveRelationToTypes: [String]
    resolveViaTypes: [EntityRelation]
    firstSeenStart: DateTime
    firstSeenStop: DateTime
    lastSeenStart: DateTime
    lastSeenStop: DateTime
    weights: [Int]
    search: String
    infrastructure: Boolean
  ): StixRelationConnection @auth
  stixRelationsTimeSeries(
    fromId: String
    relationType: String
    inferred: Boolean
    resolveInferences: Boolean
    resolveRelationType: String
    resolveRelationRole: String
    resolveRelationToTypes: [String]
    resolveViaTypes: [EntityRelation]
    entityTypes: [String]
    toTypes: [String]
    field: String!
    operation: StatsOperation!
    startDate: DateTime!
    endDate: DateTime!
    interval: String!
  ): [TimeSeries] @auth
  stixRelationsDistribution(
    fromId: String
    relationType: String
    inferred: Boolean
    resolveInferences: Boolean
    resolveRelationType: String
    resolveRelationRole: String
    resolveRelationToTypes: [String]
    resolveViaTypes: [EntityRelation]
    entityTypes: [String]
    toTypes: [String]
    startDate: DateTime
    endDate: DateTime
    field: String!
    operation: StatsOperation!
    limit: Int
    order: String
  ): [Distribution] @auth
  stixRelationsNumber(
    type: String
    fromId: String
    endDate: DateTime
    inferred: Boolean
  ): Number @auth
  # Workspaces
  workspace(id: String!): Workspace @auth
  workspaces(
    first: Int
    after: ID
    orderBy: WorkspacesOrdering
    orderMode: OrderingMode
    search: String
    workspaceType: String
  ): WorkspaceConnection @auth
  workspacesNumber(endDate: DateTime): Number @auth
  # Identities
  identity(id: String!): Identity @auth
  identities(
    first: Int
    after: ID
    orderBy: IdentitiesOrdering
    orderMode: OrderingMode
    search: String
  ): IdentityConnection @auth
  # Users
  me: User @auth
  user(id: String!): User @auth
  users(
    first: Int
    after: ID
    orderBy: UsersOrdering
    orderMode: OrderingMode
    filters: UsersFiltering
    filterMode: FilterMode
    search: String
    isUser: Boolean
  ): UserConnection @auth
  # Organizations
  organization(id: String!): Organization @auth
  organizations(
    organizationClass: String
    first: Int
    after: ID
    orderBy: OrganizationsOrdering
    orderMode: OrderingMode
    filters: OrganizationsFiltering
    filterMode: FilterMode
    search: String
  ): OrganizationConnection @auth
  # Sectors
  sector(id: String!): Sector @auth
  sectors(
    first: Int
    after: ID
    orderBy: SectorsOrdering
    orderMode: OrderingMode
    filters: SectorsFiltering
    filterMode: FilterMode
    search: String
  ): SectorConnection @auth
  # Cities
  city(id: String!): City @auth
  cities(
    first: Int
    after: ID
    orderBy: CitiesOrdering
    orderMode: OrderingMode
    filters: CitiesFiltering
    filterMode: FilterMode
    search: String
  ): CityConnection @auth
  # Countries
  country(id: String!): Country @auth
  countries(
    first: Int
    after: ID
    orderBy: CountriesOrdering
    orderMode: OrderingMode
    filters: CountriesFiltering
    filterMode: FilterMode
    search: String
  ): CountryConnection @auth
  # Regions
  region(id: String!): Region @auth
  regions(
    first: Int
    after: ID
    orderBy: RegionsOrdering
    orderMode: OrderingMode
    filters: RegionsFiltering
    filterMode: FilterMode
    search: String
  ): RegionConnection @auth
  # Groups
  group(id: String!): Group @auth
  groups(
    first: Int
    after: ID
    orderBy: GroupsOrdering
    orderMode: OrderingMode
    search: String
  ): GroupConnection @auth
  # MarkingDefinitions
  markingDefinition(id: String!): MarkingDefinition @auth
  markingDefinitions(
    first: Int
    after: ID
    orderBy: MarkingDefinitionsOrdering
    orderMode: OrderingMode
    definition_type: String
    definition: String
    stix_id_key: String
    objectId: String
    search: String
  ): MarkingDefinitionConnection @auth
  # ExternalReferences
  externalReference(id: String!): ExternalReference @auth
  externalReferences(
    first: Int
    after: ID
    orderBy: ExternalReferencesOrdering
    orderMode: OrderingMode
    objectId: String
    search: String
  ): ExternalReferenceConnection @auth
  # KillChainPhases
  killChainPhase(id: String!): KillChainPhase @auth
  killChainPhases(
    first: Int
    after: ID
    orderBy: KillChainPhasesOrdering
    orderMode: OrderingMode
    objectId: String
    search: String
    phaseName: String
  ): KillChainPhaseConnection @auth
  # AttackPatterns
  attackPattern(id: String!): AttackPattern @auth
  attackPatterns(
    first: Int
    after: ID
    orderBy: AttackPatternsOrdering
    orderMode: OrderingMode
    filters: AttackPatternsFiltering
    filterMode: FilterMode
    objectId: String
    courseOfActionId: String
    search: String
  ): AttackPatternConnection @auth
  # CoursesOfAction
  courseOfAction(id: String!): CourseOfAction @auth
  coursesOfAction(
    first: Int
    after: ID
    orderBy: CoursesOfActionOrdering
    orderMode: OrderingMode
    filters: CoursesOfActionFiltering
    filterMode: FilterMode
    objectId: String
    search: String
  ): CourseOfActionConnection @auth
  # ThreatActors
  threatActor(id: String!): ThreatActor @auth
  threatActors(
    first: Int
    after: ID
    orderBy: ThreatActorsOrdering
    orderMode: OrderingMode
    filters: ThreatActorsFiltering
    filterMode: FilterMode
    search: String
  ): ThreatActorConnection @auth
  # IntursionSets
  intrusionSet(id: String!): IntrusionSet @auth
  intrusionSets(
    first: Int
    after: ID
    orderBy: IntrusionSetsOrdering
    orderMode: OrderingMode
    filters: IntrusionSetsFiltering
    filterMode: FilterMode
    search: String
  ): IntrusionSetConnection @auth
  # Campaigns
  campaign(id: String!): Campaign @auth
  campaigns(
    first: Int
    after: ID
    orderBy: CampaignsOrdering
    orderMode: OrderingMode
    filters: CampaignsFiltering
    filterMode: FilterMode
    search: String
  ): CampaignConnection @auth
  campaignsTimeSeries(
    objectId: String
    field: String!
    operation: StatsOperation!
    startDate: DateTime!
    endDate: DateTime!
    interval: String!
  ): [TimeSeries] @auth
  # Incidents
  incident(id: String!): Incident @auth
  incidents(
    first: Int
    after: ID
    orderBy: IncidentsOrdering
    orderMode: OrderingMode
    filters: IncidentsFiltering
    filterMode: FilterMode
    search: String
  ): IncidentConnection @auth
  incidentsTimeSeries(
    objectId: String
    field: String!
    operation: StatsOperation!
    startDate: DateTime!
    endDate: DateTime!
    interval: String!
  ): [TimeSeries] @auth
  # Malwares
  malware(id: String!): Malware @auth
  malwares(
    first: Int
    after: ID
    orderBy: MalwaresOrdering
    orderMode: OrderingMode
    filters: MalwaresFiltering
    filterMode: FilterMode
    search: String
  ): MalwareConnection @auth
  # Tools
  tool(id: String!): Tool @auth
  tools(
    first: Int
    after: ID
    orderBy: ToolsOrdering
    orderMode: OrderingMode
    filters: ToolsFiltering
    filterMode: FilterMode
    search: String
  ): ToolConnection @auth
  # Vulnerabilities
  vulnerability(id: String!): Vulnerability @auth
  vulnerabilities(
    first: Int
    after: ID
    orderBy: VulnerabilitiesOrdering
    orderMode: OrderingMode
    filters: VulnerabilitiesFiltering
    filterMode: FilterMode
    search: String
  ): VulnerabilityConnection @auth
  # Reports
  report(id: String!): Report @auth
  reports(
    first: Int
    after: ID
    orderBy: ReportsOrdering
    orderMode: OrderingMode
    filters: ReportsFiltering
    filterMode: FilterMode
    objectId: String
    authorId: String
    reportClass: String
    search: String
    name: String
    published: DateTime
  ): ReportConnection @auth
  reportsTimeSeries(
    objectId: String
    authorId: String
    reportClass: String
    field: String!
    operation: StatsOperation!
    startDate: DateTime!
    endDate: DateTime!
    interval: String!
  ): [TimeSeries] @auth
  reportsNumber(
    reportClass: String
    objectId: String
    endDate: DateTime
  ): Number @auth
  reportsDistribution(
    objectId: String
    field: String!
    operation: StatsOperation!
    limit: Int
    order: String
  ): [Distribution] @auth
}

### SUBSCRIPTIONS
type Subscription {
  settings(id: ID!): Settings @auth(for: ROLE_ADMIN)
  tag(id: ID!): Tag @auth(for: ROLE_ADMIN)
  markingDefinition(id: ID!): MarkingDefinition @auth(for: ROLE_ADMIN)
  killChainPhase(id: ID!): KillChainPhase @auth(for: ROLE_ADMIN)
  stixDomainEntity(id: ID!): StixDomainEntity @auth
  stixObservable(id: ID!): StixObservable @auth
  stixRelation(id: ID!): StixRelation @auth
  workspace(id: ID!): Workspace @auth
  externalReference(id: ID!): ExternalReference @auth
}

### MUTATIONS
# Settings
type SettingsEditMutations {
  delete: ID
  fieldPatch(input: EditInput): Settings
  contextPatch(input: EditContext): Settings
  contextClean: Settings
}
# Attribute
type AttributeEditMutations {
  delete: ID
  update(input: AttributeEditInput): Attribute
}
# Tag
type TagEditMutations {
  delete: ID
  fieldPatch(input: EditInput): Tag
  contextPatch(input: EditContext): Tag
  contextClean: Tag
  relationAdd(input: RelationAddInput): RelationData
  relationDelete(relationId: ID!): RelationData
}

# StixDomain
type StixDomainEntityEditMutations {
  delete: ID
  fieldPatch(input: EditInput): StixDomainEntity
  contextPatch(input: EditContext): StixDomainEntity
  contextClean: StixDomainEntity
  relationAdd(input: RelationAddInput): RelationData
  relationsAdd(input: RelationsAddInput): StixEntity
  relationDelete(relationId: ID!): RelationData
  importPush(file: Upload!): File @auth
  exportAsk(format: String!, exportType: String!): [File]
  exportPush(file: Upload!): Boolean @auth(for: ROLE_ADMIN)
}

# StixObservable
type StixObservableEditMutations {
  delete: ID
  fieldPatch(input: EditInput): StixObservable
  contextPatch(input: EditContext): StixObservable
  contextClean: StixObservable
  relationAdd(input: RelationAddInput): RelationData
  relationDelete(relationId: ID!): RelationData
  askEnrichment(connectorId: ID!): Work
}

# StixRelation
type StixRelationEditMutations {
  delete: ID
  fieldPatch(input: EditInput): StixRelation
  contextPatch(input: EditContext): StixRelation
  contextClean: StixRelation
  relationAdd(input: RelationAddInput): RelationData
  relationDelete(relationId: ID!): RelationData
}

# Workspace
type WorkspaceEditMutations {
  delete: ID
  fieldPatch(input: EditInput): Workspace
  contextPatch(input: EditContext): Workspace
  contextClean: Workspace
  relationAdd(input: RelationAddInput): RelationData
  relationsAdd(input: RelationsAddInput): Workspace
  relationDelete(relationId: ID!): RelationData
}

# Identity
type IdentityEditMutations {
  delete: ID
  fieldPatch(input: EditInput): Identity
  contextPatch(input: EditContext): Identity
  contextClean: Identity
  relationAdd(input: RelationAddInput): RelationData
  relationDelete(relationId: ID!): RelationData
}

# User
type UserEditMutations {
  delete: ID
  fieldPatch(input: EditInput): User
  contextPatch(input: EditContext): User
  contextClean: User
  tokenRenew: User
  relationAdd(input: RelationAddInput): RelationData
  relationDelete(relationId: ID!): RelationData
}

# Organization
type OrganizationEditMutations {
  delete: ID
  fieldPatch(input: EditInput): Organization
  contextPatch(input: EditContext): Organization
  contextClean: Organization
  relationAdd(input: RelationAddInput): RelationData
  relationDelete(relationId: ID!): RelationData
}

# Sector
type SectorEditMutations {
  delete: ID
  fieldPatch(input: EditInput): Sector
  contextPatch(input: EditContext): Sector
  contextClean: Sector
  relationAdd(input: RelationAddInput): RelationData
  relationDelete(relationId: ID!): RelationData
}

# City
type CityEditMutations {
  delete: ID
  fieldPatch(input: EditInput): City
  contextPatch(input: EditContext): City
  contextClean: City
  relationAdd(input: RelationAddInput): RelationData
  relationDelete(relationId: ID!): RelationData
}

# Country
type CountryEditMutations {
  delete: ID
  fieldPatch(input: EditInput): Country
  contextPatch(input: EditContext): Country
  contextClean: Country
  relationAdd(input: RelationAddInput): RelationData
  relationDelete(relationId: ID!): RelationData
}

# Region
type RegionEditMutations {
  delete: ID
  fieldPatch(input: EditInput): Region
  contextPatch(input: EditContext): Region
  contextClean: Region
  relationAdd(input: RelationAddInput): RelationData
  relationDelete(relationId: ID!): RelationData
}

# Group
type GroupEditMutations {
  delete: ID
  fieldPatch(input: EditInput): Group
  contextPatch(input: EditContext): Group
  contextClean: Group
  relationAdd(input: RelationAddInput): RelationData
  relationDelete(relationId: ID!): RelationData
}

# MarkingDefinition
type MarkingDefinitionEditMutations {
  delete: ID
  fieldPatch(input: EditInput): MarkingDefinition
  contextPatch(input: EditContext): MarkingDefinition
  contextClean: MarkingDefinition
  relationAdd(input: RelationAddInput): RelationData
  relationDelete(relationId: ID!): RelationData
}

# ExternalReference
type ExternalReferenceEditMutations {
  delete: ID
  fieldPatch(input: EditInput): ExternalReference
  contextPatch(input: EditContext): ExternalReference
  contextClean: ExternalReference
  relationAdd(input: RelationAddInput): RelationData
  relationDelete(relationId: ID!): RelationData
}

# KillChainPhase
type KillChainPhaseEditMutations {
  delete: ID
  fieldPatch(input: EditInput): KillChainPhase
  contextPatch(input: EditContext): KillChainPhase
  contextClean: KillChainPhase
  relationAdd(input: RelationAddInput): RelationData
  relationDelete(relationId: ID!): RelationData
}

# AttackPattern
type AttackPatternEditMutations {
  delete: ID
  fieldPatch(input: EditInput): AttackPattern
  contextPatch(input: EditContext): AttackPattern
  contextClean: AttackPattern
  relationAdd(input: RelationAddInput): RelationData
  relationDelete(relationId: ID!): RelationData
}

# CourseOfAction
type CourseOfActionEditMutations {
  delete: ID
  fieldPatch(input: EditInput): CourseOfAction
  contextPatch(input: EditContext): CourseOfAction
  contextClean: CourseOfAction
  relationAdd(input: RelationAddInput): RelationData
  relationDelete(relationId: ID!): RelationData
}

# ThreatActor
type ThreatActorEditMutations {
  delete: ID
  fieldPatch(input: EditInput): ThreatActor
  contextPatch(input: EditContext): ThreatActor
  contextClean: ThreatActor
  relationAdd(input: RelationAddInput): RelationData
  relationDelete(relationId: ID!): RelationData
}

# IntrusionSet
type IntrusionSetEditMutations {
  delete: ID
  fieldPatch(input: EditInput): IntrusionSet
  contextPatch(input: EditContext): IntrusionSet
  contextClean: IntrusionSet
  relationAdd(input: RelationAddInput): RelationData
  relationDelete(relationId: ID!): RelationData
}

# Campaign
type CampaignEditMutations {
  delete: ID
  fieldPatch(input: EditInput): Campaign
  contextPatch(input: EditContext): Campaign
  contextClean: Campaign
  relationAdd(input: RelationAddInput): RelationData
  relationDelete(relationId: ID!): RelationData
}

# Incident
type IncidentEditMutations {
  delete: ID
  fieldPatch(input: EditInput): Incident
  contextPatch(input: EditContext): Incident
  contextClean: Incident
  relationAdd(input: RelationAddInput): RelationData
  relationDelete(relationId: ID!): RelationData
}

# Malware
type MalwareEditMutations {
  delete: ID
  fieldPatch(input: EditInput): Malware
  contextPatch(input: EditContext): Malware
  contextClean: Malware
  relationAdd(input: RelationAddInput): RelationData
  relationDelete(relationId: ID!): RelationData
}

# Tool
type ToolEditMutations {
  delete: ID
  fieldPatch(input: EditInput): Tool
  contextPatch(input: EditContext): Tool
  contextClean: Tool
  relationAdd(input: RelationAddInput): RelationData
  relationDelete(relationId: ID!): RelationData
}

# Vulnerability
type VulnerabilityEditMutations {
  delete: ID
  fieldPatch(input: EditInput): Vulnerability
  contextPatch(input: EditContext): Vulnerability
  contextClean: Vulnerability
  relationAdd(input: RelationAddInput): RelationData
  relationDelete(relationId: ID!): RelationData
}

# Report
type ReportEditMutations {
  delete: ID
  fieldPatch(input: EditInput): Report
  contextPatch(input: EditContext): Report
  contextClean: Report
  relationAdd(input: RelationAddInput): RelationData
  relationDelete(relationId: ID!): RelationData
}

# Mutations
type Mutation {
  # Login
  token(input: UserLoginInput): String
  # Settings
  settingsAdd(input: SettingsAddInput): Settings @auth(for: ROLE_ADMIN)
  settingsEdit(id: ID!): SettingsEditMutations @auth(for: ROLE_ADMIN)
  # Attribute
  attributeAdd(input: AttributeAddInput): Attribute @auth(for: ROLE_ADMIN)
  attributeEdit(id: ID!): AttributeEditMutations @auth(for: ROLE_ADMIN)
  # Connector
  pingConnector(id: ID!): Connector @auth(for: ROLE_ADMIN)
  registerConnector(input: RegisterConnectorInput): Connector @auth(for: ROLE_ADMIN)
  deleteWork(id: ID!): ID! @auth
  initiateJob(workId: ID!): Job @auth
  updateJob(jobId: ID!, status: Status!, messages: [String]): Job @auth
  # File management
  deleteImport(fileName: String): Boolean @auth
  uploadImport(file: Upload!): File @auth
  askJobImport(fileName: ID!): File @auth
  # Tag
  tagAdd(input: TagAddInput): Tag
  tagEdit(id: ID!): TagEditMutations @auth(for: ROLE_ADMIN)
  # StixDomainEntity
  stixDomainEntityAdd(input: StixDomainEntityAddInput): StixDomainEntity @auth
  stixDomainEntityEdit(id: ID!): StixDomainEntityEditMutations @auth
  # StixObservable
  stixObservableAdd(input: StixObservableAddInput): StixObservable @auth
  stixObservableEdit(id: ID!): StixObservableEditMutations @auth
  # StixRelation
  stixRelationAdd(input: StixRelationAddInput): StixRelation @auth
  stixRelationEdit(id: ID!): StixRelationEditMutations @auth
  # Workspace
  workspaceAdd(input: WorkspaceAddInput): Workspace @auth
  workspaceEdit(id: ID!): WorkspaceEditMutations @auth
  # Identity
  identityAdd(input: IdentityAddInput): Identity @auth
  identityEdit(id: ID!): IdentityEditMutations @auth
  # User
  userAdd(input: UserAddInput): User @auth(for: ROLE_ADMIN)
  personAdd(input: PersonAddInput): User @auth
  userEdit(id: ID!): UserEditMutations @auth(for: ROLE_ADMIN)
  meEdit(input: EditInput): User @auth
  logout: ID @auth
  # Organization
  organizationAdd(input: OrganizationAddInput): Organization @auth
  organizationEdit(id: ID!): OrganizationEditMutations @auth
  # Sector
  sectorAdd(input: SectorAddInput): Sector @auth
  sectorEdit(id: ID!): SectorEditMutations @auth
  # City
  cityAdd(input: CityAddInput): City @auth
  cityEdit(id: ID!): CityEditMutations @auth
  # Country
  countryAdd(input: CountryAddInput): Country @auth
  countryEdit(id: ID!): CountryEditMutations @auth
  # Region
  regionAdd(input: RegionAddInput): Region @auth
  regionEdit(id: ID!): RegionEditMutations @auth
  # Group
  groupAdd(input: GroupAddInput): Group @auth(for: ROLE_ADMIN)
  groupEdit(id: ID!): GroupEditMutations @auth(for: ROLE_ADMIN)
  # MarkingDefinition
  markingDefinitionAdd(input: MarkingDefinitionAddInput): MarkingDefinition
    @auth(for: ROLE_ADMIN)
  markingDefinitionEdit(id: ID!): MarkingDefinitionEditMutations
    @auth(for: ROLE_ADMIN)
  # ExternalReference
  externalReferenceAdd(input: ExternalReferenceAddInput): ExternalReference
    @auth
  externalReferenceEdit(id: ID!): ExternalReferenceEditMutations @auth
  # KillChainPhase
  killChainPhaseAdd(input: KillChainPhaseAddInput): KillChainPhase
    @auth(for: ROLE_ADMIN)
  killChainPhaseEdit(id: ID!): KillChainPhaseEditMutations
    @auth(for: ROLE_ADMIN)
  # AttackPattern
  attackPatternAdd(input: AttackPatternAddInput): AttackPattern @auth
  attackPatternEdit(id: ID!): AttackPatternEditMutations @auth
  # CourseOfAction
  courseOfActionAdd(input: CourseOfActionAddInput): CourseOfAction @auth
  courseOfActionEdit(id: ID!): CourseOfActionEditMutations @auth
  # ThreatActor
  threatActorAdd(input: ThreatActorAddInput): ThreatActor @auth
  threatActorEdit(id: ID!): ThreatActorEditMutations @auth
  # IntrusionSet
  intrusionSetAdd(input: IntrusionSetAddInput): IntrusionSet @auth
  intrusionSetEdit(id: ID!): IntrusionSetEditMutations @auth
  # Campaign
  campaignAdd(input: CampaignAddInput): Campaign @auth
  campaignEdit(id: ID!): CampaignEditMutations @auth
  # Incident
  incidentAdd(input: IncidentAddInput): Incident @auth
  incidentEdit(id: ID!): IncidentEditMutations @auth
  # Malware
  malwareAdd(input: MalwareAddInput): Malware @auth
  malwareEdit(id: ID!): MalwareEditMutations @auth
  # Tool
  toolAdd(input: ToolAddInput): Tool @auth
  toolEdit(id: ID!): ToolEditMutations @auth
  # Vulnerability
  vulnerabilityAdd(input: VulnerabilityAddInput): Vulnerability @auth
  vulnerabilityEdit(id: ID!): VulnerabilityEditMutations @auth
  # Report
  reportAdd(input: ReportAddInput): Report @auth
  reportEdit(id: ID!): ReportEditMutations @auth
}<|MERGE_RESOLUTION|>--- conflicted
+++ resolved
@@ -409,14 +409,10 @@
   description: String
   graph_data: String
   editContext: [EditUserContext]
-<<<<<<< HEAD
-  markingDefinitions: MarkingDefinitionConnection
-=======
   createdByRef: createdByRef
   markingDefinitions: MarkingDefinitionConnection
   tags: TagConnection
   reports: ReportConnection
->>>>>>> 7d4e5ade
   importFiles(first: Int): FileConnection
   exportFiles(first: Int): FileConnection
   created_at: DateTime!
