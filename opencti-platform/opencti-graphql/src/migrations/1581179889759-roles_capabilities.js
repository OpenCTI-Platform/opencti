import { map, find, propEq } from 'ramda';
import { executeWrite } from '../database/grakn';
import { createBasicRolesAndCapabilities } from '../initialization';
import {
  assignRoleToUser,
  findAll as findAllUsers,
  OPENCTI_ADMIN_UUID,
  ROLE_ADMINISTRATOR,
  ROLE_DEFAULT,
  SYSTEM_USER,
  userEditField
} from '../domain/user';

export const up = async next => {
  // Remove user_permission and platform settings
  await executeWrite(async wTx => {
    await wTx.tx.query('undefine user_permission sub relation;');
    await wTx.tx.query('undefine platform_external_auth sub attribute;');
    await wTx.tx.query('undefine platform_registration sub attribute;');
    await wTx.tx.query('undefine platform_demo sub attribute;');
  });
  // Migrate all users to assign roles user and admin
  await createBasicRolesAndCapabilities();
  // Migrate current users.
  // -- Default role for all (admin included)
<<<<<<< HEAD
  const users = await findAllUsers({});
=======
  const users = await findAllUsers();
  const adminExist = find(propEq('id', OPENCTI_ADMIN_UUID))(users) !== undefined;
  if (adminExist) {
    // -- Admin role for OPENCTI_ADMIN_UUID
    await assignRoleToUser(OPENCTI_ADMIN_UUID, ROLE_ADMINISTRATOR);
  }
>>>>>>> 04a29581
  await Promise.all(map(u => assignRoleToUser(u.id, ROLE_DEFAULT), users));
  // New field user_email
  await Promise.all(map(u => userEditField(SYSTEM_USER, u.id, { key: 'user_email', value: [u.email] }), users));
  // Remove old field email
  await executeWrite(async wTx => {
    await wTx.tx.query('undefine email sub attribute;');
  });
  next();
};

export const down = async next => {
  next();
};<|MERGE_RESOLUTION|>--- conflicted
+++ resolved
@@ -23,16 +23,12 @@
   await createBasicRolesAndCapabilities();
   // Migrate current users.
   // -- Default role for all (admin included)
-<<<<<<< HEAD
   const users = await findAllUsers({});
-=======
-  const users = await findAllUsers();
   const adminExist = find(propEq('id', OPENCTI_ADMIN_UUID))(users) !== undefined;
   if (adminExist) {
     // -- Admin role for OPENCTI_ADMIN_UUID
     await assignRoleToUser(OPENCTI_ADMIN_UUID, ROLE_ADMINISTRATOR);
   }
->>>>>>> 04a29581
   await Promise.all(map(u => assignRoleToUser(u.id, ROLE_DEFAULT), users));
   // New field user_email
   await Promise.all(map(u => userEditField(SYSTEM_USER, u.id, { key: 'user_email', value: [u.email] }), users));
