--- conflicted
+++ resolved
@@ -1,11 +1,6 @@
 import { dissoc, filter, head, includes, isEmpty, isNil } from 'ramda';
 import { stripIgnoredCharacters } from 'graphql';
-<<<<<<< HEAD
-import nconf from 'nconf';
-import { DEV_MODE, logApp } from '../config/conf';
-=======
-import { booleanConf, logApp } from '../config/conf';
->>>>>>> 2c60f2dc
+import { booleanConf, DEV_MODE, logApp } from '../config/conf';
 import { isNotEmptyField } from '../database/utils';
 import { getMemoryStatistics } from '../domain/settings';
 import { AUTH_FAILURE, AUTH_REQUIRED, FORBIDDEN_ACCESS, UNSUPPORTED_ERROR } from '../config/errors';
