--- conflicted
+++ resolved
@@ -1,16 +1,9 @@
 /* eslint-disable no-underscore-dangle,no-param-reassign */
 import { SchemaDirectiveVisitor } from 'graphql-tools';
-<<<<<<< HEAD
-import { includes, map, pipe, flatten } from 'ramda';
-import { defaultFieldResolver } from 'graphql';
-import { AuthRequired, ForbiddenAccess } from '../config/errors';
-import {OPENCTI_ADMIN_UUID} from "../domain/user";
-=======
 import { includes, map, filter } from 'ramda';
 import { defaultFieldResolver } from 'graphql';
 import { AuthRequired, ForbiddenAccess } from '../config/errors';
 import { OPENCTI_ADMIN_UUID } from '../domain/user';
->>>>>>> d2ad6351
 
 const BYPASS = 'BYPASS';
 export const AUTH_DIRECTIVE = 'auth';
@@ -21,46 +14,25 @@
   visitObject(type) {
     this.ensureFieldsWrapped(type);
     // noinspection JSUndefinedPropertyAssignment
-<<<<<<< HEAD
-    type._requiredCapability = this.args.for;
-=======
     type._requiredCapabilities = this.args.for;
     type._requiredAll = this.args.and;
->>>>>>> d2ad6351
   }
 
   visitFieldDefinition(field, details) {
     this.ensureFieldsWrapped(details.objectType);
-<<<<<<< HEAD
-    field._requiredCapability = this.args.for;
-=======
     field._requiredCapabilities = this.args.for;
     field._requiredAll = this.args.and;
->>>>>>> d2ad6351
   }
 
   authenticationControl(func, args, objectType, field) {
     // Get the required Role from the field first, falling back
     // to the objectType if no Role is required by the field:
-<<<<<<< HEAD
-    const requiredCapability = field._requiredCapability || objectType._requiredCapability;
-=======
     const requiredCapabilities = field._requiredCapabilities || objectType._requiredCapabilities || [];
     const requiredAll = field._requiredAll || objectType._requiredAll || false;
->>>>>>> d2ad6351
     // If a role is required
     const context = args[2];
     const { user } = context;
     if (!user) throw new AuthRequired(); // User must be authenticated.
-<<<<<<< HEAD
-    const capabilities = pipe(
-      map(c => c.name.split('_')),
-      flatten()
-    )(user.capabilities || []);
-    // Accept everything if bypass capability or the system user (protection).
-    const shouldBypass = capabilities.includes('BYPASS') || user.id === OPENCTI_ADMIN_UUID;
-    if (requiredCapability && !shouldBypass && !includes(requiredCapability, capabilities)) throw new ForbiddenAccess();
-=======
     // Start checking capabilities
     if (requiredCapabilities.length === 0) return func.apply(this, args);
     // Compute user capabilities
@@ -72,7 +44,6 @@
     const matchingCapabilities = filter(r => includes(r, userCapabilities), requiredCapabilities);
     if (matchingCapabilities.length === 0) throw new ForbiddenAccess();
     if (requiredAll && matchingCapabilities.length !== requiredCapabilities.length) throw new ForbiddenAccess();
->>>>>>> d2ad6351
     return func.apply(this, args);
   }
 
