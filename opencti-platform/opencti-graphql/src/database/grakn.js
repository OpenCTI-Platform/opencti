import uuid from 'uuid/v4';
import uuid5 from 'uuid/v5';
import {
  __,
  append,
  ascend,
  assoc,
  chain,
  concat,
  descend,
  dissoc,
  equals,
  filter,
  find as Rfind,
  flatten,
  fromPairs,
  groupBy,
  head,
  includes,
  isEmpty,
  isNil,
  join,
  last,
  map,
  mapObjIndexed,
  mergeAll,
  mergeRight,
  pipe,
  pluck,
  prop,
  sortWith,
  split,
  tail,
  take,
  toPairs,
  uniq,
  uniqBy,
} from 'ramda';
import moment from 'moment';
import { cursorToOffset } from 'graphql-relay/lib/connection/arrayconnection';
import Grakn from 'grakn-client';
import { DatabaseError } from '../config/errors';
import conf, { logger } from '../config/conf';
import {
  buildPagination,
  fillTimeSeries,
  INDEX_STIX_ENTITIES,
  INDEX_STIX_RELATIONS,
  inferIndexFromConceptTypes,
  TYPE_RELATION_EMBEDDED,
  TYPE_STIX_DOMAIN_ENTITY,
  TYPE_STIX_OBSERVABLE,
  TYPE_STIX_OBSERVABLE_RELATION,
  TYPE_STIX_RELATION,
  utcDate,
} from './utils';
import { isInversed, resolveNaturalRoles, ROLE_FROM } from './graknRoles';
import {
  elAggregationRelationsCount,
  elBulk,
  elDeleteInstanceIds,
  elHistogramCount,
  elIndexElements,
  elLoadByGraknId,
  elLoadById,
  elLoadByStixId,
  elPaginate,
  elRemoveRelationConnection,
  elUpdate,
  forceNoCache,
  REL_INDEX_PREFIX,
} from './elasticSearch';

// region global variables
const dateFormat = 'YYYY-MM-DDTHH:mm:ss.SSS';
const GraknString = 'String';
const GraknDate = 'Date';

export const REL_CONNECTED_SUFFIX = 'CONNECTED';
export const TYPE_STIX_DOMAIN = 'Stix-Domain';
const INFERRED_RELATION_KEY = 'rel';

export const now = () => utcDate().toISOString();
export const sinceNowInMinutes = (lastModified) => {
  const diff = utcDate().diff(utcDate(lastModified));
  const duration = moment.duration(diff);
  return Math.floor(duration.asMinutes());
};
export const prepareDate = (date) => utcDate(date).format(dateFormat);
export const yearFormat = (date) => utcDate(date).format('YYYY');
export const monthFormat = (date) => utcDate(date).format('YYYY-MM');
export const dayFormat = (date) => utcDate(date).format('YYYY-MM-DD');

export const escape = (chars) => {
  const toEscape = chars && typeof chars === 'string';
  if (toEscape) {
    return chars.replace(/\\/g, '\\\\').replace(/;/g, '\\;').replace(/,/g, '\\,');
  }
  return chars;
};
export const escapeString = (s) => (s ? s.replace(/\\/g, '\\\\').replace(/"/g, '\\"') : '');

// Attributes key that can contains multiple values.
export const multipleAttributes = ['stix_label', 'alias', 'grant', 'platform', 'required_permission'];
export const statsDateAttributes = ['created_at', 'first_seen', 'last_seen', 'published', 'valid_from', 'valid_until'];
export const readOnlyAttributes = ['observable_value'];
// endregion

// region client
const client = new Grakn(`${conf.get('grakn:hostname')}:${conf.get('grakn:port')}`);
let session = null;
// endregion

// region basic commands
const closeTx = async (gTx) => {
  if (gTx.tx.isOpen()) {
    return gTx.tx.close().catch(
      /* istanbul ignore next */ (err) => {
        logger.error('[GRAKN] CloseReadTx error > ', err);
      }
    );
  }
  return true;
};
const takeReadTx = async (retry = false) => {
  if (session === null) session = await client.session('grakn');
  return session
    .transaction()
    .read()
    .then((tx) => ({ session, tx }))
    .catch(
      /* istanbul ignore next */ (err) => {
        logger.error('[GRAKN] TakeReadTx error > ', err);
        if (retry === true) {
          logger.error('[GRAKN] TakeReadTx, retry failed, Grakn seems down, stopping...');
          process.exit(1);
        }
        return takeReadTx(true);
      }
    );
};
export const executeRead = async (executeFunction) => {
  const rTx = await takeReadTx();
  try {
    const result = await executeFunction(rTx);
    await closeTx(rTx);
    return result;
  } catch (err) {
    await closeTx(rTx);
    logger.error('[GRAKN] executeRead error > ', err);
    /* istanbul ignore next */
    throw err;
  }
};

const takeWriteTx = async (retry = false) => {
  if (session === null) session = await client.session('grakn');
  return session
    .transaction()
    .write()
    .then((tx) => ({ session, tx }))
    .catch(
      /* istanbul ignore next */ (err) => {
        logger.error('[GRAKN] TakeWriteTx error > ', err);
        if (retry === true) {
          logger.error('[GRAKN] TakeWriteTx, retry failed, Grakn seems down, stopping...');
          process.exit(1);
        }
        return takeWriteTx(true);
      }
    );
};
const commitWriteTx = async (wTx) => {
  return wTx.tx.commit().catch(
    /* istanbul ignore next */ (err) => {
      logger.error('[GRAKN] CommitWriteTx error > ', err);
      if (err.code === 3) {
        throw new DatabaseError({
          data: { details: split('\n', err.details)[1] },
        });
      }
      throw new DatabaseError({ data: { details: err.details } });
    }
  );
};
export const executeWrite = async (executeFunction) => {
  const wTx = await takeWriteTx();
  try {
    const result = await executeFunction(wTx);
    await commitWriteTx(wTx);
    return result;
  } catch (err) {
    await closeTx(wTx);
    logger.error('[GRAKN] executeWrite error > ', err);
    /* istanbul ignore next */
    throw err;
  }
};
export const internalDirectWrite = async (query) => {
  const wTx = await takeWriteTx();
  return wTx.tx
    .query(query)
    .then(() => commitWriteTx(wTx))
    .catch(
      /* istanbul ignore next */ async (err) => {
        await closeTx(wTx);
        logger.error('[GRAKN] Write error > ', err);
        throw err;
      }
    );
};

export const graknIsAlive = async () => {
  return executeRead(() => {})
    .then(() => true)
    .catch(
      /* istanbul ignore next */ (err) => {
        logger.error(`[GRAKN] Seems down > `, err);
        throw new Error('Grakn seems down');
      }
    );
};
export const getGraknVersion = () => {
  // It seems that Grakn server does not expose its version yet:
  // https://github.com/graknlabs/client-nodejs/issues/47
  return '1.6.2';
};

/**
 * Recursive fetch of every types of a concept
 * @param concept the element
 * @param currentType the current type
 * @param acc the recursive accuStixDomainEntitiesExportComponentmulator
 * @returns {Promise<Array>}
 */
export const conceptTypes = async (concept, currentType = null, acc = []) => {
  if (currentType === null) {
    const conceptType = await concept.type();
    const conceptLabel = await conceptType.label();
    acc.push(conceptLabel);
    return conceptTypes(concept, conceptType, acc);
  }
  const parentType = await currentType.sup();
  if (parentType === null) return acc;
  const conceptLabel = await parentType.label();
  if (conceptLabel === 'entity' || conceptLabel === 'relation') return acc;
  acc.push(conceptLabel);
  return conceptTypes(concept, parentType, acc);
};

const getAliasInternalIdFilter = (query, alias) => {
  const reg = new RegExp(`\\$${alias}[\\s]*has[\\s]*internal_id_key[\\s]*"([0-9a-z-_]+)"`, 'gi');
  const keyVars = Array.from(query.matchAll(reg));
  return keyVars.length > 0 ? last(head(keyVars)) : undefined;
};
const extractRelationAlias = (alias, role, relationType) => {
  const variables = [];
  if (alias !== 'from' && alias !== 'to') {
    throw new Error('[GRAKN] Query cant have relation alias without roles (except for from/to)');
  }
  const naturalRoles = resolveNaturalRoles(relationType);
  const oppositeAlias = alias === 'from' ? 'to' : 'from';
  const oppositeRole = head(Rfind((n) => head(n) !== role, Object.entries(naturalRoles)));
  // Control the role specified in the query.
  variables.push({ role, alias, forceNatural: false });
  variables.push({ role: oppositeRole, alias: oppositeAlias, forceNatural: false });
  return variables;
};
/**
 * Extract all vars from a grakn query
 * @param query
 */
export const extractQueryVars = (query) => {
  const vars = uniq(map((m) => ({ alias: m.replace('$', '') }), query.match(/\$[a-z_]+/gi)));
  const relationsVars = Array.from(query.matchAll(/\(([a-z_\-\s:$]+),([a-z_\-\s:$]+)\)[\s]*isa[\s]*([a-z_-]+)/g));
  const roles = flatten(
    map((r) => {
      const [, left, right, relationType] = r;
      const [leftRole, leftAlias] = includes(':', left) ? left.trim().split(':') : [null, left];
      const [rightRole, rightAlias] = includes(':', right) ? right.trim().split(':') : [null, right];
      const lAlias = leftAlias.trim().replace('$', '');
      const lKeyFilter = getAliasInternalIdFilter(query, lAlias);
      const rAlias = rightAlias.trim().replace('$', '');
      const rKeyFilter = getAliasInternalIdFilter(query, rAlias);
      // If one filtering key is specified, just return the duo with no roles
      if (lKeyFilter || rKeyFilter) {
        return [
          { alias: lAlias, internalIdKey: lKeyFilter, forceNatural: false },
          { alias: rAlias, internalIdKey: rKeyFilter, forceNatural: false },
        ];
      }
      // If no filtering, roles must be fully specified or not specified.
      // If missing left role
      if (leftRole === null && rightRole !== null) {
        return extractRelationAlias(rAlias, rightRole, relationType);
      }
      // If missing right role
      if (leftRole !== null && rightRole === null) {
        return extractRelationAlias(lAlias, leftRole, relationType);
      }
      // Else, we have both or nothing
      const roleForRight = rightRole ? rightRole.trim() : undefined;
      const roleForLeft = leftRole ? leftRole.trim() : undefined;
      return [
        { role: roleForRight, alias: rAlias, forceNatural: roleForRight === undefined },
        { role: roleForLeft, alias: lAlias, forceNatural: roleForLeft === undefined },
      ];
    }, relationsVars)
  );
  return map((v) => {
    const associatedRole = Rfind((r) => r.alias === v.alias, roles);
    return pipe(
      assoc('role', associatedRole ? associatedRole.role : undefined),
      assoc('internalIdKey', associatedRole ? associatedRole.internalIdKey : undefined)
    )(v);
  }, vars);
};
// endregion

// region Loader common
export const queryAttributeValues = async (type) => {
  return executeRead(async (rTx) => {
    const query = `match $x isa ${escape(type)}; get;`;
    logger.debug(`[GRAKN - infer: false] queryAttributeValues > ${query}`);
    const iterator = await rTx.tx.query(query);
    const answers = await iterator.collect();
    const result = await Promise.all(
      answers.map(async (answer) => {
        const attribute = answer.map().get('x');
        const attributeType = await attribute.type();
        const value = await attribute.value();
        const attributeTypeLabel = await attributeType.label();
        const replacedValue = value.replace(/\\"/g, '"').replace(/\\\\/g, '\\');
        return {
          node: {
            id: attribute.id,
            type: attributeTypeLabel,
            value: replacedValue,
          },
        };
      })
    );
    return buildPagination(5000, 0, result, 5000);
  });
};
export const attributeExists = async (attributeLabel) => {
  return executeRead(async (rTx) => {
    const checkQuery = `match $x sub ${attributeLabel}; get;`;
    logger.debug(`[GRAKN - infer: false] attributeExists > ${checkQuery}`);
    await rTx.tx.query(checkQuery);
    return true;
  }).catch(() => false);
};
export const queryAttributeValueByGraknId = async (id) => {
  return executeRead(async (rTx) => {
    const query = `match $x id ${escape(id)}; get;`;
    logger.debug(`[GRAKN - infer: false] queryAttributeValueById > ${query}`);
    const iterator = await rTx.tx.query(query);
    const answer = await iterator.next();
    const attribute = answer.map().get('x');
    const attributeType = await attribute.type();
    const value = await attribute.value();
    const attributeTypeLabel = await attributeType.label();
    const replacedValue = value.replace(/\\"/g, '"').replace(/\\\\/g, '\\');
    return {
      id: attribute.id,
      type: attributeTypeLabel,
      value: replacedValue,
    };
  });
};
/**
 * Load any grakn instance with internal grakn ID.
 * @param concept the concept to get attributes from
 * @param args
 * @returns {Promise}
 */
const loadConcept = async (concept, args = {}) => {
  const { id } = concept;
  const { relationsMap = new Map(), noCache = false, infer = false, explanationAlias = new Map() } = args;
  const conceptType = concept.baseType;
  const types = await conceptTypes(concept);
  const index = inferIndexFromConceptTypes(types);
  // 01. Return the data in elastic if not explicitly asked in grakn
  // Very useful for getting every entities through relation query.
  if (infer === false && noCache === false && !forceNoCache()) {
    const conceptFromCache = await elLoadByGraknId(id, null, relationsMap, [index]);
    if (!conceptFromCache) {
      /* istanbul ignore next */
      logger.error(`[ELASTIC] ${id} missing, cant load the element, you need to reindex`);
    } else {
      return conceptFromCache;
    }
  }
  // 02. If not found continue the process.
  logger.debug(`[GRAKN - infer: false] getAttributes > ${head(types)} ${id}`);
  const attributesIterator = await concept.attributes();
  const attributes = await attributesIterator.collect();
  const attributesPromises = attributes.map(async (attribute) => {
    const attributeType = await attribute.type();
    const attributeLabel = await attributeType.label();
    return {
      dataType: await attributeType.dataType(),
      label: attributeLabel,
      value: await attribute.value(),
    };
  });
  return Promise.all(attributesPromises)
    .then((attributesData) => {
      const transform = pipe(
        map((attribute) => {
          let transformedVal = attribute.value;
          const { dataType, label } = attribute;
          if (dataType === GraknDate) {
            transformedVal = moment(attribute.value).utc().toISOString();
          } else if (dataType === GraknString) {
            transformedVal = attribute.value.replace(/\\"/g, '"').replace(/\\\\/g, '\\');
          }
          return { [label]: transformedVal };
        }), // Extract values
        chain(toPairs), // Convert to pairs for grouping
        groupBy(head), // Group by key
        map(pluck(1)), // Remove grouping boilerplate
        mapObjIndexed((num, key, obj) =>
          // eslint-disable-next-line no-nested-ternary
          Array.isArray(obj[key]) && !includes(key, multipleAttributes)
            ? head(obj[key])
            : head(obj[key]) && head(obj[key]) !== ''
            ? obj[key]
            : []
        ) // Remove extra list then contains only 1 element
      )(attributesData);
      return pipe(
        assoc('_index', index),
        assoc('index_version', '1.0'),
        assoc('id', transform.internal_id_key),
        assoc('grakn_id', concept.id),
        assoc('parent_types', types),
        assoc('base_type', conceptType.toLowerCase())
      )(transform);
    })
    .then(async (entityData) => {
      if (entityData.base_type !== 'relation') return entityData;
      const isInferredPromise = concept.isInferred();
      const rolePlayers = await concept.rolePlayersMap();
      const roleEntries = Array.from(rolePlayers.entries());
      const rolesPromises = Promise.all(
        map(async (roleItem) => {
          // eslint-disable-next-line prettier/prettier
          const roleTargetId = last(roleItem)
            .values()
            .next().value.id;
          const conceptFromMap = relationsMap.get(roleTargetId);
          if (conceptFromMap && conceptFromMap.forceNatural !== true) {
            const { alias } = conceptFromMap;
            // eslint-disable-next-line prettier/prettier
            return head(roleItem)
              .label()
              .then(async (roleLabel) => {
                // For inference rules we cant use the from/to convention
                // So we need to specify it differently through the relation name.
                const useAlias = explanationAlias.get(roleLabel) || alias;
                return {
                  [useAlias]: null, // With be use lazily
                  [`${useAlias}Id`]: roleTargetId,
                  [`${useAlias}Role`]: roleLabel,
                };
              });
          }
          // Target was not resolved but we can just infer from natural
          // eslint-disable-next-line prettier/prettier
          return head(roleItem)
            .label()
            .then(async (roleLabel) => {
              const useAlias = resolveNaturalRoles(head(types))[roleLabel];
              return {
                [useAlias]: null, // With be use lazily
                [`${useAlias}Id`]: roleTargetId,
                [`${useAlias}Role`]: roleLabel,
              };
            });
        }, roleEntries)
      );
      // Wait for all promises before building the result
      return Promise.all([isInferredPromise, rolesPromises]).then(([isInferred, roles]) => {
        return pipe(
          assoc('id', isInferred ? uuid() : entityData.id),
          assoc('inferred', isInferred),
          assoc('entity_type', entityData.entity_type || TYPE_RELATION_EMBEDDED),
          assoc('relationship_type', head(types)),
          mergeRight(mergeAll(roles))
        )(entityData);
      });
    })
    .then((relationData) => {
      // Then change the id if relation is inferred
      if (relationData.inferred) {
        const { fromId, fromRole, toId, toRole } = relationData;
        const type = relationData.relationship_type;
        const pattern = `{ $${INFERRED_RELATION_KEY}(${fromRole}: $from, ${toRole}: $to) isa ${type}; $from id ${fromId}; $to id ${toId}; };`;
        return pipe(
          assoc('id', Buffer.from(pattern).toString('base64')),
          assoc('internal_id_key', Buffer.from(pattern).toString('base64')),
          assoc('stix_id_key', `relationship--${uuid()}`),
          assoc('created', now()),
          assoc('modified', now()),
          assoc('created_at', now()),
          assoc('updated_at', now())
        )(relationData);
      }
      return relationData;
    });
};
// endregion

// region Loader list
const getSingleValue = (query, infer = false) => {
  return executeRead(async (rTx) => {
    logger.debug(`[GRAKN - infer: ${infer}] getSingleValue > ${query}`);
    const iterator = await rTx.tx.query(query, { infer });
    return iterator.next();
  });
};
export const getSingleValueNumber = (query, infer = false) => {
  return getSingleValue(query, infer).then((data) => data.number());
};

const getConcepts = async (answers, conceptQueryVars, entities, conceptOpts = {}) => {
  const { infer = false, noCache = false, explanationAlias = new Map() } = conceptOpts;
  const plainEntities = filter((e) => !isEmpty(e) && !isNil(e), entities);
  if (answers.length === 0) return [];
  // 02. Query concepts and rebind the data
  const queryConcepts = await Promise.all(
    map(async (answer) => {
      // Create a map useful for relation roles binding
      const queryVarsToConcepts = await Promise.all(
        conceptQueryVars.map(async ({ alias, role, internalIdKey }) => {
          const concept = answer.map().get(alias);
          if (!concept || concept.baseType === 'ATTRIBUTE') return undefined; // If specific attributes are used for filtering, ordering, ...
          const types = await conceptTypes(concept);
          return { id: concept.id, data: { concept, alias, role, internalIdKey, types } };
        })
      );
      const conceptsIndex = filter((e) => e, queryVarsToConcepts);
      const fetchingConceptsPairs = map((x) => [x.id, x.data], conceptsIndex);
      const relationsMap = new Map(fetchingConceptsPairs);
      // Fetch every concepts of the answer
      const requestedConcepts = filter((r) => includes(r.data.alias, entities), conceptsIndex);
      return map((t) => {
        const { concept } = t.data;
        return { id: concept.id, concept, relationsMap };
      }, requestedConcepts);
    }, answers)
  );
  // 03. Fetch every unique concepts
  const uniqConceptsLoading = pipe(
    flatten,
    uniqBy((e) => e.id),
    map((l) => loadConcept(l.concept, { relationsMap: l.relationsMap, noCache, infer, explanationAlias }))
  )(queryConcepts);
  const resolvedConcepts = await Promise.all(uniqConceptsLoading);
  // 04. Create map from concepts
  const conceptCache = new Map(map((c) => [c.grakn_id, c], resolvedConcepts));
  // 05. Bind all row to data entities
  return answers.map((answer) => {
    const dataPerEntities = plainEntities.map((entity) => {
      const concept = answer.map().get(entity);
      const conceptData = concept && conceptCache.get(concept.id);
      return [entity, conceptData];
    });
    return fromPairs(dataPerEntities);
  });
};
export const find = async (query, entities, findOpts = {}) => {
  // Remove empty values from entities
  const { infer = false } = findOpts;
  return executeRead(async (rTx) => {
    const conceptQueryVars = extractQueryVars(query);
    logger.debug(`[GRAKN - infer: ${infer}] Find > ${query}`);
    const iterator = await rTx.tx.query(query, { infer });
    // 01. Get every concepts to fetch (unique)
    const answers = await iterator.collect();
    return getConcepts(answers, conceptQueryVars, entities, findOpts);
  });
};

// TODO Start - Refactor UI to be able to remove these 2 API
export const findWithConnectedRelations = async (query, key, options = {}) => {
  const { extraRelKey = null, forceNatural = false } = options;
  let dataFind = await find(query, [key, extraRelKey], options);
  if (forceNatural) {
    dataFind = map((relation) => {
      const data = relation[key];
      const naturalRoles = resolveNaturalRoles(data.relationship_type);
      if (naturalRoles[data.fromRole] !== ROLE_FROM) {
        return assoc(
          key,
          pipe(
            assoc('fromId', data.toId),
            assoc('fromInternalId', data.toInternalId),
            assoc('fromRole', data.toRole),
            assoc('fromTypes', data.toTypes),
            assoc('toId', data.fromId),
            assoc('toInternalId', data.fromInternalId),
            assoc('toRole', data.fromRole),
            assoc('toTypes', data.fromTypes)
          )(data),
          relation
        );
      }
      return relation;
    }, dataFind);
  }
  return map((t) => ({ node: t[key], relation: t[extraRelKey] }), dataFind);
};
export const loadWithConnectedRelations = (query, key, options = {}) => {
  return findWithConnectedRelations(query, key, options).then((result) => head(result));
};

const listElements = async (
  baseQuery,
  first,
  offset,
  orderBy,
  orderMode,
  queryKey,
  connectedReference,
  inferred,
  forceNatural,
  noCache
) => {
  const countQuery = `${baseQuery} count;`;
  const paginateQuery = `offset ${offset}; limit ${first};`;
  const orderQuery = orderBy ? `sort $order ${orderMode};` : '';
  const query = `${baseQuery} ${orderQuery} ${paginateQuery}`;
  const countPromise = getSingleValueNumber(countQuery, inferred);
  const instancesPromise = await findWithConnectedRelations(query, queryKey, {
    extraRelKey: connectedReference,
    infer: inferred,
    forceNatural,
    noCache,
  });
  return Promise.all([instancesPromise, countPromise]).then(([instances, globalCount]) => {
    return buildPagination(first, offset, instances, globalCount);
  });
};
export const listEntities = async (entityTypes, searchFields, args = {}) => {
  // filters contains potential relations like, mitigates, tagged ...
  const { first = 1000, after, orderBy, orderMode = 'asc', noCache = false } = args;
  const { parentType = null, search, filters } = args;
  const offset = after ? cursorToOffset(after) : 0;
  const isRelationOrderBy = orderBy && includes('.', orderBy);

  // Define if Elastic can support this query.
  // 01-2 Check the filters
  const validFilters = filter((f) => f && f.values.filter((n) => n).length > 0, filters || []);
  const unSupportedRelations =
    filter((k) => {
      // If the relation must be forced in a specific direction, ES cant support it.
      if (k.fromRole || k.toRole) return true;
      const isRelationFilter = includes('.', k.key);
      if (isRelationFilter) {
        // ES only support internal_id reference
        const [, field] = k.key.split('.');
        if (field !== 'internal_id_key') return true;
      }
      return false;
    }, validFilters).length > 0;
  // 01-3 Check the ordering
  const unsupportedOrdering = isRelationOrderBy && last(orderBy.split('.')) !== 'internal_id_key';
  const supportedByCache = !unsupportedOrdering && !unSupportedRelations;
  if (!forceNoCache() && !noCache && supportedByCache) {
    const index = inferIndexFromConceptTypes(entityTypes, parentType);
    return elPaginate(index, assoc('types', entityTypes, args));
  }
  logger.debug(`[GRAKN] ListEntities on Grakn, supportedByCache: ${supportedByCache} - noCache: ${noCache}`);

  // 02. If not go with standard Grakn
  const relationsFields = [];
  const attributesFields = [];
  const attributesFilters = [];
  // Handle order by field
  if (isRelationOrderBy) {
    const [relation, field] = orderBy.split('.');
    const curatedRelation = relation.replace(REL_INDEX_PREFIX, '');
    relationsFields.push(
      `($elem, $${curatedRelation}) isa ${curatedRelation}; $${curatedRelation} has ${field} $order;`
    );
  } else if (orderBy) {
    attributesFields.push(`$elem has ${orderBy} $order;`);
  }
  // Handle filters
  if (validFilters && validFilters.length > 0) {
    for (let index = 0; index < validFilters.length; index += 1) {
      const filterKey = validFilters[index].key;
      const filterValues = validFilters[index].values;
      const isRelationFilter = includes('.', filterKey);
      if (isRelationFilter) {
        const [relation, field] = filterKey.split('.');
        const curatedRelation = relation.replace(REL_INDEX_PREFIX, '');
        const sourceRole = validFilters[index].fromRole ? `${validFilters[index].fromRole}:` : '';
        const toRole = validFilters[index].toRole ? `${validFilters[index].toRole}:` : '';
        const relId = `rel_${curatedRelation}`;
        relationsFields.push(`$${relId} (${sourceRole}$elem, ${toRole}$${curatedRelation}) isa ${curatedRelation};`);
        for (let valueIndex = 0; valueIndex < filterValues.length; valueIndex += 1) {
          const val = filterValues[valueIndex];
          // Apply filter on target.
          // TODO @Julien Support more than only string filters
          attributesFields.push(`$${curatedRelation} has ${field} "${val}";`);
        }
      } else {
        for (let valueIndex = 0; valueIndex < filterValues.length; valueIndex += 1) {
          const val = filterValues[valueIndex];
          attributesFields.push(`$elem has ${filterKey} "${escapeString(val)}";`);
        }
      }
    }
  }
  // Handle special case of search
  if (search) {
    for (let searchIndex = 0; searchIndex < searchFields.length; searchIndex += 1) {
      const searchFieldName = searchFields[searchIndex];
      attributesFields.push(`$elem has ${searchFieldName} $${searchFieldName};`);
    }
    const searchFilter = pipe(
      map((e) => `{ $${e} contains "${escapeString(search)}"; }`),
      join(' or ')
    )(searchFields);
    attributesFilters.push(`${searchFilter};`);
  }
  // build the final query
  const queryAttributesFields = join(' ', attributesFields);
  const queryAttributesFilters = join(' ', attributesFilters);
  const queryRelationsFields = join(' ', relationsFields);
  const headType = entityTypes.length === 1 ? head(entityTypes) : 'entity';
  const extraTypes =
    entityTypes.length > 1
      ? pipe(
          map((e) => `{ $elem isa ${e}; }`),
          join(' or '),
          concat(__, ';')
        )(entityTypes)
      : '';
  const baseQuery = `match $elem isa ${headType}; ${extraTypes} ${queryRelationsFields} 
                      ${queryAttributesFields} ${queryAttributesFilters} get;`;
  return listElements(baseQuery, first, offset, orderBy, orderMode, 'elem', null, false, false, noCache);
};

export const listRelations = async (relationType, args) => {
  const searchFields = ['name', 'description'];
  const {
    first = 1000,
    after,
    orderBy,
    orderMode = 'asc',
    relationFilter,
    inferred = false,
    forceNatural = false,
    noCache = false,
  } = args;
  let useInference = inferred;
  const { filters = [], search, fromId, toId, fromTypes = [], toTypes = [] } = args;
  const { firstSeenStart, firstSeenStop, lastSeenStart, lastSeenStop, weights = [] } = args;

  // Use $from, $to only if fromId or toId specified.
  // Else, just ask for the relation only.
  // fromType or toType only allow if fromId or toId available
  const askForConnections = fromId !== undefined || toId !== undefined;
  const haveTargetFilters = filters && filters.length > 0; // For now filters only contains target to filtering
  const fromTypesFilter = fromTypes && fromTypes.length > 0;
  const toTypesFilter = toTypes && toTypes.length > 0;
  if (askForConnections === false && (haveTargetFilters || fromTypesFilter || toTypesFilter || search)) {
    throw new Error('Cant list relation with types filtering or search if from or to id are not specified');
  }

  const offset = after ? cursorToOffset(after) : 0;
  const isRelationOrderBy = orderBy && includes('.', orderBy);
  // Handle relation type(s)
  const relationToGet = relationType || 'stix_relation';
  // 0 - Check if we can support the query by Elastic
  const unsupportedOrdering = isRelationOrderBy && last(orderBy.split('.')) !== 'internal_id_key';
  // Search is not supported because its only search on the relation to.
  const supportedByCache = !search && !unsupportedOrdering && !haveTargetFilters && !inferred;
  const useCache = !forceNoCache() && !noCache && supportedByCache;
  if (useCache) {
    const finalFilters = [];
    if (relationFilter) {
      const { relation, id } = relationFilter;
      finalFilters.push({ key: `${REL_INDEX_PREFIX}${relation}.internal_id_key`, values: [id] });
    }
    const relationsMap = new Map();
    if (fromId) {
      finalFilters.push({ key: 'connections.internal_id_key', values: [fromId] });
      relationsMap.set(fromId, { alias: 'from', internalIdKey: fromId });
    }
    if (toId) {
      finalFilters.push({ key: 'connections.internal_id_key', values: [toId] });
      relationsMap.set(toId, { alias: 'to', internalIdKey: toId });
    }
    if (fromTypes && fromTypes.length > 0) finalFilters.push({ key: 'connections.types', values: fromTypes });
    if (toTypes && toTypes.length > 0) finalFilters.push({ key: 'connections.types', values: toTypes });
    if (firstSeenStart) finalFilters.push({ key: 'first_seen', values: [firstSeenStart], operator: 'gt' });
    if (firstSeenStop) finalFilters.push({ key: 'first_seen', values: [firstSeenStop], operator: 'lt' });
    if (lastSeenStart) finalFilters.push({ key: 'last_seen', values: [lastSeenStart], operator: 'gt' });
    if (lastSeenStop) finalFilters.push({ key: 'last_seen', values: [lastSeenStop], operator: 'lt' });
    if (lastSeenStop) finalFilters.push({ key: 'last_seen', values: [lastSeenStop], operator: 'lt' });
    if (weights && weights.length > 0) finalFilters.push({ key: 'weight', values: [weights] });
    const paginateArgs = pipe(
      assoc('types', [relationToGet]),
      assoc('filters', finalFilters),
      assoc('relationsMap', relationsMap)
    )(args);
    return elPaginate(INDEX_STIX_RELATIONS, paginateArgs);
  }
  // 1- If not, use Grakn
  const queryFromTypes = fromTypesFilter
    ? pipe(
        map((e) => `{ $from isa ${e}; }`),
        join(' or '),
        concat(__, ';')
      )(fromTypes)
    : '';
  const queryToTypes = toTypesFilter
    ? pipe(
        map((e) => `{ $to isa ${e}; }`),
        join(' or '),
        concat(__, ';')
      )(toTypes)
    : '';
  // Search
  const relationsFields = [];
  const attributesFields = [];
  const attributesFilters = [];
  // Handle order by field
  if (isRelationOrderBy) {
    const [relation, field] = orderBy.split('.');
    const curatedRelation = relation.replace(REL_INDEX_PREFIX, '');
    if (curatedRelation.includes(REL_CONNECTED_SUFFIX)) {
      const finalCuratedRelation = curatedRelation.replace(REL_CONNECTED_SUFFIX, '');
      relationsFields.push(`$${finalCuratedRelation} has ${field} $order;`);
    } else {
      useInference = true;
      relationsFields.push(
        `($rel, $${curatedRelation}) isa ${curatedRelation}; $${curatedRelation} has ${field} $order;` +
          `not { ($rel, $compare) isa ${curatedRelation}; $compare has ${field} $conn-order; $conn-order > $order; };`
      );
    }
  } else if (orderBy) {
    attributesFields.push(`$rel has ${orderBy} $order;`);
  }
  // Handle every filters
  if (search) {
    for (let searchIndex = 0; searchIndex < searchFields.length; searchIndex += 1) {
      const searchFieldName = searchFields[searchIndex];
      attributesFields.push(`$to has ${searchFieldName} $${searchFieldName};`);
    }
    const searchFilter = pipe(
      map((e) => `{ $${e} contains "${escapeString(search)}"; }`),
      join(' or ')
    )(searchFields);
    attributesFilters.push(`${searchFilter};`);
  }
  if (fromId) attributesFilters.push(`$from has internal_id_key "${escapeString(fromId)}";`);
  if (toId) attributesFilters.push(`$to has internal_id_key "${escapeString(toId)}";`);
  if (firstSeenStart || firstSeenStop) {
    attributesFields.push(`$rel has first_seen $fs;`);
    if (firstSeenStart) attributesFilters.push(`$fs > ${prepareDate(firstSeenStart)};`);
    if (firstSeenStop) attributesFilters.push(`$fs < ${prepareDate(firstSeenStop)};`);
  }
  if (lastSeenStart || lastSeenStop) {
    attributesFields.push(`$rel has last_seen $ls;`);
    if (lastSeenStart) attributesFilters.push(`$ls > ${prepareDate(lastSeenStart)};`);
    if (lastSeenStop) attributesFilters.push(`$ls < ${prepareDate(lastSeenStop)};`);
  }
  if (weights && weights.length > 0) {
    attributesFields.push(`$rel has weight $weight;`);
    // eslint-disable-next-line prettier/prettier
    attributesFilters.push(
      pipe(
        map((e) => `{ $weight == ${e}; }`),
        join(' or '),
        concat(__, ';')
      )(weights)
    );
  }
  const relationRef = relationFilter ? 'relationRef' : null;
  if (relationFilter) {
    // eslint-disable-next-line no-shadow
    const { relation, fromRole, toRole, id } = relationFilter;
    const pEid = escapeString(id);
    const relationQueryPart = `$${relationRef}(${fromRole}:$rel, ${toRole}:$pointer) isa ${relation}; $pointer has internal_id_key "${pEid}";`;
    relationsFields.push(relationQueryPart);
<<<<<<< HEAD
    if(relationId) {
      attributesFilters.push(`$rel has internal_id_key "${escapeString(relationId)}";`)
    }
=======
>>>>>>> c3dc88de
  }
  if (filters.length > 0) {
    // eslint-disable-next-line
    for (const f of filters) {
      if (!includes(REL_CONNECTED_SUFFIX, f.key)) throw new Error('Filters only support connected target filtering');
      // eslint-disable-next-line prettier/prettier
      const filterKey = f.key.replace(REL_INDEX_PREFIX, '').replace(REL_CONNECTED_SUFFIX, '').split('.');
      const [key, val] = filterKey;
      const queryFilters = pipe(
        map((e) => `{ $${key} has ${val} ${f.operator === 'match' ? 'contains' : ''} "${escapeString(e)}"; }`),
        join(' or '),
        concat(__, ';')
      )(f.values);
      attributesFilters.push(queryFilters);
    }
  }
  // Build the query
  const queryAttributesFields = join(' ', attributesFields);
  const queryAttributesFilters = join(' ', attributesFilters);
  const queryRelationsFields = join(' ', relationsFields);
  const querySource = askForConnections ? '$rel($from, $to)' : '$rel';
  const baseQuery = `match ${querySource} isa ${relationToGet};
                      ${queryFromTypes} ${queryToTypes} 
                      ${queryRelationsFields} ${queryAttributesFields} ${queryAttributesFilters} get;`;
  return listElements(
    baseQuery,
    first,
    offset,
    orderBy,
    orderMode,
    'rel',
    relationRef,
    useInference,
    forceNatural,
    noCache
  );
};
// endregion

// region Loader element
export const load = async (query, entities, options) => {
  const data = await find(query, entities, options);
  return head(data);
};
export const internalLoadEntityById = async (id, type = null, args = {}) => {
  const { noCache = false } = args;
  if (!noCache && !forceNoCache()) {
    // [ELASTIC] From cache
    return elLoadById(id, type);
  }
  const query = `match $x ${type ? `isa ${type},` : ''} has internal_id_key "${escapeString(id)}"; get;`;
  const element = await load(query, ['x'], { noCache });
  return element ? element.x : null;
};
export const loadEntityById = async (id, type, args = {}) => {
  if (isNil(type)) {
    throw new Error(`[GRAKN] loadEntityById > Missing type`);
  }
  return internalLoadEntityById(id, type, args);
};
export const internalLoadEntityByStixId = async (id, type = null, args = {}) => {
  const { noCache = false } = args;
  if (!noCache && !forceNoCache()) {
    return elLoadByStixId(id, type);
  }
  const query = `match $x ${type ? `isa ${type},` : ''} has stix_id_key "${escapeString(id)}"; get;`;
  const element = await load(query, ['x']);
  return element ? element.x : null;
};
export const loadEntityByStixId = async (id, type, args = {}) => {
  if (isNil(type)) {
    throw new Error(`[GRAKN] loadEntityByStixId > Missing type`);
  }
  return internalLoadEntityByStixId(id, type, args);
};
export const loadEntityByGraknId = async (graknId, args = {}) => {
  const { noCache = false } = args;
  if (!noCache && !forceNoCache()) {
    // [ELASTIC] From cache
    const fromCache = await elLoadByGraknId(graknId);
    if (fromCache) return fromCache;
  }
  const query = `match $x id ${escapeString(graknId)}; get;`;
  const element = await load(query, ['x']);
  return element.x;
};
export const loadRelationById = async (id, type, args = {}) => {
  if (isNil(type)) {
    throw new Error(`[GRAKN] loadRelationById > Missing type`);
  }
  const { noCache = false } = args;
  if (!noCache && !forceNoCache()) {
    // [ELASTIC] From cache
    const fromCache = await elLoadById(id, type);
    if (fromCache) return fromCache;
  }
  const eid = escapeString(id);
  const query = `match $rel($from, $to) isa ${type}, has internal_id_key "${eid}"; get;`;
  const element = await load(query, ['rel']);
  return element ? element.rel : null;
};
export const loadRelationByStixId = async (id, type, args = {}) => {
  if (isNil(type)) {
    throw new Error(`[GRAKN] loadRelationByStixId > Missing type`);
  }
  const { noCache = false } = args;
  if (!noCache && !forceNoCache()) {
    // [ELASTIC] From cache
    const fromCache = await elLoadByStixId(id, type);
    if (fromCache) return fromCache;
  }
  const eid = escapeString(id);
  const query = `match $rel($from, $to) isa ${type}, has stix_id_key "${eid}"; get;`;
  const element = await load(query, ['rel']);
  return element ? element.rel : null;
};
export const loadRelationByGraknId = async (graknId, args = {}) => {
  const { noCache = false } = args;
  if (!noCache && !forceNoCache()) {
    // [ELASTIC] From cache
    const fromCache = await elLoadByGraknId(graknId);
    if (fromCache) return fromCache;
  }
  const eid = escapeString(graknId);
  const query = `match $rel($from, $to) isa relation; $rel id ${eid}; get;`;
  const element = await load(query, ['rel']);
  return element ? element.rel : null;
};
export const loadByGraknId = async (graknId, args = {}) => {
  // Could be entity or relation.
  const { noCache = false } = args;
  if (!noCache && !forceNoCache()) {
    // [ELASTIC] From cache - Already support the diff between entity and relation.
    const fromCache = await elLoadByGraknId(graknId);
    if (fromCache) return fromCache;
  }
  const entity = await loadEntityByGraknId(graknId, { noCache: true });
  if (entity.base_type === 'relation') {
    return loadRelationByGraknId(graknId, { noCache: true });
  }
  return entity;
};
// endregion

// region Indexer
const reindexAttributeValue = async (queryType, type, value) => {
  const index = queryType === 'relation' ? INDEX_STIX_RELATIONS : INDEX_STIX_ENTITIES;
  const readQuery = `match $x isa ${queryType}, has ${escape(type)} $a; $a "${escapeString(value)}"; get;`;
  logger.debug(`[GRAKN - infer: false] attributeUpdate > ${readQuery}`);
  const elementIds = await executeRead(async (rTx) => {
    const iterator = await rTx.tx.query(readQuery, { infer: false });
    const answer = await iterator.collect();
    return answer.map((n) => n.get('x').id);
  });
  const body = elementIds.flatMap((id) => [{ update: { _index: index, _id: id } }, { doc: { [type]: value } }]);
  if (body.length > 0) {
    await elBulk({ refresh: true, body });
  }
};
export const reindexEntityAttribute = (type, value) => reindexAttributeValue('entity', type, value);
export const reindexRelationAttribute = (type, value) => reindexAttributeValue('relation', type, value);
// endregion

// region Graphics
const buildAggregationQuery = (entityType, filters, options) => {
  const { operation, field, interval } = options;
  const baseQuery = `match $from isa ${entityType};`;
  const filterQuery = pipe(
    map((filterElement) => {
      const { isRelation, value, from, to, start, end, type } = filterElement;
      const eValue = `${escapeString(value)}`;
      if (isRelation) {
        const fromRole = from ? `${from}:` : '';
        const toRole = to ? `${to}:` : '';
        const dateRange =
          start && end
            ? `$rel_${type} has first_seen $fs; $fs > ${prepareDate(start)}; $fs < ${prepareDate(end)};`
            : '';
        const relation = `$rel_${type}(${fromRole}$from, ${toRole}$${type}_to) isa ${type};`;
        return `${relation} ${dateRange} $${type}_to has internal_id_key "${eValue}";`;
      }
      return `$from has ${type} "${eValue}";`;
    }),
    join('')
  )(filters);
  const groupField = interval ? `${field}_${interval}` : field;
  const groupingQuery = `$from has ${groupField} $g; get; group $g; ${operation};`;
  return `${baseQuery} ${filterQuery} ${groupingQuery}`;
};
const graknTimeSeries = (query, keyRef, valueRef, inferred) => {
  return executeRead(async (rTx) => {
    logger.debug(`[GRAKN - infer: ${inferred}] timeSeries > ${query}`);
    const iterator = await rTx.tx.query(query, { infer: inferred });
    const answer = await iterator.collect();
    return Promise.all(
      answer.map(async (n) => {
        const owner = await n.owner().value();
        const value = await n.answers()[0].number();
        return { [keyRef]: owner, [valueRef]: value };
      })
    );
  });
};
export const timeSeriesEntities = async (entityType, filters, options) => {
  // filters: [ { isRelation: true, type: stix_relation, from: 'role', to: 'role', value: uuid } ]
  //            { isRelation: false, type: report_class, value: string } ]
  const { startDate, endDate, operation, field, interval, noCache = false, inferred = false } = options;
  // Check if can be supported by ES
  let histogramData;
  if (!noCache && operation === 'count' && !inferred) {
    histogramData = await elHistogramCount(entityType, field, interval, startDate, endDate, filters);
  } else {
    // If not compatible, do it with grakn
    const finalQuery = buildAggregationQuery(entityType, filters, options);
    histogramData = await graknTimeSeries(finalQuery, 'date', 'value', inferred);
  }
  return fillTimeSeries(startDate, endDate, interval, histogramData);
};
export const timeSeriesRelations = async (options) => {
  // filters: [ { isRelation: true, type: stix_relation, from: 'role', to: 'role', value: uuid } ]
  //            { isRelation: false, type: report_class, value: string } ]
  const { startDate, endDate, operation, relationType, field, interval } = options;
  const { fromId, noCache = false, inferred = false } = options;
  // Check if can be supported by ES
  let histogramData;
  const entityType = relationType ? escape(relationType) : 'stix_relation';
  if (!noCache && operation === 'count' && inferred === false) {
    const filters = [];
    if (fromId) filters.push({ isRelation: false, type: 'connections.internal_id_key', value: fromId });
    histogramData = await elHistogramCount(entityType, field, interval, startDate, endDate, filters);
  } else {
    const query = `match $x ${fromId ? '($from)' : ''} isa ${entityType}; ${
      fromId ? `$from has internal_id_key "${escapeString(fromId)}";` : ''
    }`;
    const finalQuery = `${query} $x has ${field}_${interval} $g; get; group $g; ${operation};`;
    histogramData = await graknTimeSeries(finalQuery, 'date', 'value', inferred);
  }
  return fillTimeSeries(startDate, endDate, interval, histogramData);
};
export const distributionRelations = async (options) => {
  const { fromId, field, operation } = options; // Mandatory fields
  const { limit = 50, order, noCache = false, inferred = false } = options;
  const { startDate, endDate, relationType, toTypes = [] } = options;
  let distributionData;
  const entityType = relationType ? escape(relationType) : 'stix_relation';
  // Using elastic can only be done if the distribution is a count on types
  if (!noCache && field === 'entity_type' && operation === 'count' && inferred === false) {
    distributionData = await elAggregationRelationsCount(entityType, startDate, endDate, toTypes, fromId);
  } else {
    const query = `match $rel($from, $to) isa ${entityType}; ${
      toTypes && toTypes.length > 0
        ? `${join(
            ' ',
            map((toType) => `{ $to isa ${escape(toType)}; } or`, toTypes)
          )} { $to isa ${escape(head(toTypes))}; };`
        : ''
    } $from has internal_id_key "${escapeString(fromId)}";
    ${
      startDate && endDate
        ? `$rel has first_seen $fs; $fs > ${prepareDate(startDate)}; $fs < ${prepareDate(endDate)};`
        : ''
    }
      $to has ${escape(field)} $g; get; group $g; ${escape(operation)};`;
    distributionData = await graknTimeSeries(query, 'label', 'value', inferred);
  }
  // Take a maximum amount of distribution depending on the ordering.
  const orderingFunction = order === 'asc' ? ascend : descend;
  return take(limit, sortWith([orderingFunction(prop('value'))])(distributionData));
};
export const distributionEntitiesThroughRelations = async (options) => {
  const { limit = 10, order, inferred = false } = options;
  const { relationType, remoteRelationType, toType, fromId, field, operation } = options;
  const query = `match $rel($from, $to) isa ${relationType}; $to isa ${toType}; $from has internal_id_key "${escapeString(
    fromId
  )}"; $rel2($to, $to2) isa ${remoteRelationType}; $to2 has ${escape(field)} $g; get; group $g; ${escape(operation)};`;
  const distributionData = await graknTimeSeries(query, 'label', 'value', inferred);
  // Take a maximum amount of distribution depending on the ordering.
  const orderingFunction = order === 'asc' ? ascend : descend;
  return take(limit, sortWith([orderingFunction(prop('value'))])(distributionData));
};
// endregion

// region mutation common
const prepareAttribute = (value) => {
  if (value instanceof Date) return prepareDate(value);
  if (Date.parse(value) > 0 && new Date(value).toISOString() === value) return prepareDate(value);
  if (/\d{4}-[01]\d-[0-3]\dT[0-2]\d:[0-5]\d:[0-5]\d\.\d+([+-][0-2]\d:[0-5]\d|Z)/.test(value)) return prepareDate(value);
  if (typeof value === 'string') return `"${escapeString(value)}"`;
  return escape(value);
};
const flatAttributesForObject = (data) => {
  const elements = Object.entries(data);
  return pipe(
    map((elem) => {
      const key = head(elem);
      const value = last(elem);
      if (Array.isArray(value)) {
        return map((iter) => ({ key, value: iter }), value);
      }
      // Some dates needs to detailed for search
      if (value && includes(key, statsDateAttributes)) {
        return [
          { key, value },
          { key: `${key}_day`, value: dayFormat(value) },
          { key: `${key}_month`, value: monthFormat(value) },
          { key: `${key}_year`, value: yearFormat(value) },
        ];
      }
      return { key, value };
    }),
    flatten,
    filter((f) => f.value !== undefined)
  )(elements);
};
// endregion

// region mutation relation
const createRelationRaw = async (fromInternalId, input, opts = {}, fromType = null, toType = null) => {
  const { indexable = true, reversedReturn = false, isStixObservableRelation = false } = opts;
  // 01. First fix the direction of the relation
  const isStixRelation = includes('stix_id_key', Object.keys(input)) || input.relationship_type;
  const relationshipType = input.relationship_type || input.through;
  if (fromInternalId === input.toId) {
    throw new Error(
      `[GRAKN] You cant create a relation with the same source and target (${fromInternalId} - ${relationshipType})`
    );
  }
  // eslint-disable-next-line no-nested-ternary
  const entityType = isStixRelation
    ? isStixObservableRelation
      ? TYPE_STIX_OBSERVABLE_RELATION
      : TYPE_STIX_RELATION
    : TYPE_RELATION_EMBEDDED;
  const isInv = isInversed(relationshipType, input.fromRole);
  if (isInv) {
    const message = `{ from '${input.fromRole}' to '${input.toRole}' through ${relationshipType} }`;
    throw new Error(`[GRAKN] You cant create a relation in incorrect order ${message}`);
  }
  // 02. Prepare the data to create or index
  const today = now();
  let relationId;
  if (input.internal_id_key) {
    relationId = input.internal_id_key;
  } else {
    const relationEmbeddedId = uuid5(`${fromInternalId}${input.toId}`, uuid5.DNS);
    relationId = entityType === TYPE_RELATION_EMBEDDED ? relationEmbeddedId : uuid();
  }
  let relationAttributes = { internal_id_key: relationId };
  if (isStixRelation) {
    const currentDate = now();
    const toCreate = input.stix_id_key === undefined || input.stix_id_key === null || input.stix_id_key === 'create';
    relationAttributes.stix_id_key = toCreate ? `relationship--${uuid()}` : input.stix_id_key;
    relationAttributes.revoked = false;
    relationAttributes.name = input.name ? input.name : ''; // Force name of the relation
    relationAttributes.description = input.description ? input.description : '';
    relationAttributes.role_played = input.role_played ? input.role_played : 'Unknown';
    relationAttributes.weight = input.weight ? input.weight : 1;
    relationAttributes.entity_type = entityType;
    relationAttributes.relationship_type = relationshipType;
    relationAttributes.updated_at = currentDate;
    relationAttributes.created = input.created ? input.created : today;
    relationAttributes.modified = input.modified ? input.modified : today;
    relationAttributes.created_at = currentDate;
    relationAttributes.first_seen = input.first_seen ? input.first_seen : today;
    relationAttributes.last_seen = input.last_seen ? input.last_seen : today;
    if (relationAttributes.first_seen > relationAttributes.last_seen) {
      throw new DatabaseError({
        data: { details: `You cant create a relation with a first seen less than the last_seen` },
      });
    }
  }
  // Add the additional fields for dates (day, month, year)
  const dataKeys = Object.keys(relationAttributes);
  for (let index = 0; index < dataKeys.length; index += 1) {
    // Adding dates elements
    if (includes(dataKeys[index], statsDateAttributes)) {
      const dayValue = dayFormat(relationAttributes[dataKeys[index]]);
      const monthValue = monthFormat(relationAttributes[dataKeys[index]]);
      const yearValue = yearFormat(relationAttributes[dataKeys[index]]);
      relationAttributes = pipe(
        assoc(`${dataKeys[index]}_day`, dayValue),
        assoc(`${dataKeys[index]}_month`, monthValue),
        assoc(`${dataKeys[index]}_year`, yearValue)
      )(relationAttributes);
    }
  }
  // 02. Create the relation
  const graknRelation = await executeWrite(async (wTx) => {
    let query = `match $from ${fromType ? `isa ${fromType},` : ''} has internal_id_key "${fromInternalId}";
      $to ${toType ? `isa ${toType},` : ''} has internal_id_key "${input.toId}";
      insert $rel(${input.fromRole}: $from, ${input.toRole}: $to) isa ${relationshipType},`;
    const queryElements = flatAttributesForObject(relationAttributes);
    const nbElements = queryElements.length;
    for (let index = 0; index < nbElements; index += 1) {
      const { key, value } = queryElements[index];
      const insert = prepareAttribute(value);
      const separator = index + 1 === nbElements ? ';' : ',';
      query += `has ${key} ${insert}${separator} `;
    }
    logger.debug(`[GRAKN - infer: false] createRelation > ${query}`);
    const iterator = await wTx.tx.query(query);
    const txRelation = await iterator.next();
    const conceptRelation = txRelation.map().get('rel');
    const relationTypes = await conceptTypes(conceptRelation);
    const graknRelationId = conceptRelation.id;
    const conceptFrom = txRelation.map().get('from');
    const graknFromId = conceptFrom.id;
    const fromTypes = await conceptTypes(conceptFrom);
    const conceptTo = txRelation.map().get('to');
    const graknToId = conceptTo.id;
    const toTypes = await conceptTypes(conceptTo);
    return { graknRelationId, graknFromId, graknToId, relationTypes, fromTypes, toTypes };
  });
  // 03. Prepare the final data with grakn IDS
  const createdRel = pipe(
    assoc('id', relationId),
    // Grakn identifiers
    assoc('grakn_id', graknRelation.graknRelationId),
    assoc('fromId', graknRelation.graknFromId),
    assoc('fromRole', input.fromRole),
    assoc('fromTypes', graknRelation.fromTypes),
    assoc('toId', graknRelation.graknToId),
    assoc('toRole', input.toRole),
    assoc('toTypes', graknRelation.toTypes),
    // Relation specific
    assoc('inferred', false),
    // Types
    assoc('entity_type', entityType),
    assoc('base_type', 'relation'),
    assoc('relationship_type', relationshipType),
    assoc('parent_types', graknRelation.relationTypes)
  )(relationAttributes);
  if (indexable) {
    // 04. Index the relation and the modification in the base entity
    await elIndexElements([createdRel]);
  }
  // 06. Return result
  if (reversedReturn !== true) {
    return createdRel;
  }
  // 07. Return result inversed if asked
  return pipe(
    assoc('fromId', createdRel.toId),
    assoc('fromRole', createdRel.toRole),
    assoc('fromTypes', createdRel.toTypes),
    assoc('toId', createdRel.fromId),
    assoc('toRole', createdRel.fromRole),
    assoc('toTypes', createdRel.fromTypes)
  )(createdRel);
};
const addOwner = async (fromInternalId, createdByOwnerId, opts = {}) => {
  if (!createdByOwnerId) return undefined;
  const input = { fromRole: 'so', toId: createdByOwnerId, toRole: 'owner', through: 'owned_by' };
  return createRelationRaw(fromInternalId, input, opts, null, 'Identity');
};
const addCreatedByRef = async (fromInternalId, createdByRefId, opts = {}) => {
  if (!createdByRefId) return undefined;
  const input = { fromRole: 'so', toId: createdByRefId, toRole: 'creator', through: 'created_by_ref' };
  return createRelationRaw(fromInternalId, input, opts, null, 'Identity');
};
const addMarkingDef = async (fromInternalId, markingDefId, opts = {}) => {
  if (!markingDefId) return undefined;
  const input = { fromRole: 'so', toId: markingDefId, toRole: 'marking', through: 'object_marking_refs' };
  return createRelationRaw(fromInternalId, input, opts, null, 'Marking-Definition');
};
const addMarkingDefs = async (internalId, markingDefIds, opts = {}) => {
  if (!markingDefIds || isEmpty(markingDefIds)) return undefined;
  const markings = [];
  // Relations cannot be created in parallel.
  for (let i = 0; i < markingDefIds.length; i += 1) {
    // eslint-disable-next-line no-await-in-loop
    const marking = await addMarkingDef(internalId, markingDefIds[i], opts);
    markings.push(marking);
  }
  return markings;
};
const addTag = async (fromInternalId, tagId, opts = {}) => {
  if (!tagId) return undefined;
  const input = { fromRole: 'so', toId: tagId, toRole: 'tagging', through: 'tagged' };
  return createRelationRaw(fromInternalId, input, opts, null, 'Tag');
};
const addTags = async (internalId, tagsIds, opts = {}) => {
  if (!tagsIds || isEmpty(tagsIds)) return undefined;
  const tags = [];
  // Relations cannot be created in parallel.
  for (let i = 0; i < tagsIds.length; i += 1) {
    // eslint-disable-next-line no-await-in-loop
    const tag = await addTag(internalId, tagsIds[i], opts);
    tags.push(tag);
  }
  return tags;
};
const addKillChain = async (fromInternalId, killChainId, opts = {}) => {
  if (!killChainId) return undefined;
  const input = {
    fromRole: 'phase_belonging',
    toId: killChainId,
    toRole: 'kill_chain_phase',
    through: 'kill_chain_phases',
  };
  return createRelationRaw(fromInternalId, input, opts, null, 'Kill-Chain-Phase');
};
const addKillChains = async (internalId, killChainIds, opts = {}) => {
  if (!killChainIds || isEmpty(killChainIds)) return undefined;
  const killChains = [];
  // Relations cannot be created in parallel.
  for (let i = 0; i < killChainIds.length; i += 1) {
    // eslint-disable-next-line no-await-in-loop
    const killChain = await addKillChain(internalId, killChainIds[i], opts);
    killChains.push(killChain);
  }
  return killChains;
};
const addObservableRef = async (fromInternalId, observableId, opts = {}) => {
  if (!observableId) return undefined;
  const input = {
    fromRole: 'observables_aggregation',
    toId: observableId,
    toRole: 'soo',
    through: 'observable_refs',
  };
  return createRelationRaw(fromInternalId, input, opts, null, 'Stix-Observable');
};
const addObservableRefs = async (internalId, observableIds, opts = {}) => {
  if (!observableIds || isEmpty(observableIds)) return undefined;
  const observableRefs = [];
  // Relations cannot be created in parallel.
  for (let i = 0; i < observableIds.length; i += 1) {
    // eslint-disable-next-line no-await-in-loop
    const observableRef = await addObservableRef(internalId, observableIds[i], opts);
    observableRefs.push(observableRef);
  }
  return observableRefs;
};
export const createRelation = async (fromInternalId, input, opts = {}, fromType = null, toType = null) => {
  const created = await createRelationRaw(fromInternalId, input, opts, fromType, toType);
  if (created) {
    // 05. Complete with eventual relations (will eventually update the index)
    await addOwner(created.id, input.createdByOwner, opts);
    await addCreatedByRef(created.id, input.createdByRef, opts);
    await addMarkingDefs(created.id, input.markingDefinitions, opts);
    await addKillChains(created.id, input.killChainPhases, opts);
  }
  return created;
};
export const createRelations = async (fromInternalId, inputs, opts = {}, fromType = null, toType = null) => {
  const createdRelations = [];
  // Relations cannot be created in parallel. (Concurrent indexing on same key)
  // Could be improve by grouping and indexing in one shot.
  for (let i = 0; i < inputs.length; i += 1) {
    // eslint-disable-next-line no-await-in-loop
    const relation = await createRelation(fromInternalId, inputs[i], opts, fromType, toType);
    createdRelations.push(relation);
  }
  return createdRelations;
};
// endregion

// region mutation entity
export const createEntity = async (entity, type, opts = {}) => {
  const { modelType = TYPE_STIX_DOMAIN_ENTITY, stixIdType, indexable = true } = opts;
  const internalId = entity.internal_id_key ? entity.internal_id_key : uuid();
  const stixType = stixIdType || type.toLowerCase();
  const stixId = entity.stix_id_key ? entity.stix_id_key : `${stixType}--${uuid()}`;
  // Complete with identifiers
  const today = now();
  let data = pipe(
    assoc('internal_id_key', internalId),
    assoc('entity_type', type.toLowerCase()),
    assoc('created_at', today),
    assoc('updated_at', today),
    dissoc('createdByOwner'),
    dissoc('createdByRef'),
    dissoc('markingDefinitions'),
    dissoc('tags'),
    dissoc('killChainPhases'),
    dissoc('observableRefs')
  )(entity);
  if (type === 'User' && !entity.user_email) {
    data = assoc('user_email', `${uuid()}@mail.com`, data);
  }
  // For stix domain entity, force the initialization of the alias list.
  if (modelType === TYPE_STIX_DOMAIN_ENTITY) {
    const alias = data.alias ? data.alias : [''];
    data = assoc('alias', alias, data);
  }
  if (modelType === TYPE_STIX_OBSERVABLE) {
    data = pipe(
      assoc('stix_id_key', stixId), //
      assoc('name', data.name ? data.name : '')
    )(data);
  }
  if (modelType === TYPE_STIX_DOMAIN || modelType === TYPE_STIX_DOMAIN_ENTITY) {
    data = pipe(
      assoc('stix_id_key', stixId),
      assoc('created', entity.created ? entity.created : today),
      assoc('modified', entity.modified ? entity.modified : today),
      assoc('revoked', false)
    )(data);
  }
  // Add the additional fields for dates (day, month, year)
  const dataKeys = Object.keys(data);
  for (let index = 0; index < dataKeys.length; index += 1) {
    // Adding dates elements
    if (includes(dataKeys[index], statsDateAttributes)) {
      const dayValue = dayFormat(data[dataKeys[index]]);
      const monthValue = monthFormat(data[dataKeys[index]]);
      const yearValue = yearFormat(data[dataKeys[index]]);
      data = pipe(
        assoc(`${dataKeys[index]}_day`, dayValue),
        assoc(`${dataKeys[index]}_month`, monthValue),
        assoc(`${dataKeys[index]}_year`, yearValue)
      )(data);
    }
  }
  // Generate fields for query and build the query
  const queryElements = flatAttributesForObject(data);
  const nbElements = queryElements.length;
  let query = `insert $entity isa ${type}, `;
  for (let index = 0; index < nbElements; index += 1) {
    const { key, value } = queryElements[index];
    const insert = prepareAttribute(value);
    const separator = index + 1 === nbElements ? ';' : ',';
    if (insert !== null && insert !== undefined && insert.length !== 0) {
      query += `has ${key} ${insert}${separator} `;
    }
  }
  const entityCreated = await executeWrite(async (wTx) => {
    logger.debug(`[GRAKN - infer: false] createEntity > ${query}`);
    const iterator = await wTx.tx.query(query);
    const txEntity = await iterator.next();
    const concept = txEntity.map().get('entity');
    const types = await conceptTypes(concept);
    return { id: concept.id, types };
  });
  // Transaction succeed, complete the result to send it back
  const completedData = pipe(
    assoc('id', internalId),
    assoc('base_type', 'entity'),
    // Grakn identifiers
    assoc('grakn_id', entityCreated.id),
    // Types (entity type directly saved)
    assoc('parent_types', entityCreated.types)
  )(data);
  // Transaction succeed, index the result
  if (indexable) {
    await elIndexElements([completedData]);
  }
  // Complete with eventual relations (will eventually update the index)
  await addOwner(internalId, entity.createdByOwner, opts);
  await addCreatedByRef(internalId, entity.createdByRef, opts);
  await addMarkingDefs(internalId, entity.markingDefinitions, opts);
  await addTags(internalId, entity.tags, opts);
  await addKillChains(internalId, entity.killChainPhases, opts);
  await addObservableRefs(internalId, entity.observableRefs, opts);
  // Else simply return the data
  return completedData;
};
// endregion

// region mutation update
export const updateAttribute = async (id, type, input, wTx, options = {}) => {
  const { forceUpdate = false } = options;
  const { key, value } = input; // value can be multi valued
  if (includes(key, readOnlyAttributes)) {
    throw new DatabaseError({ data: { details: `The field ${key} cannot be modified` } });
  }
  const currentInstanceData = await loadEntityById(id, type);
  const val = includes(key, multipleAttributes) ? value : head(value);
  // --- 00 Need update?
  if (!forceUpdate && equals(currentInstanceData[key], val)) {
    return id;
  }
  // --- 01 Get the current attribute types
  const escapedKey = escape(key);
  const labelTypeQuery = `match $x type ${escapedKey}; get;`;
  const labelIterator = await wTx.tx.query(labelTypeQuery);
  const labelAnswer = await labelIterator.next();
  // eslint-disable-next-line prettier/prettier
  const attrType = await labelAnswer
    .map()
    .get('x')
    .dataType();
  const typedValues = map((v) => {
    if (attrType === GraknString) return `"${escapeString(v)}"`;
    if (attrType === GraknDate) return prepareDate(v);
    return escape(v);
  }, value);
  // --- Delete the old attribute
  const entityId = `${escapeString(id)}`;
  const deleteQuery = `match $x isa ${type}, has internal_id_key "${entityId}", has ${escapedKey} $del via $d; delete $d;`;
  // eslint-disable-next-line prettier/prettier
  logger.debug(`[GRAKN - infer: false] updateAttribute - delete > ${deleteQuery}`);
  await wTx.tx.query(deleteQuery);
  if (typedValues.length > 0) {
    let graknValues;
    if (typedValues.length === 1) {
      graknValues = `has ${escapedKey} ${head(typedValues)}`;
    } else {
      graknValues = `${join(
        ' ',
        map((gVal) => `has ${escapedKey} ${gVal},`, tail(typedValues))
      )} has ${escapedKey} ${head(typedValues)}`;
    }
    const createQuery = `match $x isa ${type}, has internal_id_key "${entityId}"; insert $x ${graknValues};`;
    logger.debug(`[GRAKN - infer: false] updateAttribute - insert > ${createQuery}`);
    await wTx.tx.query(createQuery);
  }
  // Adding dates elements
  if (includes(key, statsDateAttributes)) {
    const dayValue = dayFormat(head(value));
    const monthValue = monthFormat(head(value));
    const yearValue = yearFormat(head(value));
    const dayInput = { key: `${key}_day`, value: [dayValue] };
    await updateAttribute(id, type, dayInput, wTx, options);
    const monthInput = { key: `${key}_month`, value: [monthValue] };
    await updateAttribute(id, type, monthInput, wTx, options);
    const yearInput = { key: `${key}_year`, value: [yearValue] };
    await updateAttribute(id, type, yearInput, wTx, options);
  }
  // Update modified / updated_at
  if (currentInstanceData.parent_types.includes(TYPE_STIX_DOMAIN) && key !== 'modified' && key !== 'updated_at') {
    const today = now();
    await updateAttribute(id, type, { key: 'updated_at', value: [today] }, wTx, options);
    await updateAttribute(id, type, { key: 'modified', value: [today] }, wTx, options);
  }

  // Update elasticsearch
  const currentIndex = inferIndexFromConceptTypes(currentInstanceData.parent_types);
  // eslint-disable-next-line no-nested-ternary
  const typedVal = val === 'true' ? true : val === 'false' ? false : val;
  const updateValueField = { [key]: typedVal };
  try {
    await elUpdate(currentIndex, currentInstanceData.grakn_id, { doc: updateValueField });
  } catch (e) {
    logger.error(`[ELASTIC] ${id} missing, cant update the element, you need to reindex`);
  }
  return id;
};
// endregion

// region mutation deletion
export const deleteEntityById = async (id, type, options = {}) => {
  if (isNil(type)) {
    throw new Error(`[GRAKN] deleteEntityById > Missing type`);
  }
  const eid = escapeString(id);
  // 00. Load everything we need to remove in elastic
  const read = `match $from isa ${type}, has internal_id_key "${eid}"; $rel($from, $to);
   { $rel isa stix_relation; } or { $rel isa stix_relation_embedded; }; get;`;
  const relationsToDeIndex = await find(read, ['rel'], options);
  const relationsIds = map((r) => r.rel.id, relationsToDeIndex);
  // 01. Execute the delete in grakn and elastic
  return executeWrite(async (wTx) => {
    const query = `match $x isa ${type}, has internal_id_key "${eid}"; $z($x, $y); delete $z, $x;`;
    logger.debug(`[GRAKN - infer: false] deleteTypedEntityById > ${query}`);
    await wTx.tx.query(query, { infer: false });
  }).then(async () => {
    // [ELASTIC] Delete entity and relations connected to
    await elDeleteInstanceIds(append(eid, relationsIds));
    return id;
  });
};
export const deleteRelationById = async (relationId, type) => {
  if (isNil(type)) {
    throw new Error(`[GRAKN] deleteRelationById > Missing type`);
  }
  const eid = escapeString(relationId);
  // 00. Load everything we need to remove in elastic
  const read = `match $from isa ${type}, has internal_id_key "${eid}"; $to isa entity; $rel($from, $to) isa relation; get;`;
  const relationsToDeIndex = await find(read, ['rel']);
  const answers = map((r) => r.rel.id, relationsToDeIndex);
  const relationsIds = filter((r) => r, answers); // Because of relation to attributes
  // 01. Execute the delete in grakn and elastic
  return executeWrite(async (wTx) => {
    const query = `match $x isa ${type}, has internal_id_key "${eid}"; $z($x, $y); delete $z, $x;`;
    logger.debug(`[GRAKN - infer: false] deleteRelationById > ${query}`);
    await wTx.tx.query(query, { infer: false });
  }).then(async () => {
    // [ELASTIC] Update - Delete the inner indexed relations in entities
    await elRemoveRelationConnection(eid);
    await elDeleteInstanceIds(append(eid, relationsIds));
    return relationId;
  });
};
export const deleteRelationsByFromAndTo = async (fromId, toId, relationType, scopeType) => {
  if (isNil(scopeType)) {
    throw new Error(`[GRAKN] deleteRelationsByFromAndTo > Missing scopeType`);
  }
  const efromId = escapeString(fromId);
  const etoId = escapeString(toId);
  const read = `match $from has internal_id_key "${efromId}"; 
    $to has internal_id_key "${etoId}"; 
    $rel($from, $to) isa ${relationType}; get;`;
  const relationsToDelete = await find(read, ['rel']);
  const relationsIds = map((r) => r.rel.id, relationsToDelete);
  await Promise.all(map((id) => deleteRelationById(id, scopeType), relationsIds));
};

export const deleteAttributeById = async (id) => {
  return executeWrite(async (wTx) => {
    const query = `match $x id ${escape(id)}; delete $x;`;
    logger.debug(`[GRAKN - infer: false] deleteAttributeById > ${query}`);
    await wTx.tx.query(query, { infer: false });
    return id;
  });
};
// endregion

// region inferences
/**
 * Load any grakn relation with base64 id containing the query pattern.
 * @param id
 * @param options
 * @returns {Promise}
 */
export const getRelationInferredById = async (id, options = { noCache: true }) => {
  return executeRead(async (rTx) => {
    const decodedQuery = Buffer.from(id, 'base64').toString('ascii');
    const query = `match ${decodedQuery} get;`;
    logger.debug(`[GRAKN - infer: true] getRelationInferredById > ${query}`);
    const answerIterator = await rTx.tx.query(query);
    const answerConceptMap = await answerIterator.next();
    const concepts = await getConcepts(
      [answerConceptMap],
      extractQueryVars(query), //
      [INFERRED_RELATION_KEY],
      { noCache: true }
    );
    const relation = head(concepts).rel;
    const explanation = await answerConceptMap.explanation();
    const explanationAnswers = explanation.getAnswers();
    const inferences = [];
    // eslint-disable-next-line no-restricted-syntax
    for (const explanationAnswer of explanationAnswers) {
      const explanationMap = explanationAnswer.map();
      const explanationKeys = Array.from(explanationMap.keys());
      const queryVars = map((v) => ({ alias: v }), explanationKeys);
      const explanationRelationKey = last(filter((n) => n.includes(INFERRED_RELATION_KEY), explanationKeys));
      // Because of multiple relations, we cannot use the from/to alias
      // So we use the relation name to specify the rel_from_to
      const [, from, to] = explanationRelationKey.split('_');
      const fromEntry = [from.replace('-', '_'), 'from'];
      const toEntry = [to.replace('-', '_'), 'to'];
      const explanationAlias = new Map([fromEntry, toEntry]);
      const testOpts = assoc('explanationAlias', explanationAlias, options);
      // eslint-disable-next-line no-await-in-loop
      const explanationConcepts = await getConcepts([explanationAnswer], queryVars, [explanationRelationKey], testOpts);
      inferences.push({ node: head(explanationConcepts)[explanationRelationKey] });
    }
    return pipe(assoc('inferences', { edges: inferences }))(relation);
  });
};
// endregion<|MERGE_RESOLUTION|>--- conflicted
+++ resolved
@@ -886,16 +886,13 @@
   const relationRef = relationFilter ? 'relationRef' : null;
   if (relationFilter) {
     // eslint-disable-next-line no-shadow
-    const { relation, fromRole, toRole, id } = relationFilter;
+    const { relation, fromRole, toRole, id, relationId } = relationFilter;
     const pEid = escapeString(id);
     const relationQueryPart = `$${relationRef}(${fromRole}:$rel, ${toRole}:$pointer) isa ${relation}; $pointer has internal_id_key "${pEid}";`;
     relationsFields.push(relationQueryPart);
-<<<<<<< HEAD
-    if(relationId) {
-      attributesFilters.push(`$rel has internal_id_key "${escapeString(relationId)}";`)
-    }
-=======
->>>>>>> c3dc88de
+    if (relationId) {
+      attributesFilters.push(`$rel has internal_id_key "${escapeString(relationId)}";`);
+    }
   }
   if (filters.length > 0) {
     // eslint-disable-next-line
