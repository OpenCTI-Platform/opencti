--- conflicted
+++ resolved
@@ -170,21 +170,14 @@
       }
     );
 };
-<<<<<<< HEAD
-const commitWriteTx = async (wTx) => {
-=======
 const commitWriteTx = async (wTx, ignoreDuplicateError = false) => {
->>>>>>> 88a2cc45
   return wTx.tx.commit().catch(
     /* istanbul ignore next */ (err) => {
       logger.error('[GRAKN] CommitWriteTx error > ', err);
       if (err.code === 3) {
-<<<<<<< HEAD
-=======
         if (ignoreDuplicateError) {
           return;
         }
->>>>>>> 88a2cc45
         throw new DatabaseError({
           data: { details: split('\n', err.details)[1] },
         });
@@ -193,11 +186,7 @@
     }
   );
 };
-<<<<<<< HEAD
-export const executeWrite = async (executeFunction) => {
-=======
 export const executeWrite = async (executeFunction, ignoreDuplicateError = false) => {
->>>>>>> 88a2cc45
   const wTx = await takeWriteTx();
   try {
     const result = await executeFunction(wTx);
@@ -461,13 +450,7 @@
       const rolesPromises = Promise.all(
         map(async (roleItem) => {
           // eslint-disable-next-line prettier/prettier
-<<<<<<< HEAD
-          const roleTargetId = last(roleItem)
-            .values()
-            .next().value.id;
-=======
           const roleTargetId = last(roleItem).values().next().value.id;
->>>>>>> 88a2cc45
           const conceptFromMap = relationsMap.get(roleTargetId);
           if (conceptFromMap && conceptFromMap.forceNatural !== true) {
             const { alias } = conceptFromMap;
