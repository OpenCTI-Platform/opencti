--- conflicted
+++ resolved
@@ -13,20 +13,12 @@
 export const EVENT_TYPE_MERGE = 'merge';
 export const EVENT_TYPE_DELETE = 'delete';
 
-<<<<<<< HEAD
-const USESSL = conf.get('rabbitmq:use_ssl');
-=======
 const USE_SSL = conf.get('rabbitmq:use_ssl');
->>>>>>> 62e21ec7
 
 const amqpUri = () => {
   const host = conf.get('rabbitmq:hostname');
   const port = conf.get('rabbitmq:port');
-<<<<<<< HEAD
-  return `amqp${USESSL ? 's' : ''}://${host}:${port}`;
-=======
   return `amqp${USE_SSL ? 's' : ''}://${host}:${port}`;
->>>>>>> 62e21ec7
 };
 
 const amqpCred = () => {
@@ -52,11 +44,7 @@
 const amqpExecute = (execute) => {
   return new Promise((resolve, reject) => {
     amqp
-<<<<<<< HEAD
-      .connect(amqpUri(), USESSL ? { ...amqpCred(), ...amqpCA() } : amqpCred())
-=======
       .connect(amqpUri(), USE_SSL ? { ...amqpCred(), ...amqpCA() } : amqpCred())
->>>>>>> 62e21ec7
       .then((connection) => {
         return connection
           .createConfirmChannel()
