--- conflicted
+++ resolved
@@ -1640,10 +1640,7 @@
 // This rel_ must be low volume
 // DO NOT ADD Anything here if you are not sure about that you doing
 const REL_DEFAULT_SUFFIX = '*.keyword';
-<<<<<<< HEAD
 const REL_FETCH_PIR = isFeatureEnabled('Pir') ? [`${REL_INDEX_PREFIX}${RELATION_IN_PIR}${REL_DEFAULT_SUFFIX}`] : [];
-=======
->>>>>>> 82eea393
 const REL_DEFAULT_FETCH = [
   // SECURITY
   `${REL_INDEX_PREFIX}${RELATION_OBJECT_MARKING}${REL_DEFAULT_SUFFIX}`,
@@ -1657,10 +1654,7 @@
   `${REL_INDEX_PREFIX}${RELATION_BORN_IN}${REL_DEFAULT_SUFFIX}`,
   `${REL_INDEX_PREFIX}${RELATION_ETHNICITY}${REL_DEFAULT_SUFFIX}`,
   `${REL_INDEX_PREFIX}${RELATION_SAMPLE}${REL_DEFAULT_SUFFIX}`,
-<<<<<<< HEAD
   ...REL_FETCH_PIR,
-=======
->>>>>>> 82eea393
 ];
 
 const REL_COUNT_SCRIPT_FIELD = {
@@ -1691,11 +1685,7 @@
   const { indices, baseData = false, baseFields = [] } = opts;
   const { withoutRels = true, toMap = false, mapWithAllIds = false, type = null } = opts;
   const { relCount = false } = opts;
-<<<<<<< HEAD
   const { orderBy = null, orderMode = 'asc' } = opts;
-=======
-  const { orderBy = 'created_at', orderMode = 'asc' } = opts;
->>>>>>> 82eea393
   const idsArray = Array.isArray(ids) ? ids : [ids];
   const types = (Array.isArray(type) || isEmptyField(type)) ? type : [type];
   const processIds = R.filter((id) => isNotEmptyField(id), idsArray);
@@ -1776,23 +1766,14 @@
       const query = {
         index: computedIndices,
         size: ES_MAX_PAGINATION,
-<<<<<<< HEAD
         track_total_hits: false,
         _source,
-        body
-=======
-        _source,
         body,
->>>>>>> 82eea393
       };
       if (withoutRels) { // Force denorm rel security
         query.docvalue_fields = REL_DEFAULT_FETCH;
       }
-<<<<<<< HEAD
-      logApp.debug('[SEARCH] elFindByIds', { query });
-=======
       logApp.debug('[SEARCH] elInternalLoadById', { query });
->>>>>>> 82eea393
       const searchType = `${ids} (${types ? types.join(', ') : 'Any'})`;
       const data = await elRawSearch(context, user, searchType, query).catch((err) => {
         throw DatabaseError('Find direct ids fail', { cause: err, query });
