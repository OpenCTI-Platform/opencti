--- conflicted
+++ resolved
@@ -12,13 +12,8 @@
 import { isStixExportableData } from '../schema/stixCoreObject';
 import { DatabaseError, LockTimeoutError, TYPE_LOCK_ERROR, UnsupportedError } from '../config/errors';
 import { mergeDeepRightAll, now, utcDate } from '../utils/format';
-<<<<<<< HEAD
-import { convertStoreToStix } from './stix-converter';
+import { convertStoreToStix } from './stix-2-1-converter';
 import type { BasicStoreCommon, StoreObject, StoreRelation } from '../types/store';
-=======
-import { convertStoreToStix } from './stix-2-1-converter';
-import type { StoreObject, StoreRelation } from '../types/store';
->>>>>>> 2124d82e
 import type { AuthContext, AuthUser } from '../types/user';
 import type { BaseEvent, CreateEventOpts, DeleteEvent, EventOpts, MergeEvent, SseEvent, StreamDataEvent, UpdateEvent, UpdateEventOpts } from '../types/event';
 import type { StixCoreObject } from '../types/stix-2-1-common';
