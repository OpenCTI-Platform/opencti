--- conflicted
+++ resolved
@@ -198,12 +198,8 @@
 import { validateInputCreation, validateInputUpdate } from '../schema/schema-validator';
 import { telemetry } from '../config/tracing';
 import { cleanMarkings, handleMarkingOperations } from '../utils/markingDefinition-utils';
-<<<<<<< HEAD
+import { buildUpdatePatchForUpsert, generateInputsForUpsert } from '../utils/upsert-utils';
 import { generateCreateMessage, generateRestoreMessage, generateUpdatePatchMessage, getKeyValuesFromPatchElements } from './generate-message';
-=======
-import { buildUpdatePatchForUpsert, generateInputsForUpsert } from '../utils/upsert-utils';
-import { generateCreateMessage, generateRestoreMessage, generateUpdatePatchMessage, MAX_OPERATIONS_FOR_MESSAGE, MAX_PATCH_ELEMENTS_FOR_MESSAGE } from './generate-message';
->>>>>>> 7847a38a
 import {
   authorizedMembers,
   authorizedMembersActivationDate,
@@ -2022,20 +2018,6 @@
   };
 };
 
-<<<<<<< HEAD
-const computeDateFromEventId = (context) => {
-  return utcDate(parseInt(context.eventId.split('-')[0], 10)).toISOString();
-};
-
-=======
-const getKeyValuesFromPatchElements = (patchElements, keyName) => {
-  return patchElements.slice(0, MAX_PATCH_ELEMENTS_FOR_MESSAGE).flatMap(([,operations]) => {
-    return operations.slice(0, MAX_OPERATIONS_FOR_MESSAGE).flatMap(({ key, value }) => {
-      return key === keyName ? (value ?? []) : [];
-    });
-  });
-};
->>>>>>> 7847a38a
 export const generateUpdateMessage = async (context, user, entityType, inputs) => {
   const isWorkflowChange = inputs.filter((i) => i.key === X_WORKFLOW_ID).length > 0;
   const platformStatuses = isWorkflowChange ? await getEntitiesListFromCache(context, user, ENTITY_TYPE_STATUS) : [];
