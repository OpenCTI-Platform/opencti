import moment from 'moment';
import * as R from 'ramda';
import DataLoader from 'dataloader';
import { Promise } from 'bluebird';
import { compareUnsorted } from 'js-deep-equals';
import { SEMATTRS_DB_NAME, SEMATTRS_DB_OPERATION } from '@opentelemetry/semantic-conventions';
import * as jsonpatch from 'fast-json-patch';
import nconf from 'nconf';
import {
  AccessRequiredError,
  ALREADY_DELETED_ERROR,
  AlreadyDeletedError,
  DatabaseError,
  ForbiddenAccess,
  FunctionalError,
  LockTimeoutError,
  MissingReferenceError,
  TYPE_LOCK_ERROR,
  UnsupportedError,
  ValidationError
} from '../config/errors';
import { extractEntityRepresentativeName } from './entity-representative';
import {
  computeAverage,
  extractIdsFromStoreObject,
  extractObjectsPirsFromInputs,
  extractObjectsRestrictionsFromInputs,
  fillTimeSeries,
  INDEX_INFERRED_RELATIONSHIPS,
  inferIndexFromConceptType,
  isEmptyField,
  isInferredIndex,
  isNotEmptyField,
  isObjectPathTargetMultipleAttribute,
  READ_DATA_INDICES,
  READ_DATA_INDICES_INFERRED,
  READ_INDEX_HISTORY,
  READ_INDEX_INFERRED_RELATIONSHIPS,
  READ_RELATIONSHIPS_INDICES,
  READ_RELATIONSHIPS_INDICES_WITHOUT_INFERRED,
  UPDATE_OPERATION_ADD,
  UPDATE_OPERATION_REMOVE,
  UPDATE_OPERATION_REPLACE
} from './utils';
import {
  elAggregationCount,
  elAggregationRelationsCount,
  elDeleteElements,
  elFindByIds,
  elHistogramCount,
  elIndexElements,
  elList,
  elConnection,
  elMarkElementsAsDraftDelete,
  elPaginate,
  elUpdateElement,
  elUpdateEntityConnections,
  elUpdateRelationConnections,
  ES_MAX_CONCURRENCY,
  ES_MAX_PAGINATION,
  isImpactedTypeAndSide,
  MAX_BULK_OPERATIONS,
  ROLE_FROM,
  ROLE_TO
} from './engine';
import {
  FIRST_OBSERVED,
  FIRST_SEEN,
  generateAliasesId,
  generateHashedObservableStandardIds,
  generateStandardId,
  getInputIds,
  getInstanceIds,
  idGenFromData,
  INTERNAL_FROM_FIELD,
  INTERNAL_TO_FIELD,
  isFieldContributingToStandardId,
  isStandardIdDowngraded,
  isStandardIdUpgraded,
  LAST_OBSERVED,
  LAST_SEEN,
  NAME_FIELD,
  normalizeName,
  REVOKED,
  START_TIME,
  STOP_TIME,
  VALID_FROM,
  VALID_UNTIL,
  VALUE_FIELD,
  X_DETECTION,
  X_WORKFLOW_ID
} from '../schema/identifier';
import { notify, redisAddDeletions, storeCreateEntityEvent, storeCreateRelationEvent, storeDeleteEvent, storeMergeEvent, storeUpdateEvent } from './redis';
import { cleanStixIds } from './stix';
import {
  ABSTRACT_BASIC_RELATIONSHIP,
  ABSTRACT_STIX_CORE_OBJECT,
  ABSTRACT_STIX_OBJECT,
  ABSTRACT_STIX_RELATIONSHIP,
  BASE_TYPE_ENTITY,
  BASE_TYPE_RELATION,
  buildRefRelationKey,
  ID_INTERNAL,
  ID_STANDARD,
  IDS_STIX,
  INPUT_CREATED_BY,
  INPUT_LABELS,
  INPUT_MARKINGS,
  INTERNAL_IDS_ALIASES,
  INTERNAL_PREFIX,
  REL_INDEX_PREFIX,
  RULE_PREFIX
} from '../schema/general';
import { isAnId, isValidDate } from '../schema/schemaUtils';
import {
  isStixRefRelationship,
  RELATION_CREATED_BY,
  RELATION_EXTERNAL_REFERENCE,
  RELATION_GRANTED_TO,
  RELATION_OBJECT,
  RELATION_OBJECT_MARKING,
  STIX_REF_RELATIONSHIP_TYPES
} from '../schema/stixRefRelationship';
import { ENTITY_TYPE_SETTINGS, ENTITY_TYPE_STATUS, ENTITY_TYPE_USER } from '../schema/internalObject';
import { isStixCoreObject } from '../schema/stixCoreObject';
import { isBasicRelationship } from '../schema/stixRelationship';
import {
  dateForEndAttributes,
  dateForLimitsAttributes,
  dateForStartAttributes,
  extractNotFuzzyHashValues,
  isModifiedObject,
  isUpdatedAtObject,
  noReferenceAttributes
} from '../schema/fieldDataAdapter';
import { isStixCoreRelationship, RELATION_REVOKED_BY, RELATION_TARGETS, RELATION_USES } from '../schema/stixCoreRelationship';
import {
  ATTRIBUTE_ADDITIONAL_NAMES,
  ATTRIBUTE_ALIASES,
  ATTRIBUTE_ALIASES_OPENCTI,
  ENTITY_TYPE_ATTACK_PATTERN,
  ENTITY_TYPE_IDENTITY_INDIVIDUAL,
  ENTITY_TYPE_VULNERABILITY,
  isStixDomainObjectIdentity,
  isStixDomainObjectShareableContainer,
  isStixObjectAliased,
  resolveAliasesField,
  STIX_ORGANIZATIONS_UNRESTRICTED
} from '../schema/stixDomainObject';
import { ENTITY_TYPE_EXTERNAL_REFERENCE, ENTITY_TYPE_LABEL, ENTITY_TYPE_MARKING_DEFINITION } from '../schema/stixMetaObject';
import { isStixSightingRelationship } from '../schema/stixSightingRelationship';
import { ENTITY_HASHED_OBSERVABLE_ARTIFACT, ENTITY_HASHED_OBSERVABLE_STIX_FILE, isStixCyberObservable, isStixCyberObservableHashedObservable } from '../schema/stixCyberObservable';
import conf, { BUS_TOPICS, extendedErrors, logApp } from '../config/conf';
import { computeDateFromEventId, FROM_START_STR, mergeDeepRightAll, now, prepareDate, UNTIL_END_STR, utcDate } from '../utils/format';
import { checkObservableSyntax } from '../utils/syntax';
import { elUpdateRemovedFiles } from './file-search';
import {
  CONTAINER_SHARING_USER,
  controlUserRestrictDeleteAgainstElement,
  executionContext,
  isBypassUser,
  isMarkingAllowed,
  isOrganizationAllowed,
  isUserCanAccessStoreElement,
  isUserHasCapability,
  KNOWLEDGE_KNUPDATE_KNBYPASSREFERENCE,
  KNOWLEDGE_ORGANIZATION_RESTRICT,
  RULE_MANAGER_USER,
  SYSTEM_USER,
  userFilterStoreElements,
  validateUserAccessOperation
} from '../utils/access';
import { isRuleUser, RULES_ATTRIBUTES_BEHAVIOR } from '../rules/rules-utils';
import { instanceMetaRefsExtractor, isSingleRelationsRef, } from '../schema/stixEmbeddedRelationship';
import { createEntityAutoEnrichment, updateEntityAutoEnrichment } from '../domain/enrichment';
import { convertExternalReferenceToStix, convertStoreToStix_2_1 } from './stix-2-1-converter';
import { convertStoreToStix } from './stix-common-converter';
import {
  buildAggregationRelationFilter,
  buildEntityFilters,
  buildThingsFilters,
  internalFindByIds,
  internalLoadById,
  fullRelationsList,
  fullEntitiesThroughRelationsToList,
  topEntitiesList,
  topRelationsList,
  storeLoadById
} from './middleware-loader';
import { checkRelationConsistency, isRelationConsistent } from '../utils/modelConsistency';
import { getEntitiesListFromCache, getEntitiesMapFromCache, getEntityFromCache } from './cache';
import { ACTION_TYPE_SHARE, ACTION_TYPE_UNSHARE, createListTask } from '../domain/backgroundTask-common';
import { ENTITY_TYPE_VOCABULARY, vocabularyDefinitions } from '../modules/vocabulary/vocabulary-types';
import { getVocabulariesCategories, getVocabularyCategoryForField, isEntityFieldAnOpenVocabulary, updateElasticVocabularyValue } from '../modules/vocabulary/vocabulary-utils';
import { depsKeysRegister, isDateAttribute, isMultipleAttribute, isNumericAttribute, isObjectAttribute, schemaAttributesDefinition } from '../schema/schema-attributes';
import { fillDefaultValues, getAttributesConfiguration, getEntitySettingFromCache } from '../modules/entitySetting/entitySetting-utils';
import { schemaRelationsRefDefinition } from '../schema/schema-relationsRef';
import { validateInputCreation, validateInputUpdate } from '../schema/schema-validator';
import { telemetry } from '../config/tracing';
import { cleanMarkings, handleMarkingOperations } from '../utils/markingDefinition-utils';
import { buildUpdatePatchForUpsert, generateInputsForUpsert } from '../utils/upsert-utils';
import { generateCreateMessage, generateRestoreMessage, generateUpdatePatchMessage, MAX_OPERATIONS_FOR_MESSAGE, MAX_PATCH_ELEMENTS_FOR_MESSAGE } from './generate-message';
import {
  authorizedMembers,
  authorizedMembersActivationDate,
  confidence,
  creators as creatorsAttribute,
  iAliasedIds,
  iAttributes,
  modified,
  updatedAt,
} from '../schema/attribute-definition';
import { ENTITY_TYPE_INDICATOR } from '../modules/indicator/indicator-types';
import { FilterMode, FilterOperator, Version } from '../generated/graphql';
import { getMandatoryAttributesForSetting } from '../modules/entitySetting/entitySetting-attributeUtils';
import { ENTITY_TYPE_IDENTITY_ORGANIZATION } from '../modules/organization/organization-types';
import {
  adaptUpdateInputsConfidence,
  controlCreateInputWithUserConfidence,
  controlUpsertInputWithUserConfidence,
  controlUserConfidenceAgainstElement,
  shouldCheckConfidenceOnRefRelationship
} from '../utils/confidence-level';
import { buildEntityData, buildInnerRelation, buildRelationData } from './data-builder';
import { isIndividualAssociatedToUser, verifyCanDeleteIndividual, verifyCanDeleteOrganization } from './data-consistency';
import { deleteAllObjectFiles, moveAllFilesFromEntityToAnother, uploadToStorage, storeFileConverter } from './file-storage';
import { getFileContent } from './raw-file-storage';
import { getDraftContext } from '../utils/draftContext';
import { getDraftChanges, isDraftSupportedEntity } from './draft-utils';
import { lockResources } from '../lock/master-lock';
import { STIX_EXT_OCTI } from '../types/stix-2-1-extensions';
import { isRequestAccessEnabled } from '../modules/requestAccess/requestAccessUtils';
import { ENTITY_TYPE_CONTAINER_CASE_RFI } from '../modules/case/case-rfi/case-rfi-types';
import { ENTITY_TYPE_ENTITY_SETTING } from '../modules/entitySetting/entitySetting-types';
import { RELATION_ACCESSES_TO } from '../schema/internalRelationship';
import { generateVulnerabilitiesUpdates } from '../utils/vulnerabilities';
import { idLabel } from '../schema/schema-labels';
import { pirExplanation } from '../modules/attributes/internalRelationship-registrationAttributes';
import { modules } from '../schema/module';
import { doYield } from '../utils/eventloop-utils';
import { RELATION_COVERED } from '../modules/securityCoverage/securityCoverage-types';

// region global variables
const MAX_BATCH_SIZE = nconf.get('elasticsearch:batch_loader_max_size') ?? 300;
const MAX_EXPLANATIONS_PER_RULE = nconf.get('rule_engine:max_explanations_per_rule') ?? 100;
// endregion

// region request access
export const canRequestAccess = async (context, user, elements) => {
  const settings = await getEntityFromCache(context, user, ENTITY_TYPE_SETTINGS);
  const hasPlatformOrg = !!settings.platform_organization;
  const elementsThatRequiresAccess = [];
  for (let i = 0; i < elements.length; i += 1) {
    const currentElement = elements[i];
    if (!isOrganizationAllowed(context, currentElement, user, hasPlatformOrg)) {
      // Check that group has marking allowed or else request accesss RFI will be useless
      const requestAccessSettings = await loadEntity(context, user, [ENTITY_TYPE_ENTITY_SETTING], {
        filters: {
          mode: 'and',
          filters: [{ key: 'target_type', values: [ENTITY_TYPE_CONTAINER_CASE_RFI] }],
          filterGroups: [],
        }
      });
      if (requestAccessSettings.request_access_workflow && requestAccessSettings.request_access_workflow?.approval_admin.length > 0) {
        const adminGroupId = requestAccessSettings.request_access_workflow?.approval_admin[0];
        const adminGroupMarking = await fullEntitiesThroughRelationsToList(context, user, adminGroupId, RELATION_ACCESSES_TO, ENTITY_TYPE_MARKING_DEFINITION);
        const authorizedGroupMarkings = adminGroupMarking.map((a) => a.internal_id);

        if (isMarkingAllowed(currentElement, authorizedGroupMarkings)) {
          elementsThatRequiresAccess.push(elements[i]);
        }
      }
    }
  }
  return elementsThatRequiresAccess;
};
// end region request access

// region Loader common
export const batchLoader = (loader, context, user) => {
  const dataLoader = new DataLoader(
    (elements) => {
      const elementsToLoad = elements.map((e) => e.elementToLoad);
      return loader(context, user, elementsToLoad);
    },
    { maxBatchSize: MAX_BATCH_SIZE, cache: false }
  );
  return {
    load: (element) => {
      return dataLoader.load({ elementToLoad: element });
    },
  };
};

const checkIfInferenceOperationIsValid = (user, element) => {
  const isRuleManaged = isRuleUser(user);
  const ifElementInferred = isInferredIndex(element._index);
  if (ifElementInferred && !isRuleManaged) {
    throw UnsupportedError('Manual inference deletion is not allowed', { id: element.id });
  }
};
// endregion

// Standard listing
export const topEntitiesOrRelationsList = async (context, user, thingsTypes, args = {}) => {
  const { indices = READ_DATA_INDICES } = args;
  const paginateArgs = buildThingsFilters(thingsTypes, args);
  return elPaginate(context, user, indices, { ...paginateArgs, connectionFormat: false });
};
export const pageEntitiesOrRelationsConnection = async (context, user, thingsTypes, args = {}) => {
  const { indices = READ_DATA_INDICES } = args;
  const paginateArgs = buildThingsFilters(thingsTypes, args);
  return elPaginate(context, user, indices, { ...paginateArgs, connectionFormat: true });
};
export const fullEntitiesOrRelationsList = async (context, user, thingsTypes, args = {}) => {
  const { indices = READ_DATA_INDICES } = args;
  const paginateArgs = buildThingsFilters(thingsTypes, args);
  return elList(context, user, indices, paginateArgs);
};
export const fullEntitiesOrRelationsConnection = async (context, user, thingsTypes, args = {}) => {
  const { indices = READ_DATA_INDICES } = args;
  const paginateArgs = buildThingsFilters(thingsTypes, args);
  return elConnection(context, user, indices, paginateArgs);
};
export const loadEntity = async (context, user, entityTypes, args = {}) => {
  const entities = await topEntitiesList(context, user, entityTypes, args);
  if (entities.length > 1) {
    throw DatabaseError('Expect only one response', { entityTypes, args });
  }
  return R.head(entities);
};
// endregion

// region Loader element
const loadElementMetaDependencies = async (context, user, elements, args = {}) => {
  const { onlyMarking = true } = args;
  const workingElements = Array.isArray(elements) ? elements : [elements];
  const workingElementsMap = new Map(workingElements.map((i) => [i.internal_id, i]));
  const workingIds = Array.from(workingElementsMap.keys());
  const relTypes = onlyMarking ? [RELATION_OBJECT_MARKING] : STIX_REF_RELATIONSHIP_TYPES;
  // Resolve all relations, huge filters are inefficient, splitting will maximize the query speed
  const refsRelations = [];
  const groupOfWorkingIds = R.splitEvery(ES_MAX_PAGINATION, workingIds);
  for (let i = 0; i < groupOfWorkingIds.length; i += 1) {
    const fromIds = groupOfWorkingIds[i];
    const relationFilter = { mode: FilterMode.And, filters: [{ key: ['fromId'], values: fromIds }], filterGroups: [] };
    // All callback to iteratively push the relations to the global ref relations array
    // As fullRelationsList can bring more than 100K+ relations, we need to split the append
    // due to nodejs limitation to 100K function parameters limit
    const allRelCallback = async (relations) => {
      refsRelations.push(...relations);
    };
    await fullRelationsList(context, user, relTypes, { baseData: true, filters: relationFilter, callback: allRelCallback });
  }
  const refsPerElements = R.groupBy((r) => r.fromId, refsRelations);
  // Parallel resolutions
  const toResolvedIds = R.uniq(refsRelations.map((rel) => rel.toId));
  const toResolvedTypes = R.uniq(refsRelations.map((rel) => rel.toType));
  const toResolvedElements = await elFindByIds(context, user, toResolvedIds, { type: toResolvedTypes, toMap: true });
  const refEntries = Object.entries(refsPerElements);
  const loadedElementMap = new Map();
  for (let indexRef = 0; indexRef < refEntries.length; indexRef += 1) {
    const [refId, dependencies] = refEntries[indexRef];
    const element = workingElementsMap.get(refId);
    // Build flatten view inside the data for stix meta
    const data = {};
    if (element) {
      const grouped = R.groupBy((a) => a.entity_type, dependencies);
      const entries = Object.entries(grouped);
      for (let index = 0; index < entries.length; index += 1) {
        const [key, values] = entries[index];
        const invalidRelations = [];
        const resolvedElementsWithRelation = [];
        for (let valueIndex = 0; valueIndex < values.length; valueIndex += 1) {
          await doYield();
          const v = values[valueIndex];
          const resolvedElement = toResolvedElements[v.toId];
          if (resolvedElement) {
            resolvedElementsWithRelation.push({ ...resolvedElement, i_relation: v });
          } else {
            invalidRelations.push({ relation_id: v.id, target_id: v.toId });
          }
        }
        if (invalidRelations.length > 0) {
          // Some targets can be unresolved in case of potential inconsistency between relation and target
          // This kind of situation can happen if:
          // - Access rights are asymmetric, should not happen for meta relationships.
          // - Relations is invalid, should not happen in platform data consistency.
          const relations = invalidRelations.map((v) => ({ relation_id: v.id, target_id: v.toId }));
          logApp.info('Targets of loadElementMetaDependencies not found', { relations });
        }
        const inputKey = schemaRelationsRefDefinition.convertDatabaseNameToInputName(element.entity_type, key);
        const metaRefKey = schemaRelationsRefDefinition.getRelationRef(element.entity_type, inputKey);
        if (isEmptyField(metaRefKey)) {
          throw UnsupportedError('Schema validation failure when loading dependencies', { key, inputKey, type: element.entity_type });
        }
        data[key] = !metaRefKey.multiple ? R.head(resolvedElementsWithRelation)?.internal_id : resolvedElementsWithRelation.map((r) => r.internal_id);
        data[inputKey] = !metaRefKey.multiple ? R.head(resolvedElementsWithRelation) : resolvedElementsWithRelation;
      }
      loadedElementMap.set(refId, data);
    }
  }
  return loadedElementMap;
};

export const loadElementsWithDependencies = async (context, user, elements, opts = {}) => {
  const fileMarkings = [];
  const elementsToDeps = [...elements];
  let fromAndToPromise = Promise.resolve();
  let fileMarkingsPromise = Promise.resolve();
  const targetsToResolved = [];
  elements.forEach((e) => {
    const isRelation = e.base_type === BASE_TYPE_RELATION;
    if (isRelation) {
      elementsToDeps.push({ internal_id: e.fromId, entity_type: e.fromType });
      elementsToDeps.push({ internal_id: e.toId, entity_type: e.toType });
      targetsToResolved.push(...[e.fromId, e.toId]);
    }
    if (isNotEmptyField(e.x_opencti_files)) {
      e.x_opencti_files.forEach((f) => {
        if (isNotEmptyField(f.file_markings)) {
          fileMarkings.push(...f.file_markings);
        }
      });
    }
  });
  const depsPromise = loadElementMetaDependencies(context, user, elementsToDeps, opts);
  if (targetsToResolved.length > 0) {
    // Load with System user, access rights will be dynamically change after
    fromAndToPromise = elFindByIds(context, SYSTEM_USER, targetsToResolved, { toMap: true });
  }
  if (fileMarkings.length > 0) {
    const args = { type: ENTITY_TYPE_MARKING_DEFINITION, toMap: true, baseData: true };
    fileMarkingsPromise = elFindByIds(context, SYSTEM_USER, R.uniq(fileMarkings), args);
  }
  const [fromAndToMap, depsElementsMap, fileMarkingsMap] = await Promise.all([fromAndToPromise, depsPromise, fileMarkingsPromise]);
  const loadedElements = [];
  for (let i = 0; i < elements.length; i += 1) {
    await doYield();
    const element = elements[i];
    const files = [];
    if (isNotEmptyField(element.x_opencti_files) && isNotEmptyField(fileMarkingsMap)) {
      element.x_opencti_files.forEach((f) => {
        if (isNotEmptyField(f.file_markings)) {
          files.push({ ...f, [INPUT_MARKINGS]: f.file_markings.map((m) => fileMarkingsMap[m]).filter((fm) => fm) });
        } else {
          files.push(f);
        }
      });
    }
    const deps = depsElementsMap.get(element.id) ?? {};
    if (isNotEmptyField(files)) {
      deps.x_opencti_files = files;
    }
    const isRelation = element.base_type === BASE_TYPE_RELATION;
    if (isRelation) {
      const rawFrom = fromAndToMap[element.fromId];
      const rawTo = fromAndToMap[element.toId];
      // Check relations consistency
      if (isEmptyField(rawFrom) || isEmptyField(rawTo)) {
        const validFrom = isEmptyField(rawFrom) ? 'invalid' : 'valid';
        const validTo = isEmptyField(rawTo) ? 'invalid' : 'valid';
        const detail = `From ${element.fromId} is ${validFrom}, To ${element.toId} is ${validTo}`;
        logApp.warn('Auto delete of invalid relation', { id: element.id, detail });
        // Auto deletion of the invalid relation
        await elDeleteElements(context, SYSTEM_USER, [element]);
      } else {
        const from = { ...rawFrom, ...depsElementsMap.get(element.fromId) };
        const to = { ...rawTo, ...depsElementsMap.get(element.toId) };
        // Check relations marking access.
        const canAccessFrom = await isUserCanAccessStoreElement(context, user, from);
        const canAccessTo = await isUserCanAccessStoreElement(context, user, to);
        if (canAccessFrom && canAccessTo) {
          loadedElements.push(R.mergeRight(element, { from, to, ...deps }));
        }
      }
    } else {
      loadedElements.push(R.mergeRight(element, { ...deps }));
    }
  }
  return loadedElements;
};
const loadByIdsWithDependencies = async (context, user, ids, opts = {}) => {
  const elements = await elFindByIds(context, user, ids, opts);
  if (elements.length > 0) {
    return loadElementsWithDependencies(context, user, elements, opts);
  }
  return [];
};
const loadByFiltersWithDependencies = async (context, user, types, args = {}) => {
  const { indices = READ_DATA_INDICES } = args;
  const paginateArgs = buildEntityFilters(types, args);
  const elements = await elList(context, user, indices, paginateArgs);
  if (elements.length > 0) {
    return loadElementsWithDependencies(context, user, elements, { ...args, onlyMarking: false });
  }
  return [];
};
// Get element with every elements connected element -> rel -> to
export const storeLoadByIdsWithRefs = async (context, user, ids, opts = {}) => {
  // When loading with explicit references, data must be loaded without internal rels
  // As rels are here for search and sort there is some data that conflict after references explication resolutions
  return loadByIdsWithDependencies(context, user, ids, { ...opts, onlyMarking: false });
};
export const storeLoadByIdWithRefs = async (context, user, id, opts = {}) => {
  const elements = await storeLoadByIdsWithRefs(context, user, [id], opts);
  return elements.length > 0 ? R.head(elements) : null;
};
export const stixLoadById = async (context, user, id, opts = {}) => {
  const instance = await storeLoadByIdWithRefs(context, user, id, opts);
  const { version = Version.Stix_2_1 } = opts;
  return instance ? convertStoreToStix(instance, version) : undefined;
};
const convertStoreToStixWithResolvedFiles = async (instance, version = Version.Stix_2_1) => {
  const instanceInStix = convertStoreToStix(instance, version);
  const nonResolvedFiles = instanceInStix.extensions[STIX_EXT_OCTI].files;
  if (nonResolvedFiles) {
    for (let i = 0; i < nonResolvedFiles.length; i += 1) {
      const currentFile = nonResolvedFiles[i];
      const currentFileUri = currentFile.uri;
      const fileId = currentFileUri.replace('/storage/get/', '');
      currentFile.data = await getFileContent(fileId, 'base64');
      currentFile.no_trigger_import = true;
    }
  }
  return instanceInStix;
};
export const stixLoadByIds = async (context, user, ids, opts = {}) => {
  const { resolveStixFiles = false, version = Version.Stix_2_1 } = opts;
  const elements = await storeLoadByIdsWithRefs(context, user, ids, opts);
  // As stix load by ids doesn't respect the ordering we need to remap the result
  const loadedInstancesMap = new Map(elements.map((i) => ({ instance: i, ids: extractIdsFromStoreObject(i) }))
    .flat().map((o) => o.ids.map((id) => [id, o.instance])).flat());
  if (resolveStixFiles) {
    const fileResolvedInstancesPromise = ids.map((id) => loadedInstancesMap.get(id))
      .filter((i) => isNotEmptyField(i))
      .map((e) => (convertStoreToStixWithResolvedFiles(e, version)));
    return Promise.all(fileResolvedInstancesPromise);
  }
  return ids.map((id) => loadedInstancesMap.get(id))
    .filter((i) => isNotEmptyField(i))
    .map((e) => (convertStoreToStix(e, version)));
};
export const stixBundleByIdStringify = async (context, user, type, id) => {
  const resolver = modules.get(type)?.bundleResolver;
  if (!resolver) {
    return null;
  }
  return await resolver(context, user, id);
};

export const stixLoadByIdStringify = async (context, user, id, opts = {}) => {
  const { version = Version.Stix_2_1 } = opts;
  const data = await stixLoadById(context, user, id, { version });
  return data ? JSON.stringify(data) : '';
};
export const stixLoadByFilters = async (context, user, types, args) => {
  const elements = await loadByFiltersWithDependencies(context, user, types, args);
  return elements ? elements.map((element) => convertStoreToStix_2_1(element)) : [];
};
// endregion

// used to get a "restricted" value of a current attribute value depending on the value type
const restrictValue = (entityValue) => {
  if (Array.isArray((entityValue))) return [];
  if (isValidDate(entityValue)) return FROM_START_STR;
  const type = typeof entityValue;
  switch (type) {
    case 'string': return 'Restricted';
    case 'object': return null;
    default: return undefined;
  }
};

// restricted entities need to be able to be queried through the API
// we need to keep all of the entity attributes, but restrict their values
export const buildRestrictedEntity = (resolvedEntity) => {
  // we first create a deep copy of the resolved entity
  const restrictedEntity = structuredClone(resolvedEntity);
  // for every attribute of the entity, we restrict it's value: we obfuscate the real value with a fake default value
  for (let i = 0; i < Object.keys(restrictedEntity).length; i += 1) {
    const item = Object.keys(restrictedEntity)[i];
    restrictedEntity[item] = restrictedEntity[item] ? restrictValue(restrictedEntity[item]) : restrictedEntity[item];
  }
  // we return the restricted entity with some additional restricted data in it
  return {
    ...restrictedEntity,
    id: resolvedEntity.internal_id,
    name: 'Restricted',
    entity_type: resolvedEntity.entity_type,
    parent_types: resolvedEntity.parent_types,
    representative: { main: 'Restricted', secondary: 'Restricted' }
  };
};

// region Graphics
const convertAggregateDistributions = async (context, user, limit, orderingFunction, distribution) => {
  const data = R.take(limit, R.sortWith([orderingFunction(R.prop('value'))])(distribution));
  // resolve all of them with system user
  const allResolveLabels = await elFindByIds(context, SYSTEM_USER, data.map((d) => d.label), { toMap: true });
  // filter out unresolved data (like the SYSTEM user for instance)
  const filteredData = data.filter((n) => isNotEmptyField(allResolveLabels[n.label.toLowerCase()]));
  // entities not granted shall be sent as "restricted" with limited information
  const grantedIds = [];
  for (let i = 0; i < filteredData.length; i += 1) {
    const resolved = allResolveLabels[filteredData[i].label.toLowerCase()];
    const canAccess = await isUserCanAccessStoreElement(context, user, resolved);
    if (canAccess) {
      grantedIds.push(filteredData[i].label.toLowerCase());
    }
  }
  return filteredData
    .map((n) => {
      const element = allResolveLabels[n.label.toLowerCase()];
      if (grantedIds.includes(n.label.toLowerCase())) {
        return {
          ...n,
          entity: element
        };
      }
      return {
        ...n,
        entity: buildRestrictedEntity(element)
      };
    });
};
export const timeSeriesHistory = async (context, user, types, args) => {
  const { startDate, endDate, interval } = args;
  const histogramData = await elHistogramCount(context, user, READ_INDEX_HISTORY, args);
  return fillTimeSeries(startDate, endDate, interval, histogramData);
};
export const timeSeriesEntities = async (context, user, types, args) => {
  const timeSeriesArgs = buildEntityFilters(types, args);
  const histogramData = await elHistogramCount(context, user, args.onlyInferred ? READ_DATA_INDICES_INFERRED : READ_DATA_INDICES, timeSeriesArgs);
  const { startDate, endDate, interval } = args;
  return fillTimeSeries(startDate, endDate, interval, histogramData);
};
export const timeSeriesRelations = async (context, user, args) => {
  const { startDate, endDate, relationship_type: relationshipTypes, interval } = args;
  const types = relationshipTypes || ['stix-core-relationship', 'object', 'stix-sighting-relationship'];
  const timeSeriesArgs = buildEntityFilters(types, args);
  const histogramData = await elHistogramCount(context, user, args.onlyInferred ? INDEX_INFERRED_RELATIONSHIPS : READ_RELATIONSHIPS_INDICES, timeSeriesArgs);
  return fillTimeSeries(startDate, endDate, interval, histogramData);
};
export const distributionHistory = async (context, user, types, args) => {
  const { limit = 10, order = 'desc', field } = args;
  if (field.includes('.') && (!field.endsWith('internal_id') && !field.includes('context_data') && !field.includes('opinions_metrics'))) {
    throw FunctionalError('Distribution entities does not support relation aggregation field');
  }
  let finalField = field;
  if (field.includes('.') && !field.includes('context_data') && !field.includes('opinions_metrics')) {
    finalField = REL_INDEX_PREFIX + field;
  }
  if (field === 'name') {
    finalField = 'internal_id';
  }
  const distributionData = await elAggregationCount(context, user, READ_INDEX_HISTORY, {
    ...args,
    field: finalField,
  });
  // Take a maximum amount of distribution depending on the ordering.
  const orderingFunction = order === 'asc' ? R.ascend : R.descend;
  if (field.includes(ID_INTERNAL) || field === 'creator_id' || field === 'user_id' || field === 'group_ids' || field === 'organization_ids' || field.includes('.id') || field.includes('_id')) {
    return convertAggregateDistributions(context, user, limit, orderingFunction, distributionData);
  }
  if (field === 'name' || field === 'context_data.id') {
    let result = [];
    await convertAggregateDistributions(context, user, limit, orderingFunction, distributionData)
      .then((hits) => {
        result = hits.map((hit) => ({
          label: hit.entity.name ?? extractEntityRepresentativeName(hit.entity),
          value: hit.value,
          entity: hit.entity,
        }));
      });
    return result;
  }
  return R.take(limit, R.sortWith([orderingFunction(R.prop('value'))])(distributionData));
};
export const distributionEntities = async (context, user, types, args) => {
  const distributionArgs = buildEntityFilters(types, args);
  const { limit = 10, order = 'desc', field } = args;
  const aggregationNotSupported = field.includes('.')
    && !field.endsWith('internal_id')
    && !field.includes('opinions_metrics');
  if (aggregationNotSupported) {
    throw FunctionalError('Distribution entities does not support relation aggregation field');
  }
  let finalField = field;
  if (field.includes('.') && !field.includes('opinions_metrics')) {
    finalField = REL_INDEX_PREFIX + field;
  }
  if (field === 'name') {
    finalField = 'internal_id';
  }
  const distributionData = await elAggregationCount(context, user, args.onlyInferred ? READ_DATA_INDICES_INFERRED : READ_DATA_INDICES, {
    ...distributionArgs,
    field: finalField
  });
  // Take a maximum amount of distribution depending on the ordering.
  const orderingFunction = order === 'asc' ? R.ascend : R.descend;
  if (field.includes(ID_INTERNAL) || field === 'creator_id' || field === 'x_opencti_workflow_id') {
    return convertAggregateDistributions(context, user, limit, orderingFunction, distributionData);
  }
  if (field === 'name') {
    let result = [];
    await convertAggregateDistributions(context, user, limit, orderingFunction, distributionData)
      .then((hits) => {
        result = hits.map((hit) => ({
          label: hit.entity.name ?? extractEntityRepresentativeName(hit.entity),
          value: hit.value,
          entity: hit.entity,
        }));
      });
    return result;
  }
  return R.take(limit, R.sortWith([orderingFunction(R.prop('value'))])(distributionData)); // label not good
};
export const distributionRelations = async (context, user, args) => {
  const { field } = args; // Mandatory fields
  const { limit = 50, order } = args;
  const { relationship_type: relationshipTypes, dateAttribute = 'created_at' } = args;
  const types = relationshipTypes || [ABSTRACT_BASIC_RELATIONSHIP];
  const distributionDateAttribute = dateAttribute || 'created_at';
  let finalField = field;
  if (field.includes('.') && !field.includes(pirExplanation.name)) {
    finalField = REL_INDEX_PREFIX + field;
  }
  // Using elastic can only be done if the distribution is a count on types
  const opts = { ...args, dateAttribute: distributionDateAttribute, field: finalField };
  const distributionArgs = buildAggregationRelationFilter(types, opts);
  const distributionData = await elAggregationRelationsCount(context, user, args.onlyInferred ? READ_INDEX_INFERRED_RELATIONSHIPS : READ_RELATIONSHIPS_INDICES, distributionArgs);
  // Take a maximum amount of distribution depending on the ordering.
  const orderingFunction = order === 'asc' ? R.ascend : R.descend;
  if (field.includes(ID_INTERNAL) || field === 'creator_id' || field === 'x_opencti_workflow_id' || field.includes('author_id')) {
    return convertAggregateDistributions(context, user, limit, orderingFunction, distributionData);
  }
  return R.take(limit, R.sortWith([orderingFunction(R.prop('value'))])(distributionData));
};
// endregion

// region mutation common
const depsKeys = (type) => ([
  ...depsKeysRegister.get(),
  ...[
    // Relationship
    { src: 'fromId', dst: 'from' },
    { src: 'toId', dst: 'to' },
    // Other meta refs
    ...schemaRelationsRefDefinition.getInputNames(type).map((e) => ({ src: e })),
  ],
]);

const idVocabulary = (nameOrId, category) => {
  return isAnId(nameOrId) ? nameOrId : generateStandardId(ENTITY_TYPE_VOCABULARY, { name: nameOrId, category });
};

/**
 * Verify that the Entity in createdBy is one of Identity entity.
 * If not throw functional error to stop creation or update.
 * @param context
 * @param user
 * @param createdById
 * @returns {Bluebird.Promise<void>}
 */
export const validateCreatedBy = async (context, user, createdById) => {
  if (createdById) {
    const createdByEntity = await internalLoadById(context, user, createdById);
    if (createdByEntity && createdByEntity.entity_type) {
      if (!isStixDomainObjectIdentity(createdByEntity.entity_type)) {
        throw FunctionalError('CreatedBy relation must be an Identity entity.', {
          createdBy: createdById
        });
      }
    }
  }
};

const inputResolveRefs = async (context, user, input, type, entitySetting) => {
  const inputResolveRefsFn = async () => {
    const fetchingIdsMap = new Map();
    const expectedIds = [];
    const cleanedInput = { _index: inferIndexFromConceptType(type), ...input };
    let embeddedFromResolution;
    const dependencyKeys = depsKeys(type);
    for (let index = 0; index < dependencyKeys.length; index += 1) {
      const { src, dst, types } = dependencyKeys[index];
      const depTypes = types ?? [];
      const destKey = dst || src;
      const id = input[src];
      const isValidType = depTypes.length > 0 ? depTypes.includes(type) : true;
      const isAlreadyResolved = Array.isArray(id) ? id[0]?._id : id?._id;
      if (isValidType && !R.isNil(id) && !R.isEmpty(id) && !isAlreadyResolved) {
        const isListing = Array.isArray(id);
        const hasOpenVocab = isEntityFieldAnOpenVocabulary(destKey, type);
        // Handle specific case of object label that can be directly the value instead of the key.
        if (src === INPUT_LABELS) {
          R.uniq(id.map((label) => idLabel(label)))
            .forEach((labelId) => {
              const labelElement = { id: labelId, destKey, multiple: true };
              if (fetchingIdsMap.has(labelId)) {
                fetchingIdsMap.get(labelId).push(labelElement);
              } else {
                fetchingIdsMap.set(labelId, [labelElement]);
              }
              expectedIds.push(labelId);
            });
        } else if (hasOpenVocab) {
          const ids = isListing ? id : [id];
          const { category, field } = getVocabularyCategoryForField(destKey, type);
          ids.forEach((i) => {
            if (field.composite && field.multiple) {
              throw FunctionalError('Composite vocab only support single definition', { field });
            }
            const vocabularyId = field.composite ? idVocabulary(i[field.composite], category) : idVocabulary(i, category);
            const vocabularyElement = { id: vocabularyId, destKey, vocab: { field, data: i }, multiple: isListing };
            if (fetchingIdsMap.has(vocabularyId)) {
              fetchingIdsMap.get(vocabularyId).push(vocabularyElement);
            } else {
              fetchingIdsMap.set(vocabularyId, [vocabularyElement]);
            }
          });
        } else if (isListing) {
          id.forEach((i) => {
            const listingElement = { id: i, destKey, multiple: true };
            if (fetchingIdsMap.has(i)) {
              if (fetchingIdsMap.get(i).includes((e) => e.destKey === destKey)) {
                return;
              }
              fetchingIdsMap.get(i).push(listingElement);
            } else {
              fetchingIdsMap.set(i, [listingElement]);
            }
            expectedIds.push(i);
          });
        } else { // Single
          if (dst === 'from' && isStixRefRelationship(type)) {
            // If resolution is due to embedded ref, the from must be fully resolved
            // This will be used to generated a correct stream message
            embeddedFromResolution = id;
          } else {
            const singleElement = { id, destKey, multiple: false };
            if (fetchingIdsMap.has(id)) {
              fetchingIdsMap.get(id).push(singleElement);
            } else {
              fetchingIdsMap.set(id, [singleElement]);
            }
          }
          if (!expectedIds.includes(id)) {
            expectedIds.push(id);
          }
        }
        cleanedInput[src] = null;
      }
    }
    // TODO Improve type restriction from targeted ref inferred types
    // This information must be added in the model
    const idsToFetch = Array.from(fetchingIdsMap.keys());
    const simpleResolutionsPromise = internalFindByIds(context, user, idsToFetch);
    let embeddedFromPromise = Promise.resolve();
    if (embeddedFromResolution) {
      fetchingIdsMap.set(embeddedFromResolution, [{ id: embeddedFromResolution, destKey: 'from', multiple: false }]);
      embeddedFromPromise = storeLoadByIdWithRefs(context, user, embeddedFromResolution);
    }
    const [resolvedElements, embeddedFrom] = await Promise.all([simpleResolutionsPromise, embeddedFromPromise]);
    if (embeddedFrom) {
      resolvedElements.push(embeddedFrom);
    }
    const resolutionsMap = new Map();
    const resolvedIds = new Set();
    for (let i = 0; i < resolvedElements.length; i += 1) {
      const resolvedElement = resolvedElements[i];
      const instanceIds = getInstanceIds(resolvedElement);
      const matchingConfigs = [];
      instanceIds.forEach((instanceId) => {
        resolvedIds.add(instanceId);
        if (fetchingIdsMap.has(instanceId)) {
          matchingConfigs.push(...fetchingIdsMap.get(instanceId));
        }
      });
      for (let configIndex = 0; configIndex < matchingConfigs.length; configIndex += 1) {
        await doYield();
        const c = matchingConfigs[configIndex];
        const data = { ...resolvedElement, i_group: c };
        const dataKey = `${resolvedElement.internal_id}|${c.destKey}`;
        resolutionsMap.set(dataKey, data);
      }
    }
    const groupByTypeElements = R.groupBy((e) => e.i_group.destKey, resolutionsMap.values());
    const resolved = Object.entries(groupByTypeElements).map(([k, val]) => {
      const attr = schemaAttributesDefinition.getAttribute(type, k);
      const ref = schemaRelationsRefDefinition.getRelationRef(type, k);
      if (!ref && !attr) {
        throw UnsupportedError('Invalid attribute resolution', { key: k, type, doc_code: 'ELEMENT_NOT_FOUND' });
      }
      const isMultiple = attr?.multiple || ref?.multiple;
      // If single value
      if (!isMultiple) {
        const rawValues = Array.isArray(val) ? val : [val];
        if (rawValues.length > 1) {
          throw UnsupportedError('Input resolve refs expect single value', { key: k, values: rawValues, doc_code: 'ELEMENT_ID_COLLISION' });
        }
        const rawValue = rawValues[0];
        const { vocab } = rawValue.i_group;
        if (vocab) {
          if (vocab.field.composite) {
            return { [k]: { ...vocab.data, [vocab.field.composite]: rawValue.name } };
          }
          return { [k]: rawValue.name };
        }
        return { [k]: rawValue };
      }
      // If multiple values
      const result = [];
      val.forEach((rawValue) => {
        const { vocab } = rawValue.i_group;
        if (vocab) {
          if (vocab.field.composite) {
            result.push({ ...vocab.data, [vocab.field.composite]: rawValue.name });
          } else {
            result.push(rawValue.name);
          }
        } else {
          result.push(rawValue);
        }
      });
      return { [k]: result };
    });
    const unresolvedIds = expectedIds.filter((id) => !resolvedIds.has(id));
    // In case of missing from / to, fail directly
    const expectedUnresolvedIds = unresolvedIds.filter((u) => u === input.fromId || u === input.toId);
    if (expectedUnresolvedIds.length > 0) {
      throw MissingReferenceError({ unresolvedIds: expectedUnresolvedIds, doc_code: 'ELEMENT_NOT_FOUND', ...extendedErrors({ input }) });
    }
    // In case of missing reference NOT from or to, we reject twice before accepting
    // TODO this retry must be removed in favor of reworking the workers synchronization
    const retryNumber = user.origin?.call_retry_number;
    const optionalRefsUnresolvedIds = unresolvedIds.filter((u) => u !== input.fromId || u !== input.toId);
    const attributesConfiguration = getAttributesConfiguration(entitySetting);
    const defaultValues = attributesConfiguration?.map((attr) => attr.default_values).flat() ?? [];
    const expectedUnresolvedIdsNotDefault = optionalRefsUnresolvedIds.filter((id) => !defaultValues.includes(id));
    if (isNotEmptyField(retryNumber) && expectedUnresolvedIdsNotDefault.length > 0 && retryNumber <= 2) {
      throw MissingReferenceError({ unresolvedIds: expectedUnresolvedIdsNotDefault, doc_code: 'ELEMENT_NOT_FOUND', ...extendedErrors({ input }) });
    }
    const complete = { ...cleanedInput, entity_type: type };
    const inputResolved = R.mergeRight(complete, R.mergeAll(resolved));
    // Check Open vocab in resolved to convert them back to the raw value
    const entityVocabs = Object.values(vocabularyDefinitions).filter(({ entity_types }) => entity_types.includes(type));
    entityVocabs.forEach(({ fields }) => {
      const existingFields = fields.filter(({ key }) => Boolean(input[key]));
      existingFields.forEach(({ key, required, composite, multiple }) => {
        const resolvedData = inputResolved[key];
        if (isEmptyField(resolvedData) && required) {
          throw FunctionalError('Missing mandatory attribute for vocabulary', { key });
        }
        if (isNotEmptyField(resolvedData)) {
          const isArrayValues = Array.isArray(resolvedData);
          if (isArrayValues && !multiple && !composite) {
            throw FunctionalError('Find multiple vocabularies for single one', { key, data: resolvedData });
          }
        }
      });
    });
    // Check the marking allow for the user and asked inside the input
    if (!isBypassUser(user) && inputResolved[INPUT_MARKINGS]) {
      const inputMarkingIds = inputResolved[INPUT_MARKINGS].map((marking) => marking.internal_id);
      const userMarkingIds = user.allowed_marking.map((marking) => marking.internal_id);
      if (!inputMarkingIds.every((v) => userMarkingIds.includes(v))) {
        throw MissingReferenceError({ reason: 'User trying to create the data has missing markings', doc_code: 'ELEMENT_NOT_FOUND' });
      }
    }
    // Check if available created_by is a correct identity
    const inputCreatedBy = inputResolved[INPUT_CREATED_BY];
    if (inputCreatedBy) {
      if (!isStixDomainObjectIdentity(inputCreatedBy.entity_type)) {
        throw FunctionalError('CreatedBy relation must be an Identity entity');
      }
    }
    return inputResolved;
  };
  return telemetry(context, user, `INPUTS RESOLVE ${type}`, {
    [SEMATTRS_DB_NAME]: 'middleware',
    [SEMATTRS_DB_OPERATION]: 'resolver',
  }, inputResolveRefsFn);
};
const isRelationTargetGrants = (elementGrants, relation, type) => {
  const isTargetType = relation.base_type === BASE_TYPE_RELATION && relation.entity_type === RELATION_OBJECT;
  if (!isTargetType) return false;
  const isUnrestricted = [relation.to.entity_type, ...relation.to.parent_types]
    .some((r) => STIX_ORGANIZATIONS_UNRESTRICTED.includes(r));
  if (isUnrestricted) return false;
  return type === ACTION_TYPE_UNSHARE || !elementGrants.every((v) => (relation.to[RELATION_GRANTED_TO] ?? []).includes(v));
};
const createContainerSharingTask = (context, type, element, relations = []) => {
  // If object_refs relations are newly created
  // One side is a container, the other side must inherit from the granted_refs
  const targetGrantIds = [];
  let taskPromise = Promise.resolve();
  const elementGrants = (relations ?? []).filter((e) => e.entity_type === RELATION_GRANTED_TO).map((r) => r.to.internal_id);
  // If container is granted, we need to grant every new children.
  if (element.base_type === BASE_TYPE_ENTITY && isStixDomainObjectShareableContainer(element.entity_type)) {
    elementGrants.push(...(element[RELATION_GRANTED_TO] ?? []));
    if (elementGrants.length > 0) {
      // A container has created or modified (addition of some object_refs)
      // We need to compute the granted_refs on the container and apply it on new child
      // Apply will be done on a background task to not slow the main ingestion process.
      const newChildrenIds = (relations ?? [])
        .filter((e) => isRelationTargetGrants(elementGrants, e, type))
        .map((r) => r.to.internal_id);
      targetGrantIds.push(...newChildrenIds);
    }
  }
  if (element.base_type === BASE_TYPE_RELATION && isStixDomainObjectShareableContainer(element.from.entity_type)) {
    elementGrants.push(...(element.from[RELATION_GRANTED_TO] ?? []));
    // A new object_ref relation was created between a shareable container and an element
    // If this element is compatible we need to apply the granted_refs of the container on this new element
    if (elementGrants.length > 0 && isRelationTargetGrants(elementGrants, element, type)) {
      targetGrantIds.push(element.to.internal_id);
    }
  }
  // If element needs to be updated, start a SHARE background task
  if (targetGrantIds.length > 0) {
    const sharingDescription = `${type} organizations of ${element.name} to contained objects`;
    const input = { ids: targetGrantIds, scope: 'KNOWLEDGE', actions: [{ type, context: { values: elementGrants } }], description: sharingDescription };
    taskPromise = createListTask(context, CONTAINER_SHARING_USER, input);
  }
  return taskPromise;
};
const indexCreatedElement = async (context, user, { element, relations }) => {
  // Continue the creation of the element and the connected relations
  const indexPromise = elIndexElements(context, user, element.entity_type, [element, ...(relations ?? [])]);
  const taskPromise = createContainerSharingTask(context, ACTION_TYPE_SHARE, element, relations);
  await Promise.all([taskPromise, indexPromise]);
};
export const updatedInputsToData = (instance, inputs) => {
  const inputPairs = R.map((input) => {
    const { key, value } = input;
    let val = value;
    if (!isMultipleAttribute(instance.entity_type, key) && val) {
      val = R.head(value);
    }
    return { [key]: val };
  }, inputs);
  return mergeDeepRightAll(...inputPairs);
};
export const mergeInstanceWithInputs = (instance, inputs) => {
  // standard_id must be maintained
  // const inputsWithoutId = inputs.filter((i) => i.key !== ID_STANDARD);
  const data = updatedInputsToData(instance, inputs);
  const updatedInstance = R.mergeRight(instance, data);
  return R.reject(R.equals(null))(updatedInstance);
};
const partialInstanceWithInputs = (instance, inputs) => {
  const inputData = updatedInputsToData(instance, inputs);
  return {
    _index: instance._index,
    _id: instance._id,
    internal_id: instance.internal_id,
    entity_type: instance.entity_type,
    ...inputData,
  };
};
const rebuildAndMergeInputFromExistingData = (rawInput, instance) => {
  const { key, value, object_path, operation = UPDATE_OPERATION_REPLACE } = rawInput; // value can be multi valued
  const isMultiple = isMultipleAttribute(instance.entity_type, key);
  let finalVal;
  if (isMultiple) {
    const filledCurrentValues = isNotEmptyField(instance[key]) ? instance[key] : [];
    const currentValues = Array.isArray(filledCurrentValues) ? filledCurrentValues : [filledCurrentValues];
    if (operation === UPDATE_OPERATION_ADD) {
      if (isObjectAttribute(key)) {
        const path = object_path ?? key;
        const preparedPath = path.startsWith('/') ? path : `/${path}`;
        const instanceKeyValues = jsonpatch.getValueByPointer(instance, preparedPath);
        let patch;
        if (instanceKeyValues === undefined) {
          // if the instance has not yet this key, we need to add the full key as a new array
          patch = [{ op: operation, path: `${preparedPath}`, value }];
        } else {
          // otherwise we need to add the values to the existing array, using jsonpatch indexed path
          patch = value.map((v, index) => {
            const afterIndex = index + instanceKeyValues.length;
            return { op: operation, path: `${preparedPath}/${afterIndex}`, value: v };
          });
        }
        const patchedInstance = jsonpatch.applyPatch(structuredClone(instance), patch).newDocument;
        finalVal = patchedInstance[key];
      } else {
        finalVal = R.uniq([...currentValues, value].flat().filter((v) => isNotEmptyField(v)));
      }
    }
    if (operation === UPDATE_OPERATION_REMOVE) {
      if (isObjectAttribute(key)) {
        const path = object_path ?? key;
        const preparedPath = path.startsWith('/') ? path : `/${path}`;
        const patch = [{ op: operation, path: preparedPath }];
        const patchedInstance = jsonpatch.applyPatch(structuredClone(instance), patch).newDocument;
        finalVal = patchedInstance[key];
      } else {
        finalVal = R.filter((n) => !R.includes(n, value), currentValues);
      }
    }
    if (operation === UPDATE_OPERATION_REPLACE) {
      if (isObjectAttribute(key)) {
        const path = object_path ?? key;
        const preparedPath = path.startsWith('/') ? path : `/${path}`;
        const targetIsMultiple = isObjectPathTargetMultipleAttribute(instance, preparedPath);
        const patch = [{ op: operation, path: preparedPath, value: targetIsMultiple ? value : R.head(value) }];
        const patchedInstance = jsonpatch.applyPatch(structuredClone(instance), patch).newDocument;
        finalVal = patchedInstance[key];
      } else { // Replace general
        finalVal = value;
      }
    }
    // TODO: solve case where ordering is important and we should use regular 'compare'
    if (key !== 'overview_layout_customization' && (compareUnsorted(finalVal ?? [], currentValues) || (isEmptyField(finalVal) && isEmptyField(currentValues)))) {
      return {}; // No need to update the attribute
    }
  } else if (isObjectAttribute(key) && object_path) {
    const preparedPath = object_path.startsWith('/') ? object_path : `/${object_path}`;
    const targetIsMultiple = isObjectPathTargetMultipleAttribute(instance, preparedPath);
    const patch = [{ op: operation, path: preparedPath, value: targetIsMultiple ? value : R.head(value) }];
    const clonedInstance = structuredClone(instance);
    clonedInstance[key] = clonedInstance[key] ?? {}; // Patch on complete empty value is not supported by jsonpatch
    const patchedInstance = jsonpatch.applyPatch(clonedInstance, patch).newDocument;
    if (compareUnsorted(patchedInstance[key], instance[key])) {
      return {}; // No need to update the attribute
    }
    finalVal = [patchedInstance[key]];
  } else {
    // now we  check if the new value would actually result in no change in database
    let evaluateValue = value ? R.head(value) : null;
    // string values will be trimmed before indexing ; we should not update attribute if the value once trimmed is identical.
    if (typeof evaluateValue === 'string') {
      evaluateValue = evaluateValue.trim();
    }
    if (isDateAttribute(key)) {
      if (isEmptyField(evaluateValue)) {
        if (instance[key] === FROM_START_STR || instance[key] === UNTIL_END_STR) {
          return {};
        }
      }
      if (utcDate(instance[key]).isSame(utcDate(evaluateValue))) {
        return {};
      }
    }
    if (R.equals(instance[key], evaluateValue) || (isEmptyField(instance[key]) && isEmptyField(evaluateValue))) {
      return {}; // No need to update the attribute
    }
    finalVal = value;
  }
  // endregion
  // region cleanup cases
  if (key === IDS_STIX) {
    // Special stixIds uuid v1 cleanup.
    finalVal = cleanStixIds(finalVal);
  }
  // endregion
  if (isDateAttribute(key)) {
    const finalValElement = R.head(finalVal);
    if (isEmptyField(finalValElement)) {
      finalVal = [null];
    }
  }
  if (dateForLimitsAttributes.includes(key)) {
    const finalValElement = R.head(finalVal);
    if (dateForStartAttributes.includes(key) && isEmptyField(finalValElement)) {
      finalVal = [FROM_START_STR];
    }
    if (dateForEndAttributes.includes(key) && isEmptyField(finalValElement)) {
      finalVal = [UNTIL_END_STR];
    }
  }
  return { key, value: finalVal, operation };
};
const mergeInstanceWithUpdateInputs = (base, inputs) => {
  const instance = structuredClone(base);
  const updates = Array.isArray(inputs) ? inputs : [inputs];
  const metaKeys = [...schemaRelationsRefDefinition.getStixNames(instance.entity_type), ...schemaRelationsRefDefinition.getInputNames(instance.entity_type)];
  const attributes = updates.filter((e) => !metaKeys.includes(e.key));
  const mergeInput = (input) => rebuildAndMergeInputFromExistingData(input, instance);
  const remappedInputs = R.map((i) => mergeInput(i), attributes);
  const resolvedInputs = R.filter((f) => !R.isEmpty(f), remappedInputs);
  return mergeInstanceWithInputs(instance, resolvedInputs);
};
const listEntitiesByHashes = async (context, user, type, hashes) => {
  if (isEmptyField(hashes)) {
    return [];
  }
  const searchHashes = extractNotFuzzyHashValues(hashes); // Search hashes must filter the fuzzy hashes
  if (searchHashes.length === 0) {
    return [];
  }
  return topEntitiesList(context, user, [type], {
    filters: {
      mode: 'and',
      filters: [{ key: 'hashes.*', values: searchHashes, operator: 'wildcard' }],
      filterGroups: [],
    },
    noFiltersChecking: true,
  });
};
export const hashMergeValidation = (instances) => {
  // region Specific check for observables with hashes
  // If multiple results start by checking the possible merge validity
  const allHashes = instances.map((h) => h.hashes).filter((e) => isNotEmptyField(e));
  if (allHashes.length > 0) {
    const elements = allHashes.map((e) => Object.entries(e)).flat();
    const groupElements = R.groupBy(([key]) => key, elements);
    Object.entries(groupElements).forEach(([algo, values]) => {
      const hashes = R.uniq(values.map(([, data]) => data));
      if (hashes.length > 1) {
        const field = `hashes_${algo.toUpperCase()}`;
        throw ValidationError('Hashes collision', field, { algorithm: algo });
      }
    });
  }
};
// endregion

// region mutation update
const ed = (date) => isEmptyField(date) || date === FROM_START_STR || date === UNTIL_END_STR;
const noDate = (e) => ed(e.first_seen) && ed(e.last_seen) && ed(e.start_time) && ed(e.stop_time);
const filterTargetByExisting = async (context, targetEntity, redirectSide, sourcesDependencies, targetDependencies) => {
  const cache = [];
  const filtered = [];
  const sources = sourcesDependencies[`i_relations_${redirectSide}`];
  const targets = targetDependencies[`i_relations_${redirectSide}`];
  const markingSources = sources.filter((r) => r.i_relation.entity_type === RELATION_OBJECT_MARKING);
  const markingTargets = targets.filter((r) => r.i_relation.entity_type === RELATION_OBJECT_MARKING);
  const markings = [...markingSources, ...markingTargets];
  const filteredMarkings = await cleanMarkings(context, markings.map((m) => m.internal_id));
  const filteredMarkingIds = filteredMarkings.map((m) => m.internal_id);
  const markingTargetDeletions = markingTargets.filter((m) => !filteredMarkingIds.includes(m.internal_id)).map((m) => m.i_relation);
  for (let index = 0; index < sources.length; index += 1) {
    const source = sources[index];
    // If the relation source is already in target = filtered
    const finder = (t) => {
      const sameTarget = t.internal_id === source.internal_id;
      const sameRelationType = t.i_relation.entity_type === source.i_relation.entity_type;
      return sameRelationType && sameTarget && noDate(t.i_relation);
    };
    // In case of single meta to move, check if the target have not already this relation.
    // If yes, we keep it, if not we rewrite it
    const relationRefType = redirectSide === 'from' ? source.i_relation.fromType : source.i_relation.toType;
    const isSingleMeta = isSingleRelationsRef(relationRefType, source.i_relation.entity_type);
    const relationInputName = schemaRelationsRefDefinition.convertDatabaseNameToInputName(targetEntity.entity_type, source.i_relation.entity_type);
    const existingSingleMeta = isSingleMeta && isNotEmptyField(targetEntity[relationInputName]);
    // For single meta only rely on entity type to prevent relation duplications
    const id = (isSingleMeta && redirectSide === 'from') ? source.i_relation.entity_type : `${source.i_relation.entity_type}-${source.internal_id}`;
    // Self ref relationships is not allowed, need to compare the side that will be kept with the target
    const relationSideToKeep = redirectSide === 'from' ? 'toId' : 'fromId';
    const isSelfMeta = isStixRefRelationship(source.i_relation.entity_type) && (targetEntity.internal_id === source.i_relation[relationSideToKeep]);
    // Markings duplication definition group
    const isMarkingToKeep = source.i_relation.entity_type === RELATION_OBJECT_MARKING ? filteredMarkingIds.includes(source.internal_id) : true;
    // Check and add the relation in the processing list if needed
    if (!existingSingleMeta && !isSelfMeta && isMarkingToKeep && !R.find(finder, targets) && !cache.includes(id)) {
      filtered.push(source);
      cache.push(id);
    }
  }
  return { deletions: markingTargetDeletions, redirects: filtered };
};

const mergeEntitiesRaw = async (context, user, targetEntity, sourceEntities, targetDependencies, sourcesDependencies, opts = {}) => {
  const { chosenFields = {} } = opts;
  // 01 Check if everything is fully resolved.
  const elements = [targetEntity, ...sourceEntities];
  logApp.info(`[OPENCTI] Merging ${sourceEntities.map((i) => i.internal_id).join(',')} in ${targetEntity.internal_id}`);
  // Pre-checks
  // - No self merge
  const sourceIds = R.map((e) => e.internal_id, sourceEntities);
  if (R.includes(targetEntity.internal_id, sourceIds)) {
    throw FunctionalError('Cannot merge an entity on itself', {
      dest: targetEntity.internal_id,
      source: sourceIds,
    });
  }
  // - No inferences
  const elementsInferences = elements.filter((s) => isInferredIndex(s._index));
  if (elementsInferences.length > 0) {
    throw FunctionalError('Cannot merge inferred entities', {
      inferences: elementsInferences.map((e) => e.internal_id)
    });
  }
  // - No different types
  const targetType = targetEntity.entity_type;
  const sourceTypes = R.map((s) => s.entity_type, sourceEntities);
  const isWorkingOnSameType = sourceTypes.every((v) => v === targetType);
  if (!isWorkingOnSameType) {
    throw FunctionalError('Cannot merge entities of different types', { dest: targetType, source: sourceTypes });
  }
  // Check supported entities
  if (!isStixCoreObject(targetEntity.entity_type) && targetEntity.entity_type !== ENTITY_TYPE_VOCABULARY) {
    throw FunctionalError('Unsupported entity type for merging', { type: targetType });
  }
  // For vocabularies, extra elastic query is required
  if (targetEntity.entity_type === ENTITY_TYPE_VOCABULARY) {
    // Merge is only possible between same categories
    const categories = new Set([targetEntity.category, ...sourceEntities.map((s) => s.category)]);
    if (categories.size > 1) {
      throw FunctionalError('Cannot merge vocabularies of different category', { categories });
    }
    const completeCategory = getVocabulariesCategories().find(({ key }) => key === targetEntity.category);
    await updateElasticVocabularyValue(sourceEntities.map((s) => s.name), targetEntity.name, completeCategory);
  }

  // Prepare S3 file move
  // Merge files on S3 and update x_opencti_files path in source => it will be added to target by the merge operation.
  logApp.info('[OPENCTI] Copying files on S3 before merging x_opencti_files');
  const sourceEntitiesWithFiles = sourceEntities.filter((entity) => { return entity.x_opencti_files ? entity.x_opencti_files.length > 0 : true; });
  for (let i = 0; i < sourceEntitiesWithFiles.length; i += 1) {
    const sourceEntity = sourceEntitiesWithFiles[i];
    if (sourceEntity.x_opencti_files && sourceEntity.x_opencti_files.length > 0) {
      sourceEntity.x_opencti_files = await moveAllFilesFromEntityToAnother(context, user, sourceEntity, targetEntity);
    }
  }
  logApp.info('[OPENCTI] Copy of files on S3 ended.');

  // 2. EACH SOURCE (Ignore createdBy)
  // - EVERYTHING I TARGET (->to) ==> We change to relationship FROM -> TARGET ENTITY
  // - EVERYTHING TARGETING ME (-> from) ==> We change to relationship TO -> TARGET ENTITY
  // region CHANGING FROM
  const { deletions: fromDeletions, redirects: relationsToRedirectFrom } = await filterTargetByExisting(context, targetEntity, 'from', sourcesDependencies, targetDependencies);
  // region CHANGING TO
  const { deletions: toDeletions, redirects: relationsFromRedirectTo } = await filterTargetByExisting(context, targetEntity, 'to', sourcesDependencies, targetDependencies);
  const updateConnections = [];
  const updateEntities = [];
  // FROM (x -> MERGED TARGET) --- (from) relation (to) ---- RELATED_ELEMENT
  // noinspection DuplicatedCode
  for (let indexFrom = 0; indexFrom < relationsToRedirectFrom.length; indexFrom += 1) {
    const entity = relationsToRedirectFrom[indexFrom];
    const sideTarget = targetEntity.internal_id;
    const sideToRedirect = entity.i_relation.fromId;
    const sideToKeep = entity.i_relation.toId;
    const sideToKeepType = entity.i_relation.toType;
    const relationType = entity.i_relation.entity_type;
    // Replace relation connection fromId with the new TARGET
    const relUpdate = {
      _index: entity.i_relation._index,
      id: entity.i_relation.internal_id,
      standard_id: entity.i_relation.standard_id,
      toReplace: sideToRedirect,
      entity_type: relationType,
      side: 'source_ref',
      data: { internal_id: sideTarget, name: targetEntity.name },
    };
    updateConnections.push(relUpdate);
    // Update the side that will remain (RELATED_ELEMENT)
    if (isImpactedTypeAndSide(entity.i_relation.entity_type, entity.i_relation.fromType, entity.i_relation.toType, ROLE_TO)) {
      updateEntities.push({
        _index: entity._index,
        id: sideToKeep,
        toReplace: sideToRedirect,
        relationType,
        entity_type: sideToKeepType,
        data: { internal_id: sideTarget },
      });
    }
    // Update the MERGED TARGET (Need to add the relation side)
    if (isImpactedTypeAndSide(entity.i_relation.entity_type, entity.i_relation.fromType, entity.i_relation.toType, ROLE_FROM)) {
      updateEntities.push({
        _index: targetEntity._index,
        id: sideTarget,
        toReplace: null,
        relationType,
        entity_type: targetEntity.entity_type,
        data: { internal_id: sideToKeep },
      });
    }
  }
  // RELATED_ELEMENT --- (from) relation (to) ---- TO (x -> MERGED TARGET)
  // noinspection DuplicatedCode
  for (let indexTo = 0; indexTo < relationsFromRedirectTo.length; indexTo += 1) {
    const entity = relationsFromRedirectTo[indexTo];
    const sideToRedirect = entity.i_relation.toId;
    const sideToKeep = entity.i_relation.fromId;
    const sideToKeepType = entity.i_relation.fromType;
    const sideTarget = targetEntity.internal_id;
    const relationType = entity.i_relation.entity_type;
    const relUpdate = {
      _index: entity.i_relation._index,
      id: entity.i_relation.internal_id,
      standard_id: entity.i_relation.standard_id,
      toReplace: sideToRedirect,
      entity_type: relationType,
      side: 'target_ref',
      data: { internal_id: sideTarget, name: targetEntity.name },
    };
    updateConnections.push(relUpdate);
    // Update the side that will remain (RELATED_ELEMENT)
    if (isImpactedTypeAndSide(entity.i_relation.entity_type, entity.i_relation.fromType, entity.i_relation.toType, ROLE_FROM)) {
      updateEntities.push({
        _index: entity._index,
        id: sideToKeep,
        toReplace: sideToRedirect,
        relationType,
        entity_type: sideToKeepType,
        data: { internal_id: sideTarget },
      });
    }
    // Update the MERGED TARGET (Need to add the relation side)
    if (isImpactedTypeAndSide(entity.i_relation.entity_type, entity.i_relation.fromType, entity.i_relation.toType, ROLE_TO)) {
      updateEntities.push({
        _index: targetEntity._index,
        id: sideTarget,
        toReplace: null,
        relationType,
        entity_type: targetEntity.entity_type,
        data: { internal_id: sideToKeep },
      });
    }
  }
  // Update all impacted relations.
  logApp.info(`[OPENCTI] Merging updating ${updateConnections.length} relations for ${targetEntity.internal_id}`);
  let currentRelsUpdateCount = 0;
  const groupsOfRelsUpdate = R.splitEvery(MAX_BULK_OPERATIONS, updateConnections);
  const concurrentRelsUpdate = async (connsToUpdate) => {
    await elUpdateRelationConnections(connsToUpdate);
    currentRelsUpdateCount += connsToUpdate.length;
    logApp.info(`[OPENCTI] Merging, updating relations ${currentRelsUpdateCount} / ${updateConnections.length}`);
  };
  await Promise.map(groupsOfRelsUpdate, concurrentRelsUpdate, { concurrency: ES_MAX_CONCURRENCY });
  // Update all impacted entities
  logApp.info(`[OPENCTI] Merging impacting ${updateEntities.length} entities for ${targetEntity.internal_id}`);
  const updatesByEntity = R.groupBy((i) => i.id, updateEntities);
  const entries = Object.entries(updatesByEntity);
  let currentEntUpdateCount = 0;
  const updateBulkEntities = entries.filter(([, values]) => values.length === 1).map(([, values]) => values).flat();
  const groupsOfEntityUpdate = R.splitEvery(MAX_BULK_OPERATIONS, updateBulkEntities);
  const concurrentEntitiesUpdate = async (entitiesToUpdate) => {
    await elUpdateEntityConnections(entitiesToUpdate);
    currentEntUpdateCount += entitiesToUpdate.length;
    logApp.info(`[OPENCTI] Merging updating bulk entities ${currentEntUpdateCount} / ${updateBulkEntities.length}`);
  };
  await Promise.map(groupsOfEntityUpdate, concurrentEntitiesUpdate, { concurrency: ES_MAX_CONCURRENCY });
  // Take care of multi update
  const updateMultiEntities = entries.filter(([, values]) => values.length > 1);
  await Promise.map(
    updateMultiEntities,
    async ([id, values]) => {
      logApp.info(`[OPENCTI] Merging, updating single entity ${id} / ${values.length}`);
      const changeOperations = values.filter((element) => element.toReplace !== null);
      const addOperations = values.filter((element) => element.toReplace === null);
      // Group all simple add into single operation
      const groupedAddOperations = R.groupBy((s) => s.relationType, addOperations);
      const operations = Object.entries(groupedAddOperations)
        .map(([key, vals]) => {
          // eslint-disable-next-line camelcase
          const { _index, entity_type } = R.head(vals);
          const ids = vals.map((v) => v.data.internal_id);
          return { id, _index, toReplace: null, relationType: key, entity_type, data: { internal_id: ids } };
        })
        .flat();
      operations.push(...changeOperations);
      // then execute each other one by one
      for (let index = 0; index < operations.length; index += 1) {
        const operation = operations[index];
        await elUpdateEntityConnections([operation]);
      }
    },
    { concurrency: ES_MAX_CONCURRENCY }
  );

  // Take care of relations deletions to prevent duplicate marking definitions.
  const elementToRemoves = [...sourceEntities, ...fromDeletions, ...toDeletions];
  // All not move relations will be deleted, so we need to remove impacted rel in entities.
  await elDeleteElements(context, SYSTEM_USER, elementToRemoves);
  // Everything if fine update remaining attributes
  const updateAttributes = [];
  // 1. Update all possible attributes
  const attributes = schemaAttributesDefinition.getAttributeNames(targetType);
  const targetFields = attributes.filter((s) => !s.startsWith(INTERNAL_PREFIX));
  for (let fieldIndex = 0; fieldIndex < targetFields.length; fieldIndex += 1) {
    const targetFieldKey = targetFields[fieldIndex];
    const mergedEntityCurrentFieldValue = targetEntity[targetFieldKey];
    const chosenSourceEntityId = chosenFields[targetFieldKey];
    // Select the one that will fill the empty MONO value of the target
    const takenFrom = chosenSourceEntityId
      ? R.find((i) => i.standard_id === chosenSourceEntityId, sourceEntities)
      : R.head(sourceEntities); // If not specified, take the first one.
    const sourceFieldValue = takenFrom[targetFieldKey];
    const fieldValues = R.flatten(sourceEntities.map((s) => s[targetFieldKey])).filter((s) => isNotEmptyField(s));
    // Check if we need to do something
    if (isObjectAttribute(targetFieldKey)) {
      // Special case of object that need to be merged
      const isObjectMultiple = isMultipleAttribute(targetType, targetFieldKey);
      if (isObjectMultiple) {
        updateAttributes.push({ key: targetFieldKey, value: fieldValues, operation: UPDATE_OPERATION_ADD });
      } else {
        const mergedDict = R.mergeAll([...fieldValues, mergedEntityCurrentFieldValue]);
        if (isNotEmptyField(mergedDict)) {
          updateAttributes.push({ key: targetFieldKey, value: [mergedDict] });
        }
      }
    } else if (isMultipleAttribute(targetType, targetFieldKey)) {
      const sourceValues = fieldValues || [];
      // For aliased entities, get name of the source to add it as alias of the target
      if (targetFieldKey === ATTRIBUTE_ALIASES || targetFieldKey === ATTRIBUTE_ALIASES_OPENCTI) {
        sourceValues.push(...sourceEntities.map((s) => s.name).filter((n) => isNotEmptyField(n)));
      }
      // For x_opencti_additional_names exists, add the source name inside
      if (targetFieldKey === ATTRIBUTE_ADDITIONAL_NAMES) {
        sourceValues.push(...sourceEntities.map((s) => s.name).filter((n) => isNotEmptyField(n)));
      }
      // standard_id of merged entities must be kept in x_opencti_stix_ids
      if (targetFieldKey === IDS_STIX) {
        sourceValues.push(...sourceEntities.map((s) => s.standard_id));
      }
      // If multiple attributes, concat all values
      if (sourceValues.length > 0) {
        const multipleValues = R.uniq(R.concat(mergedEntityCurrentFieldValue || [], sourceValues));
        updateAttributes.push({ key: targetFieldKey, value: multipleValues, operation: UPDATE_OPERATION_ADD });
      }
    } else if (isEmptyField(mergedEntityCurrentFieldValue) && isNotEmptyField(sourceFieldValue)) {
      // Single value. Put the data in the merged field only if empty.
      updateAttributes.push({ key: targetFieldKey, value: [sourceFieldValue] });
    }
  }

  // eslint-disable-next-line no-use-before-define
  const data = await updateAttributeRaw(context, user, targetEntity, updateAttributes);
  const { impactedInputs } = data;
  // region Update elasticsearch
  // Elastic update with partial instance to prevent data override
  if (impactedInputs.length > 0) {
    const updateAsInstance = partialInstanceWithInputs(targetEntity, impactedInputs);
    await elUpdateElement(context, user, updateAsInstance);
    logApp.info(`[OPENCTI] Merging attributes success for ${targetEntity.internal_id}`, { update: updateAsInstance });
  }
};

const loadMergeEntitiesDependencies = async (context, user, entityIds) => {
  const data = { [INTERNAL_FROM_FIELD]: [], [INTERNAL_TO_FIELD]: [] };
  for (let entityIndex = 0; entityIndex < entityIds.length; entityIndex += 1) {
    const entityId = entityIds[entityIndex];
    // Internal From
    const listFromCallback = async (elements) => {
      const findArgs = { toMap: true, baseData: true };
      const relTargets = await internalFindByIds(context, user, elements.map((rel) => rel.toId), findArgs);
      for (let index = 0; index < elements.length; index += 1) {
        const rel = elements[index];
        if (relTargets[rel.toId]) {
          data[INTERNAL_FROM_FIELD].push({
            _index: relTargets[rel.toId]._index,
            internal_id: rel.toId,
            entity_type: rel.toType,
            name: rel.toName,
            i_relation: rel
          });
        }
      }
    };
    const fromArgs = { baseData: true, fromId: entityId, callback: listFromCallback };
    await fullRelationsList(context, user, ABSTRACT_STIX_RELATIONSHIP, fromArgs);
    // Internal to
    const listToCallback = async (elements) => {
      const findArgs = { toMap: true, baseData: true };
      const relSources = await internalFindByIds(context, user, elements.map((rel) => rel.fromId), findArgs);
      for (let index = 0; index < elements.length; index += 1) {
        const rel = elements[index];
        if (relSources[rel.fromId]) {
          data[INTERNAL_TO_FIELD].push({
            _index: relSources[rel.fromId]._index,
            internal_id: rel.fromId,
            entity_type: rel.fromType,
            name: rel.fromName,
            i_relation: rel
          });
        }
      }
    };
    const toArgs = { baseData: true, toId: entityId, callback: listToCallback };
    await fullRelationsList(context, user, ABSTRACT_STIX_RELATIONSHIP, toArgs);
  }
  return data;
};

export const mergeEntities = async (context, user, targetEntityId, sourceEntityIds, opts = {}) => {
  // Pre-checks
  if (sourceEntityIds.includes(targetEntityId)) {
    throw FunctionalError('Cannot merge entities, same ID detected in source and destination', {
      targetEntityId,
      sourceEntityIds,
    });
  }
  logApp.info(`[OPENCTI] Merging ${sourceEntityIds} in ${targetEntityId}`);
  // targetEntity and sourceEntities must be accessible
  const mergedIds = [targetEntityId, ...sourceEntityIds];
  const mergedInstances = await internalFindByIds(context, user, mergedIds);
  if (mergedIds.length !== mergedInstances.length) {
    throw FunctionalError('Cannot access all entities for merging');
  }
  mergedInstances.forEach((instance) => controlUserConfidenceAgainstElement(user, instance));
  if (mergedInstances.some(({ entity_type, builtIn }) => entity_type === ENTITY_TYPE_VOCABULARY && Boolean(builtIn))) {
    throw FunctionalError('Cannot merge builtin vocabularies');
  }
  // We need to lock all elements not locked yet.
  const { locks = [] } = opts;
  const participantIds = mergedIds.filter((e) => !locks.includes(e));
  let lock;
  try {
    // Lock the participants that will be merged
    lock = await lockResources(participantIds, { draftId: getDraftContext(context, user) });
    // Entities must be fully loaded with admin user to resolve/move all dependencies
    const initialInstance = await storeLoadByIdWithRefs(context, user, targetEntityId);
    const target = { ...initialInstance };
    const sources = await storeLoadByIdsWithRefs(context, SYSTEM_USER, sourceEntityIds);
    const sourcesDependencies = await loadMergeEntitiesDependencies(context, SYSTEM_USER, sources.map((s) => s.internal_id));
    const targetDependencies = await loadMergeEntitiesDependencies(context, SYSTEM_USER, [initialInstance.internal_id]);
    // - TRANSACTION PART
    lock.signal.throwIfAborted();
    await mergeEntitiesRaw(context, user, target, sources, targetDependencies, sourcesDependencies, opts);
    const mergedInstance = await storeLoadByIdWithRefs(context, user, targetEntityId);
    await storeMergeEvent(context, user, initialInstance, mergedInstance, sources, opts);
    // Temporary stored the deleted elements to prevent concurrent problem at creation
    await redisAddDeletions(sources.map((s) => s.internal_id), getDraftContext(context, user));
    // - END TRANSACTION
    return await storeLoadById(context, user, target.id, ABSTRACT_STIX_OBJECT).then((finalStixCoreObject) => {
      return notify(BUS_TOPICS[ABSTRACT_STIX_CORE_OBJECT].EDIT_TOPIC, finalStixCoreObject, user);
    });
  } catch (err) {
    if (err.name === TYPE_LOCK_ERROR) {
      throw LockTimeoutError({ participantIds });
    }
    throw err;
  } finally {
    if (lock) await lock.unlock();
  }
};

export const transformPatchToInput = (patch, operations = {}) => {
  return R.pipe(
    R.toPairs,
    R.map((t) => {
      const val = R.last(t);
      const key = R.head(t);
      const operation = operations[key] || UPDATE_OPERATION_REPLACE;
      if (!R.isNil(val)) {
        return { key, value: Array.isArray(val) ? val : [val], operation };
      }
      return { key, value: null, operation };
    })
  )(patch);
};
const checkAttributeConsistency = (entityType, key) => {
  if (key.startsWith(RULE_PREFIX)) {
    return;
  }
  // Always ok for creator_id, need a stronger schema definition
  // Waiting for merge of https://github.com/OpenCTI-Platform/opencti/issues/1850
  if (key === 'creator_id') {
    return;
  }
  const entityAttributes = schemaAttributesDefinition.getAttributeNames(entityType);
  if (!R.includes(key, entityAttributes)) {
    throw FunctionalError('This attribute key is not allowed, please check your registration attribute name', { key, entity_type: entityType });
  }
};
const innerUpdateAttribute = (instance, rawInput) => {
  const { key } = rawInput;
  // Check consistency
  checkAttributeConsistency(instance.entity_type, key);
  const input = rebuildAndMergeInputFromExistingData(rawInput, instance);
  if (R.isEmpty(input)) {
    return undefined;
  }
  return input;
};
const prepareAttributesForUpdate = async (context, user, instance, elements) => {
  const instanceType = instance.entity_type;
  const platformStatuses = await getEntitiesListFromCache(context, user, ENTITY_TYPE_STATUS);
  return elements.map((input) => {
    // Dynamic cases, attributes not defined in the schema
    if (input.key.startsWith(RULE_PREFIX) || input.key.startsWith(REL_INDEX_PREFIX)) {
      return input;
    }
    // Fixed cases in schema definition
    const def = schemaAttributesDefinition.getAttribute(instance.entity_type, input.key);
    if (!def) {
      throw UnsupportedError('Cant prepare attribute for update', { type: instance.entity_type, name: input.key });
    }
    // Specific case for Label
    if (input.key === VALUE_FIELD && instanceType === ENTITY_TYPE_LABEL) {
      return {
        key: input.key,
        value: input.value.map((v) => v.toLowerCase())
      };
    }
    // Aliases can't have the same name as entity name and an already existing normalized alias
    if (input.key === ATTRIBUTE_ALIASES || input.key === ATTRIBUTE_ALIASES_OPENCTI) {
      const filteredValues = input.value.filter((e) => normalizeName(e) !== normalizeName(instance.name));
      const uniqAliases = R.uniqBy((e) => normalizeName(e), filteredValues);
      return { key: input.key, value: uniqAliases };
    }
    // For upsert or update, workflow cant be reset or setup on un-existing workflow
    if (input.key === X_WORKFLOW_ID) {
      const workflowId = R.head(input.value);
      const instanceTypeStatuses = platformStatuses.filter((status) => status.type === instance.entity_type);
      // If workflow is not found for current entity type, remove the input
      if (instanceTypeStatuses?.length === 0 || !instanceTypeStatuses.some((entityStatus) => entityStatus.internal_id === workflowId)) {
        return null;
      }
    }
    // Check integer
    if (def.type === 'numeric') {
      return {
        key: input.key,
        value: (input.value ?? []).map((value) => {
          // Like at creation, we need to be sure that confidence is default to 0
          const baseValue = (input.key === confidence.name && isEmptyField(value)) ? 0 : value;
          const parsedValue = baseValue ? Number(baseValue) : baseValue;
          return Number.isNaN(parsedValue) ? null : parsedValue;
        }),
      };
    }
    // Check boolean
    if (def.type === 'boolean') {
      return {
        key: input.key,
        value: (input.value ?? []).map((value) => {
          return value === true || value === 'true';
        }),
      };
    }
    // Check dates for empty values
    if (def.type === 'date') {
      if (dateForStartAttributes.includes(input.key)) {
        const emptyValue = isEmptyField(input.value) || isEmptyField(input.value.at(0));
        return {
          key: input.key,
          value: emptyValue ? [FROM_START_STR] : input.value,
        };
      }
      if (dateForEndAttributes.includes(input.key)) {
        const emptyValue = isEmptyField(input.value) || isEmptyField(input.value.at(0));
        return {
          key: input.key,
          value: emptyValue ? [UNTIL_END_STR] : input.value,
        };
      }
    }
    // No need to rework the input
    return input;
  }).filter((i) => isNotEmptyField(i));
};

const getPreviousInstanceValue = (key, instance) => {
  if (key.includes('.')) {
    const [base, target] = key.split('.');
    const data = instance[base]?.[target];
    return data ? [data] : data;
  }
  const data = instance[key];
  if (isEmptyField(data)) {
    return undefined;
  }
  return isMultipleAttribute(instance.entity_type, key) ? data : [data];
};

const updateDateRangeValidation = (instance, inputs, from, to) => {
  const fromVal = R.head(R.find((e) => e.key === from, inputs)?.value || [instance[from]]);
  const toVal = R.head(R.find((e) => e.key === to, inputs)?.value || [instance[to]]);
  if (utcDate(fromVal) > utcDate(toVal)) {
    const data = { [from]: fromVal, [to]: toVal };
    throw DatabaseError(`You cant update an element with ${to} less than ${from}`, data);
  }
};
const updateAttributeRaw = async (context, user, instance, inputs, opts = {}) => {
  const today = now();
  // Upsert option is only useful to force aliases to be kept when upserting the entity
  const { impactStandardId = true, upsert = false } = opts;
  const elements = Array.isArray(inputs) ? inputs : [inputs];
  const instanceType = instance.entity_type;
  // Prepare attributes
  const preparedElements = await prepareAttributesForUpdate(context, user, instance, elements);
  // region Check date range
  const inputKeys = elements.map((i) => i.key);
  if (inputKeys.includes(START_TIME) || inputKeys.includes(STOP_TIME)) {
    updateDateRangeValidation(instance, preparedElements, START_TIME, STOP_TIME);
  }
  if (inputKeys.includes(FIRST_SEEN) || inputKeys.includes(LAST_SEEN)) {
    updateDateRangeValidation(instance, preparedElements, FIRST_SEEN, LAST_SEEN);
  }
  if (inputKeys.includes(VALID_FROM) || inputKeys.includes(VALID_UNTIL)) {
    updateDateRangeValidation(instance, preparedElements, VALID_FROM, VALID_UNTIL);
  }
  if (inputKeys.includes(FIRST_OBSERVED) || inputKeys.includes(LAST_OBSERVED)) {
    updateDateRangeValidation(instance, preparedElements, FIRST_OBSERVED, LAST_OBSERVED);
  }
  // endregion
  // region Some magic around aliases
  // If named entity name updated or alias are updated, modify the aliases ids
  if (isStixObjectAliased(instanceType)) {
    const aliasField = resolveAliasesField(instanceType).name;
    const nameInput = R.find((e) => e.key === NAME_FIELD, preparedElements);
    const aliasesInput = R.find((e) => e.key === aliasField, preparedElements);
    if (nameInput || aliasesInput) {
      const askedModificationName = nameInput ? R.head(nameInput.value) : undefined;
      // Cleanup the alias input.
      if (aliasesInput) {
        const preparedAliases = (aliasesInput.value ?? [])
          .filter((a) => isNotEmptyField(a))
          .filter((a) => normalizeName(a) !== normalizeName(instance.name)
            && normalizeName(a) !== normalizeName(askedModificationName))
          .map((a) => a.trim());
        aliasesInput.value = R.uniqBy((e) => normalizeName(e), preparedAliases);
      }
      // In case of upsert name change, old name must be pushed in aliases
      // If aliases are also ask for modification, we need to change the input
      if (askedModificationName && normalizeName(instance.name) !== normalizeName(askedModificationName)) {
        // If name change, we need to add the old name in aliases
        const aliases = [...(instance[aliasField] ?? [])];
        if (upsert) {
          // For upsert, we concatenate everything to be none destructive
          aliases.push(...(aliasesInput ? aliasesInput.value : []));
          if (!aliases.includes(instance.name)) {
            // If name changing is part of an upsert, the previous name must be copied into aliases
            aliases.push(instance.name);
          }
          const uniqAliases = R.uniqBy((e) => normalizeName(e), aliases).filter((a) => a !== askedModificationName);
          if (aliasesInput) { // If aliases input also exists
            aliasesInput.value = uniqAliases;
          } else { // We need to create an extra input getting existing aliases
            const generatedAliasesInput = { key: aliasField, value: uniqAliases };
            preparedElements.push(generatedAliasesInput);
          }
        } else if (!aliasesInput) {
          // Name change can create a duplicate with aliases
          // If it's the case aliases must be also patched.
          const currentAliases = instance[aliasField] || [];
          const targetAliases = currentAliases.filter((a) => a !== askedModificationName);
          if (currentAliases.length !== targetAliases.length) {
            const generatedAliasesInput = { key: aliasField, value: targetAliases };
            preparedElements.push(generatedAliasesInput);
          }
        }
        // Regenerated the internal ids with the instance target aliases
        const aliasesId = generateAliasesId(aliases, instance);
        const aliasInput = { key: INTERNAL_IDS_ALIASES, value: aliasesId };
        preparedElements.push(aliasInput);
      } else if (aliasesInput) {
        // No name change asked but aliases addition
        if (upsert) {
          // In upsert we cumulate with current aliases
          aliasesInput.value = R.uniqBy((e) => normalizeName(e), [...aliasesInput.value, ...(instance[aliasField] || [])]);
        }
        // Internal ids alias must be generated again
        const aliasesId = generateAliasesId(aliasesInput.value, instance);
        const aliasIdsInput = { key: INTERNAL_IDS_ALIASES, value: aliasesId };
        preparedElements.push(aliasIdsInput);
        // Purge removed alias IDs from other stix IDS
        const currentStixIds = instance[IDS_STIX] ?? [];
        const removedAliasesIds = instance[INTERNAL_IDS_ALIASES].filter((aid) => !aliasesId.includes(aid));
        const stixIdsInput = R.find((e) => e.key === IDS_STIX, preparedElements);
        if (stixIdsInput) {
          stixIdsInput.value = stixIdsInput.value.filter((sid) => !removedAliasesIds.includes(sid));
        } else {
          const newStixIds = currentStixIds.filter((sid) => !removedAliasesIds.includes(sid));
          if (newStixIds.length < currentStixIds.length) {
            const newStixIdsInput = { key: IDS_STIX, value: newStixIds };
            preparedElements.push(newStixIdsInput);
          }
        }
      }
    }
  }
  // endregion
  // region Artifact and file additional names
  // In case of artifact and file, we need to keep name in additional names in case of upsert
  const isNamedObservable = instanceType === ENTITY_HASHED_OBSERVABLE_ARTIFACT || instanceType === ENTITY_HASHED_OBSERVABLE_STIX_FILE;
  if (upsert && isNamedObservable) {
    const nameInput = R.find((e) => e.key === NAME_FIELD, preparedElements);
    // In Upsert mode, x_opencti_additional_names update must not be destructive, previous names must be kept
    const additionalNamesInput = R.find((e) => e.key === ATTRIBUTE_ADDITIONAL_NAMES, preparedElements);
    if (additionalNamesInput) {
      const names = [...additionalNamesInput.value, ...(instance[ATTRIBUTE_ADDITIONAL_NAMES] ?? [])];
      if (nameInput) { // If name will be replaced, add it in additional names
        names.push(instance[NAME_FIELD]);
      }
      additionalNamesInput.value = R.uniq(names);
    } else if (nameInput) { // If name will be replaced, add it in additional names
      const newAdditional = [instance[NAME_FIELD], ...(instance[ATTRIBUTE_ADDITIONAL_NAMES] ?? [])];
      const addNamesInput = { key: ATTRIBUTE_ADDITIONAL_NAMES, value: R.uniq(newAdditional) };
      preparedElements.push(addNamesInput);
    }
  }
  // endregion
  // region Standard id impact
  // If update is part of the key, update the standard_id
  const keys = R.map((t) => t.key, preparedElements);
  if (impactStandardId && isFieldContributingToStandardId(instance, keys)) {
    const updatedInstance = mergeInstanceWithUpdateInputs(instance, preparedElements);
    // const updatedInstance = mergeInstanceWithInputs(instance, preparedElements);
    const standardId = generateStandardId(instanceType, updatedInstance);
    if (instance.standard_id !== standardId) {
      // In some condition the impacted element will not generate a new standard.
      // It's the case of HASH for example. If SHA1 is added after MD5, it's an impact without actual change
      preparedElements.push({ key: ID_STANDARD, value: [standardId] });
    }
    // For stix element, looking for keeping old stix ids
    if (isStixCyberObservable(instance.entity_type)) {
      // Standard id is generated from data depending on multiple ways and multiple attributes
      if (isStixCyberObservableHashedObservable(instanceType) && preparedElements.length > 0) {
        const instanceStandardIds = generateHashedObservableStandardIds(instance);
        const updatedInstanceStandardIds = generateHashedObservableStandardIds(updatedInstance);
        const instanceStixIds = (instance[IDS_STIX] ?? []);
        const instanceOtherStixIds = instanceStixIds.filter((id) => !instanceStandardIds.includes(id));
        const newStixIds = [...instanceOtherStixIds, ...updatedInstanceStandardIds].filter((id) => id !== standardId);
        const stixIdsHaveNotChanged = instanceStixIds.length === newStixIds.length
          && newStixIds.every((id) => instanceStixIds.includes(id));

        const stixInput = R.find((e) => e.key === IDS_STIX, preparedElements);
        if (stixInput) {
          // If update already contains a change of the other stix ids
          // we need to impact directly the impacted and updated related input
          if (stixInput.operation === UPDATE_OPERATION_REPLACE) {
            const stixIds = [...stixInput.value, ...updatedInstanceStandardIds].filter((id) => id !== standardId);
            stixInput.value = R.uniq(stixIds);
          } else if (stixInput.operation === UPDATE_OPERATION_REMOVE) {
            stixInput.value = R.uniq(newStixIds.filter((id) => !stixInput.value.includes(id)));
          } else {
            stixInput.value = R.uniq([...stixInput.value, ...newStixIds]);
          }
          stixInput.operation = UPDATE_OPERATION_REPLACE;
        } else if (!stixIdsHaveNotChanged) {
          // If no stix ids modification, add the standard id in the list and patch the element
          preparedElements.push({ key: IDS_STIX, value: R.uniq(newStixIds) });
        }
      } else if (isStandardIdUpgraded(instance, updatedInstance)) {
        // If update already contains a change of the other stix ids
        // we need to impact directly the impacted and updated related input
        const stixInput = R.find((e) => e.key === IDS_STIX, preparedElements);
        if (stixInput) {
          stixInput.value = R.uniq([...stixInput.value, instance.standard_id]);
        } else {
          // If no stix ids modification, add the standard id in the list and patch the element
          const ids = R.uniq([...(instance[IDS_STIX] ?? []), instance.standard_id]);
          preparedElements.push({ key: IDS_STIX, value: ids });
        }
      } else if (isStandardIdDowngraded(instance, updatedInstance)) {
        // If standard_id is downgraded, we need to remove the old one from the other stix ids
        const stixInput = R.find((e) => e.key === IDS_STIX, preparedElements);
        if (stixInput) {
          stixInput.operation = UPDATE_OPERATION_REPLACE;
          stixInput.value = stixInput.value.filter((i) => i !== standardId);
        } else {
          // In case of downgrade we purge the other stix ids.
          preparedElements.push({ key: IDS_STIX, value: [] });
        }
      }
    }
  }
  // endregion
  // If is valid_until modification, update also revoked if needed
  const validUntilInput = R.find((e) => e.key === VALID_UNTIL, preparedElements);
  if (validUntilInput) {
    const untilDate = R.head(validUntilInput.value);
    const untilDateTime = utcDate(untilDate).toDate();
    const nowDate = utcDate().toDate();
    const isMustBeRevoked = untilDateTime < nowDate;
    const revokedInput = R.find((e) => e.key === REVOKED, preparedElements);
    if (!revokedInput) {
      preparedElements.push({ key: REVOKED, value: [isMustBeRevoked] });
    }
    const detectionInput = R.find((e) => e.key === X_DETECTION, preparedElements);
    if (!detectionInput && instance.entity_type === ENTITY_TYPE_INDICATOR && untilDateTime <= nowDate) {
      preparedElements.push({ key: X_DETECTION, value: [false] });
    }
  }
  // Update all needed attributes with inner elements if needed
  const updatedInputs = [];
  const impactedInputs = [];
  for (let index = 0; index < preparedElements.length; index += 1) {
    const input = preparedElements[index];
    const ins = innerUpdateAttribute(instance, input);
    if (ins) { // If update will really produce a data change
      impactedInputs.push(ins);
      // region Compute the update to push in the stream
      if (!input.key.startsWith('i_') && input.key !== 'x_opencti_graph_data' && !input.key.startsWith('decay_') && input.key !== 'opinions_metrics') {
        const previous = getPreviousInstanceValue(input.key, instance);
        if (input.operation === UPDATE_OPERATION_ADD || input.operation === UPDATE_OPERATION_REMOVE) {
          // Check symmetric difference for add and remove
          updatedInputs.push({
            operation: input.operation,
            key: input.key,
            value: R.symmetricDifference(previous ?? [], ins.value ?? []),
            previous,
          });
        } else {
          updatedInputs.push({ ...input, previous });
        }
      }
      // endregion
    }
  }
  // Impact the updated_at only if stix data is impacted
  // In case of upsert, this addition will be supported by the parent function
  if (impactedInputs.length > 0 && isUpdatedAtObject(instance.entity_type)
    && !impactedInputs.find((i) => i.key === 'updated_at')) {
    const updatedAtInput = { key: 'updated_at', value: [today] };
    impactedInputs.push(updatedAtInput);
  }
  if (impactedInputs.length > 0 && isModifiedObject(instance.entity_type)
    && !impactedInputs.find((i) => i.key === 'modified')) {
    const modifiedAtInput = { key: 'modified', value: [today] };
    impactedInputs.push(modifiedAtInput);
  }
  if (impactedInputs.length > 0 && isUpdatedAtObject(instance.entity_type)
    && !impactedInputs.find((i) => i.key === 'refreshed_at')) {
    const refreshedAtInput = { key: 'refreshed_at', value: [today] };
    impactedInputs.push(refreshedAtInput);
  }
  return {
    updatedInputs, // Sourced inputs for event stream
    impactedInputs, // All inputs that need to be re-indexed. (so without meta relationships)
    updatedInstance: mergeInstanceWithInputs(instance, impactedInputs),
  };
};

const getKeyValuesFromPatchElements = (patchElements, keyName) => {
  return patchElements.slice(0, MAX_PATCH_ELEMENTS_FOR_MESSAGE).flatMap(([,operations]) => {
    return operations.slice(0, MAX_OPERATIONS_FOR_MESSAGE).flatMap(({ key, value }) => {
      return key === keyName ? (value ?? []) : [];
    });
  });
};
export const generateUpdateMessage = async (context, user, entityType, inputs) => {
  const isWorkflowChange = inputs.filter((i) => i.key === X_WORKFLOW_ID).length > 0;
  const platformStatuses = isWorkflowChange ? await getEntitiesListFromCache(context, user, ENTITY_TYPE_STATUS) : [];
  const resolvedInputs = inputs.map((i) => {
    if (i.key === X_WORKFLOW_ID) {
      // workflow_id is not a relation but message must contain the name and not the internal id
      const workflowId = R.head(i.value);
      const workflowStatus = workflowId ? platformStatuses.find((p) => p.id === workflowId) : workflowId;
      return ({
        ...i,
        value: [workflowStatus ? workflowStatus.name : null],
      });
    }
    return i;
  });

  const inputsByOperations = R.groupBy((m) => m.operation ?? UPDATE_OPERATION_REPLACE, resolvedInputs);
  const patchElements = Object.entries(inputsByOperations);
  if (patchElements.length === 0) {
    throw UnsupportedError('Generating update message with empty inputs fail');
  }

  const authorizedMembersIds = getKeyValuesFromPatchElements(patchElements, authorizedMembers.name).map(({ id }) => id);
  let members = [];
  if (authorizedMembersIds.length > 0) {
    members = await internalFindByIds(context, SYSTEM_USER, authorizedMembersIds, {
      baseData: true,
      baseFields: ['internal_id', 'name']
    });
  }

  const creatorsIds = getKeyValuesFromPatchElements(patchElements, creatorsAttribute.name);
  let creators = [];
  if (creatorsIds.length > 0 && !(creatorsIds.length === 1 && creatorsIds.includes(user.id))) {
    // get creators only if it's not the current user (which will be 'itself')
    const platformUsers = await getEntitiesMapFromCache(context, SYSTEM_USER, ENTITY_TYPE_USER);
    creators = creatorsIds.map((id) => platformUsers.get(id));
  }
  return generateUpdatePatchMessage(patchElements, entityType, { members, creators });
};

export const updateAttributeMetaResolved = async (context, user, initial, inputs, opts = {}) => {
  const { locks = [], impactStandardId = true } = opts;
  const updates = Array.isArray(inputs) ? inputs : [inputs];
  const settings = await getEntityFromCache(context, SYSTEM_USER, ENTITY_TYPE_SETTINGS);
  // Region - Pre-Check
  const references = opts.references ? await internalFindByIds(context, user, opts.references, { type: ENTITY_TYPE_EXTERNAL_REFERENCE }) : [];
  if ((opts.references ?? []).length > 0 && references.length !== (opts.references ?? []).length) {
    throw FunctionalError('Cant find element references for commit', { id: initial.internal_id, references: opts.references });
  }
  // Endregion
  // Individual check
  const { bypassIndividualUpdate } = opts;
  if (initial.entity_type === ENTITY_TYPE_IDENTITY_INDIVIDUAL && !isEmptyField(initial.contact_information) && !bypassIndividualUpdate) {
    const isIndividualUser = await isIndividualAssociatedToUser(context, initial);
    if (isIndividualUser) {
      throw FunctionalError('Cannot update an individual corresponding to a user');
    }
  }
  if (updates.length === 0) {
    return { element: initial };
  }
  // Check user access update
  let accessOperation = 'edit';
  if (updates.some((e) => e.key === authorizedMembers.name)) {
    accessOperation = 'manage-access';
    if (schemaAttributesDefinition.getAttribute(initial.entity_type, authorizedMembersActivationDate.name)
      && (!initial.restricted_members || initial.restricted_members.length === 0)
      && updates.some((e) => e.key === authorizedMembers.name && e.value?.length > 0)) {
      updates.push({
        key: authorizedMembersActivationDate.name,
        value: [now()]
      });
    }
  }

  // Vulnerabilities updates
  if (initial.entity_type === ENTITY_TYPE_VULNERABILITY) {
    const vulnerabilitiesUpdates = generateVulnerabilitiesUpdates(initial, updates);
    if (vulnerabilitiesUpdates.length > 0) {
      updates.push(...vulnerabilitiesUpdates);
    }
  }

  if (updates.some((e) => e.key === 'authorized_authorities')) {
    accessOperation = 'manage-authorities-access';
  }
  if (!validateUserAccessOperation(user, initial, accessOperation)) {
    throw ForbiddenAccess();
  }
  // Split attributes and meta
  // Supports inputs meta or stix meta
  const metaKeys = [
    ...schemaRelationsRefDefinition.getStixNames(initial.entity_type),
    ...schemaRelationsRefDefinition.getInputNames(initial.entity_type)
  ];
  const meta = updates.filter((e) => metaKeys.includes(e.key));
  const attributes = updates.filter((e) => !metaKeys.includes(e.key));
  const updated = mergeInstanceWithUpdateInputs(initial, inputs);
  const keys = R.map((t) => t.key, attributes);
  if (opts.bypassValidation !== true) { // Allow creation directly from the back-end
    const entitySetting = await getEntitySettingFromCache(context, initial.entity_type);
    const isAllowedToByPass = isUserHasCapability(user, KNOWLEDGE_KNUPDATE_KNBYPASSREFERENCE);
    if (!isAllowedToByPass && entitySetting?.enforce_reference) {
      const isNoReferenceKey = noReferenceAttributes.includes(R.head(keys)) && keys.length === 1;
      if (!isNoReferenceKey && isEmptyField(opts.references)) {
        throw ValidationError('You must provide at least one external reference to update', 'references');
      }
    }
  }
  let locksIds = getInstanceIds(initial);
  // 01. Check if updating alias lead to entity conflict
  if (isStixObjectAliased(initial.entity_type)) {
    // If user ask for aliases modification, we need to check if it not already belong to another entity.
    const isInputAliases = (input) => input.key === ATTRIBUTE_ALIASES || input.key === ATTRIBUTE_ALIASES_OPENCTI;
    const aliasedInputs = R.filter((input) => isInputAliases(input), attributes);
    if (aliasedInputs.length > 0) {
      const aliases = R.uniq(aliasedInputs.map((a) => a.value).flat().filter((a) => isNotEmptyField(a)).map((a) => a.trim()));
      const aliasesIds = generateAliasesId(aliases, initial);
      const existingEntities = await internalFindByIds(context, SYSTEM_USER, aliasesIds, { type: initial.entity_type });
      const differentEntities = R.filter((e) => e.internal_id !== initial.internal_id, existingEntities);
      if (differentEntities.length > 0) {
        throw FunctionalError('This update will produce a duplicate', {
          id: initial.internal_id,
          type: initial.entity_type,
          existingIds: existingEntities.map((e) => e.id),
        });
      }
    }
  }
  // 02. Check if this update is not resulting to an entity merging
  let eventualNewStandardId = null;
  const standardIdImpacted = impactStandardId && isFieldContributingToStandardId(initial, keys);
  if (standardIdImpacted) {
    // In this case we need to reconstruct the data like if an update already appears
    // Based on that we will be able to generate the correct standard id
    locksIds = getInstanceIds(updated); // Take lock ids on the new merged initial.
    const targetStandardId = generateStandardId(initial.entity_type, updated);
    const otherIds = [...(initial[IDS_STIX] ?? []), ...(initial[iAliasedIds.name] ?? [])];
    if (targetStandardId !== initial.standard_id && !otherIds.includes(targetStandardId)) {
      locksIds.push(targetStandardId);
      eventualNewStandardId = targetStandardId;
    }
  }
  // --- take lock, ensure no one currently create or update this element
  let lock;
  const participantIds = R.uniq(locksIds.filter((e) => !locks.includes(e)));
  try {
    // Try to get the lock in redis
    lock = await lockResources(participantIds, { draftId: getDraftContext(context, user) });
    // region handle attributes
    // Only for StixCyberObservable
    const lookingEntities = [];
    let existingEntityPromise = Promise.resolve(undefined);
    let existingByHashedPromise = Promise.resolve([]);
    if (eventualNewStandardId) {
      existingEntityPromise = internalLoadById(context, SYSTEM_USER, eventualNewStandardId, { type: initial.entity_type });
    }
    if (isStixCyberObservableHashedObservable(initial.entity_type)) {
      existingByHashedPromise = listEntitiesByHashes(context, SYSTEM_USER, initial.entity_type, updated.hashes)
        .then((entities) => entities.filter((e) => e.id !== initial.internal_id));
    }
    const [existingEntity, existingByHashed] = await Promise.all([existingEntityPromise, existingByHashedPromise]);
    if (existingEntity) {
      lookingEntities.push(existingEntity);
    }
    lookingEntities.push(...existingByHashed);
    const existingEntities = R.uniqBy((e) => e.internal_id, lookingEntities);
    // If already exist entities
    if (existingEntities.length > 0) {
      // If stix observable, we can merge. If not throw an error.
      if (isStixCyberObservable(initial.entity_type)) {
        // Everything ok, let merge
        hashMergeValidation([updated, ...existingEntities]);
        const sourceEntityIds = existingEntities.map((c) => c.internal_id);
        const merged = await mergeEntities(context, user, updated.internal_id, sourceEntityIds, { locks: participantIds });
        // Then apply initial updates on merged result
        return updateAttributeMetaResolved(context, user, merged, updates, { ...opts, locks: participantIds });
      }
      // noinspection ExceptionCaughtLocallyJS
      throw FunctionalError('This update will produce a duplicate', {
        id: initial.id,
        type: initial.entity_type,
        existingIds: existingEntities.map((e) => e.id),
      });
    }
    // noinspection UnnecessaryLocalVariableJS
    const data = await updateAttributeRaw(context, user, initial, attributes, opts);
    const { updatedInstance, impactedInputs, updatedInputs } = data;
    // Check the consistency of the observable.
    if (isStixCyberObservable(updatedInstance.entity_type)) {
      const observableSyntaxResult = checkObservableSyntax(updatedInstance.entity_type, updatedInstance);
      if (observableSyntaxResult !== true) {
        throw FunctionalError('Observable of is not correctly formatted', { id: initial.internal_id, type: initial.entity_type });
      }
    }
    // endregion
    // region handle metas
    const relationsToCreate = [];
    const relationsToDelete = [];
    const buildInstanceRelTo = (to, relType) => buildInnerRelation(initial, to, relType);
    for (let metaIndex = 0; metaIndex < meta.length; metaIndex += 1) {
      const { key: metaKey } = meta[metaIndex];
      const key = schemaRelationsRefDefinition.convertStixNameToInputName(updatedInstance.entity_type, metaKey) || metaKey;
      const relDef = schemaRelationsRefDefinition.getRelationRef(updatedInstance.entity_type, key);
      const relType = relDef.databaseName;
      // ref and _refs are expecting direct identifier in the value
      // We don't care about the operation here, the only thing we can do is replace
      if (!relDef.multiple) {
        const currentValue = updatedInstance[key];
        const { value: targetsCreated } = meta[metaIndex];
        const targetCreated = R.head(targetsCreated);
        // If asking for a real change
        if (currentValue?.id !== targetCreated?.internal_id) {
          // Delete the current relation
          if (currentValue?.standard_id) {
            const currentRels = (await fullRelationsList(context, user, relType, { fromId: initial.id }))
              .map((rel) => ({
                ...rel,
                // we resolve from and to without need of an extra query
                to: targetCreated,
                from: initial,
              }));
            relationsToDelete.push(...currentRels);
          }
          // Create the new one
          if (isNotEmptyField(targetCreated)) {
            relationsToCreate.push(...buildInstanceRelTo(targetCreated, relType));
            const previous = currentValue ? [currentValue] : currentValue;
            updatedInputs.push({ key, value: [targetCreated], previous });
            updatedInstance[key] = targetCreated;
            updatedInstance[relType] = targetCreated.internal_id;
          } else if (currentValue) {
            // Just replace by nothing
            updatedInputs.push({ key, value: null, previous: [currentValue] });
            updatedInstance[key] = null;
            updatedInstance[relType] = null;
          }
        }
      } else {
        // Special access check for RELATION_GRANTED_TO meta
        // If not supported, update must be rejected
        const isUserCanManipulateGrantedRefs = isUserHasCapability(user, KNOWLEDGE_ORGANIZATION_RESTRICT) && settings.valid_enterprise_edition === true;
        if (relType === RELATION_GRANTED_TO && !isUserCanManipulateGrantedRefs) {
          throw ForbiddenAccess();
        }
        let { value: refs, operation = UPDATE_OPERATION_REPLACE } = meta[metaIndex];
        if (relType === RELATION_OBJECT_MARKING) {
          const markingsCleaned = await handleMarkingOperations(context, initial.objectMarking, refs, operation);
          ({ operation, refs } = { operation: markingsCleaned.operation, refs: markingsCleaned.refs });
        }
        if (operation === UPDATE_OPERATION_REPLACE) {
          // Delete all relations
          const currentRels = await fullRelationsList(context, user, relType, { indices: READ_RELATIONSHIPS_INDICES_WITHOUT_INFERRED, fromId: initial.internal_id });
          const currentRelsToIds = currentRels.map((n) => n.toId);
          const newTargetsIds = refs.map((n) => n.id);
          if (R.symmetricDifference(newTargetsIds, currentRelsToIds).length > 0) {
            if (currentRels.length > 0) {
              relationsToDelete.push(...currentRels);
            }
            // 02. Create the new relations
            if (refs.length > 0) {
              const newRelations = buildInstanceRelTo(refs, relType);
              relationsToCreate.push(...newRelations);
            }
            updatedInputs.push({ key, value: refs, previous: updatedInstance[key] });
            updatedInstance[key] = refs;
            updatedInstance[relType] = newTargetsIds;
          }
        }
        if (operation === UPDATE_OPERATION_ADD) {
          const filteredList = (updatedInstance[key] || []).filter((d) => !isInferredIndex(d.i_relation._index));
          const currentIds = filteredList.map((o) => [o.id, o.standard_id]).flat();
          const refsToCreate = refs.filter((r) => !currentIds.includes(r.internal_id));
          if (refsToCreate.length > 0) {
            const newRelations = buildInstanceRelTo(refsToCreate, relType);
            relationsToCreate.push(...newRelations);
            updatedInputs.push({ key, value: refsToCreate, operation, previous: updatedInstance[key] });
            updatedInstance[key] = [...(updatedInstance[key] || []), ...refsToCreate];
            updatedInstance[relType] = updatedInstance[key].map((u) => u.internal_id);
          }
        }
        if (operation === UPDATE_OPERATION_REMOVE) {
          const targetIds = refs.map((t) => t.internal_id);
          const currentRels = await fullRelationsList(context, user, relType, { indices: READ_RELATIONSHIPS_INDICES_WITHOUT_INFERRED, fromId: initial.internal_id });
          const relsToDelete = currentRels.filter((c) => targetIds.includes(c.toId))
            .map((r) => ({
              ...r,
              // we resolve from and to without need of an extra query
              to: refs.find((ref) => ref.internal_id === r.toId),
              from: initial,
            }));

          if (relsToDelete.length > 0) {
            relationsToDelete.push(...relsToDelete);
            updatedInputs.push({ key, value: refs, operation, previous: updatedInstance[key] });
            updatedInstance[key] = (updatedInstance[key] || []).filter((c) => !targetIds.includes(c.internal_id));
            updatedInstance[relType] = updatedInstance[key].map((u) => u.internal_id);
          }
        }
      }
    }
    // endregion
    // region build attributes inner information
    lock.signal.throwIfAborted();
    const impactedKeys = impactedInputs.map((input) => input.key);
    impactedKeys.push(...[...relationsToCreate, ...relationsToDelete].map((rel) => {
      return schemaRelationsRefDefinition.convertDatabaseNameToInputName(updatedInstance.entity_type, rel.relationship_type);
    }));
    const preventAttributeFollow = [updatedAt.name, modified.name, iAliasedIds.name];
    const uniqImpactKeys = R.uniq(impactedKeys.filter((key) => !preventAttributeFollow.includes(key)));
    if (uniqImpactKeys.length > 0) {
      // Impact the updated_at only if stix data is impacted
      const updatePatch = mergeInstanceWithInputs(initial, impactedInputs);
      const { confidenceLevelToApply } = controlUpsertInputWithUserConfidence(user, updatePatch, initial);
      const currentAttributes = initial[iAttributes.name] ?? [];
      const attributesMap = new Map(currentAttributes.map((obj) => [obj.name, obj]));
      for (let i = 0; i < uniqImpactKeys.length; i += 1) {
        const uniqImpactKey = uniqImpactKeys[i];
        attributesMap.set(uniqImpactKey, {
          name: uniqImpactKey,
          updated_at: context?.eventId ? computeDateFromEventId(context.eventId) : now(),
          confidence: confidenceLevelToApply,
          user_id: user.internal_id,
        });
      }
      const attributesAtInput = { key: iAttributes.name, value: Array.from(attributesMap.values()) };
      impactedInputs.push(attributesAtInput);
    }
    // endregion
    // Impacting information
    if ((getDraftContext(context, user) && isDraftSupportedEntity(initial))) {
      const lastElementVersion = await internalLoadById(context, user, initial.internal_id);
      if (updatedInputs.length > 0) {
        const updateAsInstance = partialInstanceWithInputs(updatedInstance, impactedInputs);
        updateAsInstance._index = lastElementVersion._index;
        updateAsInstance._id = lastElementVersion._id;
        updateAsInstance.draft_change = getDraftChanges(lastElementVersion, updatedInputs);
        await elUpdateElement(context, user, updateAsInstance);
      }
    } else if (impactedInputs.length > 0) {
      const updateAsInstance = partialInstanceWithInputs(updatedInstance, impactedInputs);
      await elUpdateElement(context, user, updateAsInstance);
    }
    if (relationsToDelete.length > 0) {
      await elDeleteElements(context, user, relationsToDelete);
      // in case of deletion in a container objects, we chose not to UNSHARE the elements that were in the container
    }
    if (relationsToCreate.length > 0) {
      await elIndexElements(context, user, initial.entity_type, relationsToCreate);
      // in case of addition in a container objects, we need to propagate the sharing to these new objects
      const objectsRefRelationships = relationsToCreate.filter((r) => r.relationship_type === RELATION_OBJECT);
      if (objectsRefRelationships.length > 0) {
        await createContainerSharingTask(context, ACTION_TYPE_SHARE, initial, objectsRefRelationships);
      }
    }
    // Post-operation to update the individual linked to a user
    if (updatedInstance.entity_type === ENTITY_TYPE_USER && !getDraftContext(context, user)) {
      const args = {
        filters: {
          mode: 'and',
          filters: [{ key: 'contact_information', values: [updatedInstance.user_email] }],
          filterGroups: [],
        },
        noFiltersChecking: true,
      };
      const individuals = await topEntitiesList(context, user, [ENTITY_TYPE_IDENTITY_INDIVIDUAL], args);
      if (individuals.length > 0) {
        const individualId = R.head(individuals).id;
        const patch = {
          contact_information: updatedInstance.user_email,
          name: updatedInstance.name,
          x_opencti_firstname: updatedInstance.firstname,
          x_opencti_lastname: updatedInstance.lastname
        };
        await patchAttribute(context, user, individualId, ENTITY_TYPE_IDENTITY_INDIVIDUAL, patch, { bypassIndividualUpdate: true });
      }
    }
    // Only push event in stream if modifications really happens
    if (updatedInputs.length > 0) {
      const message = await generateUpdateMessage(context, user, updatedInstance.entity_type, updatedInputs);
      const isContainCommitReferences = opts.references && opts.references.length > 0;
      const commit = isContainCommitReferences ? {
        message: opts.commitMessage,
        external_references: references.map((ref) => convertExternalReferenceToStix(ref))
      } : undefined;
      const relatedRestrictions = extractObjectsRestrictionsFromInputs(updatedInputs, initial.entity_type);
      const { pir_ids } = extractObjectsPirsFromInputs(updatedInputs, initial.entity_type);
      const event = await storeUpdateEvent(
        context,
        user,
        initial,
        updatedInstance,
        message,
        {
          ...opts,
          commit,
          related_restrictions: relatedRestrictions,
          pir_ids
        }
      );
      // region Security coverage hook
      // TODO Implements a more generic approach to notify enrichment
      // If entity is currently covered
      const isRefUpdate = relationsToCreate.length > 0 || relationsToDelete.length > 0;
      if (isRefUpdate && data.updatedInstance[RELATION_COVERED]) {
        const securityCoverage = await internalLoadById(context, user, data.updatedInstance[RELATION_COVERED]);
        await triggerEntityUpdateAutoEnrichment(context, user, securityCoverage);
      }
      // endregion
      return { element: updatedInstance, event, isCreation: false };
    }
    // Return updated element after waiting for it.
    return { element: updatedInstance, event: null, isCreation: false };
  } catch (err) {
    if (err.name === TYPE_LOCK_ERROR) {
      throw LockTimeoutError({ participantIds });
    }
    throw err;
  } finally {
    if (lock) await lock.unlock();
  }
};

export const updateAttributeFromLoadedWithRefs = async (context, user, initial, inputs, opts = {}) => {
  if (!initial) {
    throw FunctionalError('Cant update undefined element');
  }
  // region confidence control
  const checkConfidence = (Array.isArray(inputs) ? inputs : [inputs]).some(({ key, operation }) => {
    if (operation !== 'add') return true;
    return shouldCheckConfidenceOnRefRelationship(key);
  });
  if (checkConfidence && !opts.bypassIndividualUpdate) {
    controlUserConfidenceAgainstElement(user, initial);
  }
  const newInputs = adaptUpdateInputsConfidence(user, inputs, initial);
  // endregion
  const metaKeys = [...schemaRelationsRefDefinition.getStixNames(initial.entity_type), ...schemaRelationsRefDefinition.getInputNames(initial.entity_type)];
  const meta = newInputs.filter((e) => metaKeys.includes(e.key));
  const metaIds = R.uniq(meta.map((i) => i.value ?? []).flat());
  const metaDependencies = await elFindByIds(context, user, metaIds, { toMap: true, mapWithAllIds: true });
  const revolvedInputs = newInputs.map((input) => {
    if (metaKeys.includes(input.key)) {
      const resolvedValues = (input.value ?? []).map((refId) => metaDependencies[refId]).filter((o) => isNotEmptyField(o));
      return { ...input, value: resolvedValues };
    }
    return input;
  });
  return updateAttributeMetaResolved(context, user, initial, revolvedInputs, opts);
};

const generateEnrichmentLoaders = (context, user, element) => {
  return {
    loadById: () => stixLoadByIdStringify(context, user, element.internal_id),
    bundleById: () => stixBundleByIdStringify(context, user, element.entity_type, element.internal_id),
  };
};
const triggerCreateEntityAutoEnrichment = async (context, user, element) => {
  const loaders = generateEnrichmentLoaders(context, user, element);
  await createEntityAutoEnrichment(context, user, element, element.entity_type, loaders);
};
const triggerEntityUpdateAutoEnrichment = async (context, user, element) => {
  // If element really updated, try to enrich if needed
  const loaders = generateEnrichmentLoaders(context, user, element);
  await updateEntityAutoEnrichment(context, user, element, element.entity_type, loaders);
};

export const updateAttribute = async (context, user, id, type, inputs, opts = {}) => {
  const initial = await storeLoadByIdWithRefs(context, user, id, { ...opts, type });
  if (!initial) {
    throw FunctionalError('Cant find element to update', { id, type });
  }
  // Validate input attributes
  const entitySetting = await getEntitySettingFromCache(context, initial.entity_type);
  await validateInputUpdate(context, user, initial.entity_type, initial, inputs, entitySetting);
  // Continue update
  const data = await updateAttributeFromLoadedWithRefs(context, user, initial, inputs, opts);
  if (data.event) {
    // If element really updated, try to enrich if needed
    await triggerEntityUpdateAutoEnrichment(context, user, data.element);
  }
  return data;
};

export const patchAttribute = async (context, user, id, type, patch, opts = {}) => {
  const inputs = transformPatchToInput(patch, opts.operations);
  return updateAttribute(context, user, id, type, inputs, opts);
};

export const patchAttributeFromLoadedWithRefs = async (context, user, initial, patch, opts = {}) => {
  const inputs = transformPatchToInput(patch, opts.operations);
  return updateAttributeFromLoadedWithRefs(context, user, initial, inputs, opts);
};
// endregion

// region rules
const getAllRulesField = (instance, field) => {
  return Object.keys(instance)
    .filter((key) => key.startsWith(RULE_PREFIX))
    .map((key) => instance[key])
    .filter((rule) => isNotEmptyField(rule)) // Rule can have been already reset
    .flat()
    .map((rule) => rule.data?.[field])
    .flat()
    .filter((val) => isNotEmptyField(val));
};
const convertRulesTimeValues = (timeValues) => timeValues.map((d) => moment(d));
const createRuleDataPatch = (instance) => {
  // 01 - Compute the attributes
  const weight = Object.keys(instance)
    .filter((key) => key.startsWith(RULE_PREFIX))
    .map((key) => instance[key])
    .flat().length;
  const patch = {};
  // weight is only useful on relationships
  if (isBasicRelationship(instance.entity_type)) {
    patch.i_inference_weight = weight;
  }
  // list supported attributes [{name: string, operation: string}] by entity type
  const supportedAttributes = RULES_ATTRIBUTES_BEHAVIOR.supportedAttributes(instance.entity_type);
  for (let index = 0; index < supportedAttributes.length; index += 1) {
    const supportedAttribute = supportedAttributes[index];
    const attribute = supportedAttribute.name;
    const values = getAllRulesField(instance, attribute);
    if (values.length > 0) {
      const { operation } = supportedAttribute;
      if (operation === RULES_ATTRIBUTES_BEHAVIOR.OPERATIONS.AVG) {
        if (!isNumericAttribute(attribute)) {
          throw UnsupportedError('Can apply avg on non numeric attribute');
        }
        patch[attribute] = computeAverage(values);
      }
      if (operation === RULES_ATTRIBUTES_BEHAVIOR.OPERATIONS.SUM) {
        if (!isNumericAttribute(attribute)) {
          throw UnsupportedError('Can apply sum on non numeric attribute');
        }
        patch[attribute] = R.sum(values);
      }
      if (operation === RULES_ATTRIBUTES_BEHAVIOR.OPERATIONS.MIN) {
        if (isNumericAttribute(attribute)) {
          patch[attribute] = R.min(values);
        } else if (isDateAttribute(attribute)) {
          const timeValues = convertRulesTimeValues(values);
          patch[attribute] = moment.min(timeValues).utc().toISOString();
        } else {
          throw UnsupportedError('Can apply min on non numeric or date attribute');
        }
      }
      if (operation === RULES_ATTRIBUTES_BEHAVIOR.OPERATIONS.MAX) {
        if (isNumericAttribute(attribute)) {
          patch[attribute] = R.max(values);
        } else if (isDateAttribute(attribute)) {
          const timeValues = convertRulesTimeValues(values);
          patch[attribute] = moment.max(timeValues).utc().toISOString();
        } else {
          throw UnsupportedError('Can apply max on non numeric or date attribute');
        }
      }
      if (operation === RULES_ATTRIBUTES_BEHAVIOR.OPERATIONS.AGG) {
        patch[attribute] = R.uniq(values);
      }
    }
  }
  return patch;
};

const getRuleExplanationsSize = (fromRule, instance) => {
  return (instance[fromRule] ?? []).flat().length;
};

const createUpsertRulePatch = async (instance, input, opts = {}) => {
  const { fromRule, fromRuleDeletion = false } = opts;
  // 01 - Limit the number of element for the rule
  const updatedRule = fromRuleDeletion ? input[fromRule] : (input[fromRule] ?? []).slice(-MAX_EXPLANATIONS_PER_RULE);
  const rulePatch = { [fromRule]: updatedRule };
  const ruleInstance = R.mergeRight(instance, rulePatch);
  // 02 - Create the patch
  const innerPatch = createRuleDataPatch(ruleInstance);
  return { ...rulePatch, ...innerPatch };
};
const upsertEntityRule = async (context, user, instance, input, opts = {}) => {
  const { fromRule } = opts;
  // 01. If relation already have max explanation, don't do anything
  // Strict equals to clean existing element with too many explanations
  const ruleExplanationsSize = getRuleExplanationsSize(fromRule, instance);
  if (ruleExplanationsSize === MAX_EXPLANATIONS_PER_RULE) {
    return instance;
  }
  logApp.debug('Upsert inferred entity', { input });
  const patch = await createUpsertRulePatch(instance, input, opts);
  const element = await storeLoadByIdWithRefs(context, user, instance.internal_id, { type: instance.entity_type });
  return await patchAttributeFromLoadedWithRefs(context, RULE_MANAGER_USER, element, patch, opts);
};
const upsertRelationRule = async (context, user, instance, input, opts = {}) => {
  const { fromRule, fromRuleDeletion = false } = opts;
  // 01. If relation already have max explanation, don't do anything
  // Strict equals to clean existing element with too many explanations
  const ruleExplanationsSize = getRuleExplanationsSize(fromRule, instance);
  if (!fromRuleDeletion && ruleExplanationsSize === MAX_EXPLANATIONS_PER_RULE) {
    return instance;
  }
  logApp.debug('Upsert inferred relation', { input });
  // 02 - Update the rule
  const updatedRule = input[fromRule];
  if (!fromRuleDeletion) {
    const keepRuleHashes = input[fromRule].map((i) => i.hash);
    const instanceRuleToKeep = (instance[fromRule] ?? []).filter((i) => !keepRuleHashes.includes(i.hash));
    updatedRule.push(...instanceRuleToKeep);
  }
  // 03 - Create the patch
  const patch = await createUpsertRulePatch(instance, input, opts);
  const element = await storeLoadByIdWithRefs(context, user, instance.internal_id, { type: instance.entity_type });
  return await patchAttributeFromLoadedWithRefs(context, RULE_MANAGER_USER, element, patch, opts);
};
// endregion

const validateEntityAndRelationCreation = async (context, user, input, type, entitySetting, opts = {}) => {
  if (opts.bypassValidation !== true) { // Allow creation directly from the back-end
    const isAllowedToByPass = isUserHasCapability(user, KNOWLEDGE_KNUPDATE_KNBYPASSREFERENCE);
    if (!isAllowedToByPass && entitySetting?.enforce_reference) {
      if (isEmptyField(input.externalReferences)) {
        throw ValidationError('You must provide at least one external reference for this type of entity/relationship', 'externalReferences');
      }
    }
    await validateInputCreation(context, user, type, input, entitySetting);
  }
};

const buildRelationDeduplicationFilters = (input) => {
  const filters = [];
  const { from, relationship_type: relationshipType, createdBy } = input;
  const deduplicationConfig = conf.get('relations_deduplication') ?? {
    past_days: 30,
    next_days: 30,
    created_by_based: false,
    types_overrides: {}
  };
  const config = deduplicationConfig.types_overrides?.[relationshipType] ?? deduplicationConfig;
  if (config.created_by_based && createdBy) {
    // args.relationFilter = { relation: RELATION_CREATED_BY, id: createdBy.id };
    filters.push({ key: [buildRefRelationKey(RELATION_CREATED_BY)], values: [createdBy.id] });
  }
  const prepareBeginning = (key) => prepareDate(moment(input[key]).subtract(config.past_days, 'days').utc());
  const prepareStopping = (key) => prepareDate(moment(input[key]).add(config.next_days, 'days').utc());
  // Prepare for stix core
  if (isStixCoreRelationship(relationshipType)) {
    if (!R.isNil(input.start_time)) {
      // args.startTimeStart = prepareBeginning('start_time');
      filters.push({ key: ['start_time'], values: [prepareBeginning('start_time')], operator: FilterOperator.Gt });
      // args.startTimeStop = prepareStopping('start_time');
      filters.push({ key: ['start_time'], values: [prepareStopping('start_time')], operator: FilterOperator.Lt });
    }
    if (!R.isNil(input.stop_time)) {
      // args.stopTimeStart = prepareBeginning('stop_time');
      filters.push({ key: ['stop_time'], values: [prepareBeginning('stop_time')], operator: FilterOperator.Gt });
      // args.stopTimeStop = prepareStopping('stop_time');
      filters.push({ key: ['stop_time'], values: [prepareStopping('stop_time')], operator: FilterOperator.Lt });
    }
  }
  // Prepare for stix ref
  if (isStixRefRelationship(relationshipType) && schemaRelationsRefDefinition.isDatable(from.entity_type, relationshipType)) {
    if (!R.isNil(input.start_time)) {
      // args.startTimeStart = prepareBeginning('start_time');
      filters.push({ key: ['start_time'], values: [prepareBeginning('start_time')], operator: FilterOperator.Gt });
      // args.startTimeStop = prepareStopping('start_time');
      filters.push({ key: ['start_time'], values: [prepareStopping('start_time')], operator: FilterOperator.Lt });
    }
    if (!R.isNil(input.stop_time)) {
      // args.stopTimeStart = prepareBeginning('stop_time');
      filters.push({ key: ['stop_time'], values: [prepareBeginning('stop_time')], operator: FilterOperator.Gt });
      // args.stopTimeStop = prepareStopping('stop_time');
      filters.push({ key: ['stop_time'], values: [prepareStopping('stop_time')], operator: FilterOperator.Lt });
    }
  }
  // Prepare for stix sighting
  if (isStixSightingRelationship(relationshipType)) {
    if (!R.isNil(input.first_seen)) {
      // args.firstSeenStart = prepareBeginning('first_seen');
      filters.push({ key: ['first_seen'], values: [prepareBeginning('first_seen')], operator: FilterOperator.Gt });
      // args.firstSeenStop = prepareStopping('first_seen');
      filters.push({ key: ['first_seen'], values: [prepareStopping('first_seen')], operator: FilterOperator.Lt });
    }
    if (!R.isNil(input.last_seen)) {
      // args.lastSeenStart = prepareBeginning('last_seen');
      filters.push({ key: ['last_seen'], values: [prepareBeginning('last_seen')], operator: FilterOperator.Gt });
      // args.lastSeenStop = prepareStopping('last_seen');
      filters.push({ key: ['last_seen'], values: [prepareStopping('last_seen')], operator: FilterOperator.Lt });
    }
  }
  return filters;
};

const upsertElement = async (context, user, element, type, basePatch, opts = {}) => {
  // -- Independent update
  let resolvedElement = element;
  if (!opts.elementAlreadyResolved) {
    resolvedElement = await storeLoadByIdWithRefs(context, user, element?.internal_id, { type });
    if (!resolvedElement) {
      throw FunctionalError('Cant find element to resolve', { id: element?.internal_id });
    }
  }
  const confidenceForUpsert = controlUpsertInputWithUserConfidence(user, basePatch, resolvedElement);

  const updatePatch = buildUpdatePatchForUpsert(user, resolvedElement, type, basePatch, confidenceForUpsert);

  const settings = await getEntityFromCache(context, SYSTEM_USER, ENTITY_TYPE_SETTINGS);
  const validEnterpriseEdition = settings.valid_enterprise_edition;
  // All inputs impacted by modifications (+inner)
  const inputs = await generateInputsForUpsert(context, user, resolvedElement, type, updatePatch, confidenceForUpsert, validEnterpriseEdition);

<<<<<<< HEAD
    // When revoke is updated to true => false, we need to reset score to a valid score if no score in input
    if (resolvedElement.revoked === true && basePatch.revoked === false) {
      if (!updatePatch.x_opencti_score) {
        if (resolvedElement.decay_applied_rule) {
          updatePatch.x_opencti_score = resolvedElement.decay_base_score > INDICATOR_DEFAULT_SCORE ? resolvedElement.decay_base_score : INDICATOR_DEFAULT_SCORE;
        } else {
          updatePatch.x_opencti_score = INDICATOR_DEFAULT_SCORE;
        }
      }
    }
  }
  // Upsert relations with times extensions
  if (isStixCoreRelationship(type)) {
    const { date: cStartTime } = computeExtendedDateValues(updatePatch.start_time, resolvedElement.start_time, ALIGN_OLDEST);
    const { date: cStopTime } = computeExtendedDateValues(updatePatch.stop_time, resolvedElement.stop_time, ALIGN_NEWEST);
    updatePatch.start_time = cStartTime;
    updatePatch.stop_time = cStopTime;
  }
  if (isStixSightingRelationship(type)) {
    const { date: cFs, updated: isCFsUpdated } = computeExtendedDateValues(updatePatch.first_seen, resolvedElement.first_seen, ALIGN_OLDEST);
    const { date: cLs, updated: isCLsUpdated } = computeExtendedDateValues(updatePatch.last_seen, resolvedElement.last_seen, ALIGN_NEWEST);
    updatePatch.first_seen = cFs;
    updatePatch.last_seen = cLs;
    if (isCFsUpdated || isCLsUpdated) {
      updatePatch.attribute_count = resolvedElement.attribute_count + updatePatch.attribute_count;
    }
  }
  const inputs = []; // All inputs impacted by modifications (+inner)
  // If file directly attached
  if (!isEmptyField(updatePatch.file)) {
    const path = `import/${resolvedElement.entity_type}/${resolvedElement.internal_id}`;
    const { upload: file } = await uploadToStorage(context, user, path, updatePatch.file, { entity: resolvedElement });
    const convertedFile = storeFileConverter(user, file);
    // The impact in the database is the completion of the files
    const fileImpact = { key: 'x_opencti_files', value: [...(resolvedElement.x_opencti_files ?? []), convertedFile] };
    inputs.push(fileImpact);
  }
  // region confidence control / upsert
  updatePatch.confidence = confidenceLevelToApply;
  // note that if the existing data has no confidence (null) it will still be updated below, even if isConfidenceMatch = false
  // endregion
  // Preserve vulnerability name (CVE) if missing from update patch
  // This fixes issue #13169 where CVE information is deleted when Jira connector sends updates without name field
  if (type === ENTITY_TYPE_VULNERABILITY && isEmptyField(updatePatch.name) && isNotEmptyField(resolvedElement.name)) {
    // Preserve existing name (CVE identifier) if not in update patch
    updatePatch.name = resolvedElement.name;
  }
  // -- Upsert attributes
  const attributes = Array.from(schemaAttributesDefinition.getAttributes(type).values());
  for (let attrIndex = 0; attrIndex < attributes.length; attrIndex += 1) {
    const attribute = attributes[attrIndex];
    const attributeKey = attribute.name;
    const isInputAvailable = attributeKey in updatePatch;
    if (isInputAvailable) { // The attribute is explicitly available in the patch
      const inputData = updatePatch[attributeKey];
      const isOutDatedModification = isOutdatedUpdate(context, resolvedElement, attributeKey);
      const isStructuralUpsert = attributeKey === xOpenctiStixIds.name || attributeKey === creatorsAttribute.name; // Ids and creators consolidation is always granted
      const isFullSync = context.synchronizedUpsert || attribute.upsert_force_replace; // In case of full synchronization or force full upsert, just update the data
      const isInputWithData = typeof inputData === 'string' ? isNotEmptyField(inputData.trim()) : isNotEmptyField(inputData);
      const isCurrentlyEmpty = isEmptyField(resolvedElement[attributeKey]) && isInputWithData; // If the element current data is empty, we always expect to put the value
      // Field can be upsert if:
      // 1. Confidence is correct
      // 2. Attribute is declared upsert=true in the schema
      // 3. Data from the inputs is not empty to prevent any data cleaning
      const canBeUpsert = isConfidenceMatch && attribute.upsert && isInputWithData;
      // Upsert will be done if upsert is well-defined but also in full synchro mode or if the current value is empty
      if (!isOutDatedModification) {
        if (isStructuralUpsert || canBeUpsert || isFullSync || isCurrentlyEmpty) {
          inputs.push(...buildAttributeUpdate(isFullSync, attribute, resolvedElement[attributeKey], inputData));
        }
      } else {
        logApp.info('Discarding outdated attribute update mutation', { key: attributeKey });
      }
    }
  }
  // -- Upsert refs
  const metaInputFields = schemaRelationsRefDefinition.getRelationsRef(resolvedElement.entity_type).map((ref) => ref.name);
  for (let fieldIndex = 0; fieldIndex < metaInputFields.length; fieldIndex += 1) {
    const inputField = metaInputFields[fieldIndex];
    const relDef = schemaRelationsRefDefinition.getRelationRef(resolvedElement.entity_type, inputField);
    const isInputAvailable = inputField in updatePatch;
    if (isInputAvailable) {
      const patchInputData = updatePatch[inputField];
      const isInputWithData = isNotEmptyField(patchInputData);
      const isUpsertSynchro = context.synchronizedUpsert;
      const isOutDatedModification = isOutdatedUpdate(context, resolvedElement, inputField);
      if (!isOutDatedModification) {
        if (relDef.multiple) {
          const currentData = resolvedElement[relDef.databaseName] ?? [];
          const currentDataSet = new Set(currentData);
          const isCurrentWithData = isNotEmptyField(currentData);
          const fullPatchInputData = patchInputData ?? [];
          const fullPatchInputDataSet = new Set(fullPatchInputData.map((i) => i.internal_id));
          // Specific case for organization restriction, has EE must be activated.
          // If not supported, upsert of organization is not applied
          const isUserCanManipulateGrantedRefs = isUserHasCapability(user, KNOWLEDGE_ORGANIZATION_RESTRICT) && settings.valid_enterprise_edition === true;
          const allowedOperation = relDef.databaseName !== RELATION_GRANTED_TO || (relDef.databaseName === RELATION_GRANTED_TO && isUserCanManipulateGrantedRefs);
          const inputToCurrentDiff = fullPatchInputData.filter((target) => !currentDataSet.has(target.internal_id));
          const currentToInputDiff = currentData.filter((current) => !fullPatchInputDataSet.has(current));
          // If expected data is different from current data
          if (allowedOperation && (inputToCurrentDiff.length + currentToInputDiff.length) > 0) {
            // In full synchro, just replace everything
            if (isUpsertSynchro) {
              inputs.push({ key: inputField, value: fullPatchInputData, operation: UPDATE_OPERATION_REPLACE });
            } else if ((isCurrentWithData && isInputWithData && inputToCurrentDiff.length > 0 && isConfidenceMatch)
                || (isInputWithData && !isCurrentWithData)
            ) {
              // If data is provided, different from existing data, and of higher confidence
              // OR if existing data is empty and data is provided (even if lower confidence, it's better than nothing),
              // --> apply an add operation
              inputs.push({ key: inputField, value: inputToCurrentDiff, operation: UPDATE_OPERATION_ADD });
            }
          }
        } else { // not multiple
          // If expected data is different from current data...
          const currentData = resolvedElement[relDef.databaseName];
          const isCurrentEmptyData = isEmptyField(currentData);
          const isInputDifferentFromCurrent = !R.equals(currentData, patchInputData);
          // ... and data can be updated:
          // forced synchro
          // OR the field is currently null (auto consolidation)
          // OR the confidence matches
          // To prevent too much flickering on multi sources the created-by will be replaced only for strict upper confidence
          const isProtectedCreatedBy = relDef.databaseName === RELATION_CREATED_BY && !isCurrentEmptyData && !isConfidenceUpper;
          const updatable = ((isInputWithData && isCurrentEmptyData) || isConfidenceMatch) && !isProtectedCreatedBy;
          if (isInputDifferentFromCurrent && (isUpsertSynchro || updatable)) {
            inputs.push({ key: inputField, value: [patchInputData] });
          }
        }
      } else {
        logApp.info('Discarding outdated attribute update mutation', { key: inputField });
      }
    }
  }
=======
>>>>>>> 9e514528
  // -- If modifications need to be done, add updated_at and modified
  if (inputs.length > 0) {
    // Update the attribute and return the result
    const updateOpts = { ...opts, upsert: context.synchronizedUpsert !== true };
    return await updateAttributeMetaResolved(context, user, resolvedElement, inputs, updateOpts);
  }
  // -- No modification applied
  return { element: resolvedElement, event: null, isCreation: false };
};

export const getExistingRelations = async (context, user, input, opts = {}) => {
  const { from, to, relationship_type: relationshipType } = input;
  const { fromRule } = opts;
  const existingRelationships = [];
  if (fromRule) {
    // In case inferred rule, try to find the relation with basic filters
    // Only in inferred indices.
    const fromRuleArgs = {
      fromId: from.internal_id,
      toId: to.internal_id,
      indices: [READ_INDEX_INFERRED_RELATIONSHIPS]
    };
    const inferredRelationships = await topRelationsList(context, SYSTEM_USER, relationshipType, fromRuleArgs);
    existingRelationships.push(...inferredRelationships);
  } else {
    // In case of direct relation, try to find the relation with time filters
    // Only in standard indices.
    const deduplicationFilters = buildRelationDeduplicationFilters(input);
    const searchFilters = {
      mode: 'or',
      filters: [{ key: 'ids', values: getInputIds(relationshipType, input, false) }],
      filterGroups: [{
        mode: 'and',
        filters: [
          {
            key: ['connections'],
            nested: [
              { key: 'internal_id', values: [from.internal_id] },
              { key: 'role', values: ['*_from'], operator: FilterOperator.Wildcard }
            ],
            values: []
          },
          {
            key: ['connections'],
            nested: [
              { key: 'internal_id', values: [to.internal_id] },
              { key: 'role', values: ['*_to'], operator: FilterOperator.Wildcard }
            ],
            values: []
          },
          ...deduplicationFilters
        ],
        filterGroups: [],
      }]
    };
    // inputIds
    const manualArgs = { indices: READ_RELATIONSHIPS_INDICES_WITHOUT_INFERRED, filters: searchFilters };
    const manualRelationships = await topRelationsList(context, SYSTEM_USER, relationshipType, manualArgs);
    existingRelationships.push(...manualRelationships);
  }
  return existingRelationships;
};

export const createRelationRaw = async (context, user, rawInput, opts = {}) => {
  let lock;
  const { fromRule, locks = [] } = opts;
  const { fromId, toId, relationship_type: relationshipType } = rawInput;

  // region confidence control
  const input = structuredClone(rawInput);
  const { confidenceLevelToApply } = controlCreateInputWithUserConfidence(user, input, relationshipType);
  input.confidence = confidenceLevelToApply; // confidence of the new relation will be capped to user's confidence
  // endregion

  // Pre-check before inputs resolution
  if (fromId === toId) {
    /* v8 ignore next */
    const errorData = { from: input.fromId, relationshipType, doc_code: 'SELF_REFERENCING_RELATION' };
    throw UnsupportedError('Relation cant be created with the same source and target', errorData);
  }
  const entitySetting = await getEntitySettingFromCache(context, relationshipType);

  // We need to check existing dependencies
  let resolvedInput = await inputResolveRefs(context, user, input, relationshipType, entitySetting);
  const { from, to } = resolvedInput;

  // when creating stix ref, we must check confidence on from side (this count has modifying this element itself)
  if (isStixRefRelationship(relationshipType) && shouldCheckConfidenceOnRefRelationship(relationshipType)) {
    controlUserConfidenceAgainstElement(user, from);
  }

  // check if user has "edit" access on from and to
  if (!validateUserAccessOperation(user, from, 'edit') || !validateUserAccessOperation(user, to, 'edit')) {
    throw ForbiddenAccess();
  }

  // Check consistency
  await checkRelationConsistency(context, user, relationshipType, from, to);
  // In some case from and to can be resolved to the same element (because of automatic merging)
  if (from.internal_id === to.internal_id) {
    /* v8 ignore next */
    if (relationshipType === RELATION_REVOKED_BY) {
      // Because of entity merging, we can receive some revoked-by on the same internal id element
      // In this case we need to revoke the fromId stixId of the relation
      // TODO Handle RELATION_REVOKED_BY special case
    }
    const errorData = { from: input.fromId, to: input.toId, relationshipType, doc_code: 'SELF_REFERENCING_RELATION' };
    throw UnsupportedError('Relation cant be created with the same source and target', errorData);
  }
  // It's not possible to create a single ref relationship if one already exists
  if (isSingleRelationsRef(resolvedInput.from.entity_type, relationshipType)) {
    const key = schemaRelationsRefDefinition.convertDatabaseNameToInputName(resolvedInput.from.entity_type, relationshipType);
    if (isNotEmptyField(resolvedInput.from[key])) {
      const errorData = { from: input.fromId, to: input.toId, relationshipType };
      throw UnsupportedError('Cant add another relation on single ref', errorData);
    }
  }

  // Build lock ids
  const inputIds = getInputIds(relationshipType, resolvedInput, fromRule);
  if (isImpactedTypeAndSide(relationshipType, from.entity_type, to.entity_type, ROLE_FROM)) inputIds.push(from.internal_id);
  if (isImpactedTypeAndSide(relationshipType, from.entity_type, to.entity_type, ROLE_TO)) inputIds.push(to.internal_id);
  const participantIds = inputIds.filter((e) => !locks.includes(e));
  try {
    // Try to get the lock in redis
    lock = await lockResources(participantIds, { draftId: getDraftContext(context, user) });
    // region check existing relationship
    const existingRelationships = await getExistingRelations(context, user, resolvedInput, opts);
    let existingRelationship = null;
    if (existingRelationships.length > 0) {
      // We need to filter what we found with the user rights
      const filteredRelations = await userFilterStoreElements(context, user, existingRelationships);
      // If nothing accessible for this user, throw ForbiddenAccess
      if (filteredRelations.length === 0) {
        throw UnsupportedError('Restricted relation already exists');
      }
      // Meta single relation check
      if (isSingleRelationsRef(resolvedInput.from.entity_type, relationshipType)) {
        // If relation already exist, we fail
        throw UnsupportedError('Relation cant be created (single cardinality)', {
          type: relationshipType,
          fromId: from.internal_id,
        });
      }
      // TODO Handling merging relation when updating to prevent multiple relations finding
      // resolve all refs so we can upsert properly
      existingRelationship = await storeLoadByIdWithRefs(context, user, R.head(filteredRelations).internal_id);
    }
    if (!existingRelationship) {
      // We do not use default values on upsert.
      resolvedInput = fillDefaultValues(user, resolvedInput, entitySetting);
      resolvedInput = await inputResolveRefs(context, user, resolvedInput, relationshipType, entitySetting);
    }
    await validateEntityAndRelationCreation(context, user, resolvedInput, relationshipType, entitySetting, opts);

    // endregion
    if (existingRelationship) {
      // If upsert come from a rule, do a specific upsert.
      if (fromRule) {
        return await upsertRelationRule(context, user, existingRelationship, input, { ...opts, locks: participantIds });
      }
      // If not upsert the element
      return upsertElement(context, user, existingRelationship, relationshipType, resolvedInput, { ...opts, locks: participantIds, elementAlreadyResolved: true });
    }
    // Check cyclic reference consistency for embedded relationships before creation
    if (isStixRefRelationship(relationshipType)) {
      const toRefs = instanceMetaRefsExtractor(relationshipType, fromRule !== undefined, to);
      // We are using rel_ to resolve STIX embedded refs, but in some cases it's not a cyclic relationships
      // Checking the direction of the relation to allow relationships
      const isReverseRelationConsistent = await isRelationConsistent(context, user, relationshipType, to, from);
      if (toRefs.includes(from.internal_id) && isReverseRelationConsistent) {
        throw FunctionalError('You cant create a cyclic relation', { from: from.standard_id, to: to.standard_id });
      }
    }
    // Just build a standard relationship
    const dataRel = await buildRelationData(context, user, resolvedInput, opts);
    // Index the created element
    lock.signal.throwIfAborted();
    await indexCreatedElement(context, user, dataRel);
    // Push the input in the stream
    let event;
    // In case on embedded relationship creation, we need to dispatch
    // an update of the from entity that host this embedded ref.
    if (isStixRefRelationship(relationshipType)) {
      const referencesPromises = opts.references ? internalFindByIds(context, user, opts.references, { type: ENTITY_TYPE_EXTERNAL_REFERENCE }) : Promise.resolve([]);
      const references = await Promise.all(referencesPromises);
      if ((opts.references ?? []).length > 0 && references.length !== (opts.references ?? []).length) {
        throw FunctionalError('Cant find element references for commit', {
          id: input.fromId,
          references: opts.references
        });
      }
      const previous = resolvedInput.from; // Complete resolution done by the input resolver
      const targetElement = { ...resolvedInput.to, i_relation: resolvedInput };
      const instance = { ...previous };
      const key = schemaRelationsRefDefinition.convertDatabaseNameToInputName(instance.entity_type, relationshipType);
      let inputs;
      if (isSingleRelationsRef(instance.entity_type, relationshipType)) {
        inputs = [{ key, value: [targetElement] }];
        // Generate the new version of the from
        instance[key] = targetElement;
      } else {
        inputs = [{ key, value: [targetElement], operation: UPDATE_OPERATION_ADD }];
        // Generate the new version of the from
        instance[key] = [...(instance[key] ?? []), targetElement];
      }
      const message = await generateUpdateMessage(context, user, instance.entity_type, inputs);
      const isContainCommitReferences = opts.references && opts.references.length > 0;
      const commit = isContainCommitReferences ? {
        message: opts.commitMessage,
        external_references: references.map((ref) => convertExternalReferenceToStix(ref))
      } : undefined;
      event = await storeUpdateEvent(context, user, previous, instance, message, { ...opts, commit });
      dataRel.element.from = instance; // dynamically update the from to have an up to date relation
    } else {
      const createdRelation = { ...resolvedInput, ...dataRel.element };
      event = await storeCreateRelationEvent(context, user, createdRelation, opts);
    }
    // - TRANSACTION END
    // region Security coverage hook
    // TODO Implements a more generic approach to notify enrichment
    // If relation is created from/to an element currently covered
    // (from) Element[covered] <- use -> Attack pattern (to)
    // (from) Element[covered] <- targets -> Vulnerability (to)
    if (dataRel.element.from[RELATION_COVERED]) {
      const isVuln = relationshipType === RELATION_TARGETS && dataRel.element.to.entity_type === ENTITY_TYPE_VULNERABILITY;
      const isAttackPattern = relationshipType === RELATION_USES && dataRel.element.to.entity_type === ENTITY_TYPE_ATTACK_PATTERN;
      if (isVuln || isAttackPattern) {
        const securityCoverage = await internalLoadById(context, user, dataRel.element.from[RELATION_COVERED]);
        await triggerEntityUpdateAutoEnrichment(context, user, securityCoverage);
      }
    }
    // endregion
    return { element: { ...resolvedInput, ...dataRel.element }, event, isCreation: true };
  } catch (err) {
    if (err.name === TYPE_LOCK_ERROR) {
      throw LockTimeoutError({ participantIds });
    }
    throw err;
  } finally {
    if (lock) await lock.unlock();
  }
};
export const createRelation = async (context, user, input, opts = {}) => {
  const data = await createRelationRaw(context, user, input, opts);
  return data.element;
};
export const createInferredRelation = async (context, input, ruleContent, opts = {}) => {
  const args = {
    ...opts,
    fromRule: ruleContent.field,
    bypassValidation: true, // We need to bypass validation here has we maybe not setup all require fields
  };
  // eslint-disable-next-line camelcase
  const { fromId, toId, relationship_type } = input;
  // In some cases, we can try to create with the same from and to, ignore
  if (fromId === toId) {
    return undefined;
  }
  // Build the instance
  const instance = {
    fromId,
    toId,
    entity_type: relationship_type,
    relationship_type,
    [ruleContent.field]: [ruleContent.content]
  };
  const patch = createRuleDataPatch(instance);
  const inputRelation = { ...instance, ...patch };
  logApp.info('Create inferred relation', inputRelation);
  return createRelationRaw(context, RULE_MANAGER_USER, inputRelation, args);
};
/* v8 ignore next */
export const createRelations = async (context, user, inputs, opts = {}) => {
  const createdRelations = [];
  // Relations cannot be created in parallel. (Concurrent indexing on same key)
  // Could be improved by grouping and indexing in one shot.
  for (let i = 0; i < inputs.length; i += 1) {
    const relation = await createRelation(context, user, inputs[i], opts);
    createdRelations.push(relation);
  }
  return createdRelations;
};
// endregion

// region mutation entity

export const getExistingEntities = async (context, user, input, type) => {
  const participantIds = getInputIds(type, input);
  const existingByIdsPromise = internalFindByIds(context, SYSTEM_USER, participantIds, { type });
  let existingByHashedPromise = Promise.resolve([]);
  if (isStixCyberObservableHashedObservable(type)) {
    existingByHashedPromise = listEntitiesByHashes(context, user, type, input.hashes);
  }
  const [existingByIds, existingByHashed] = await Promise.all([existingByIdsPromise, existingByHashedPromise]);
  const existingEntities = [];
  existingEntities.push(...R.uniqBy((e) => e.internal_id, [...existingByIds, ...existingByHashed]));
  return existingEntities;
};

const createEntityRaw = async (context, user, rawInput, type, opts = {}) => {
  // region confidence control
  const input = { ...rawInput };
  const { confidenceLevelToApply } = controlCreateInputWithUserConfidence(user, input, type);
  input.confidence = confidenceLevelToApply; // confidence of new entity will be capped to user's confidence
  // authorized_members renaming
  if (input.authorized_members?.length > 0) {
    input.restricted_members = input.authorized_members;
  }
  delete input.authorized_members; // always remove authorized_members input, even if empty
  // endregion
  // validate authorized members access (when creating a new entity with authorized members)
  if (input.restricted_members?.length > 0) {
    if (!validateUserAccessOperation(user, input, 'manage-access')) {
      throw ForbiddenAccess();
    }
    if (schemaAttributesDefinition.getAttribute(type, authorizedMembersActivationDate.name)) {
      input.authorized_members_activation_date = now();
    }
  }
  // region - Pre-Check
  const entitySetting = await getEntitySettingFromCache(context, type);
  const { fromRule } = opts;
  // We need to check existing dependencies
  let resolvedInput = await inputResolveRefs(context, user, input, type, entitySetting);
  // Generate all the possibles ids
  // For marking def, we need to force the standard_id
  const participantIds = getInputIds(type, resolvedInput, fromRule);
  // Create the element
  let lock;
  try {
    // Try to get the lock in redis
    lock = await lockResources(participantIds, { draftId: getDraftContext(context, user) });
    // Generate the internal id if needed
    const standardId = resolvedInput.standard_id || generateStandardId(type, resolvedInput);
    // Check if the entity exists, must be done with SYSTEM USER to really find it.
    const existingEntities = [];
    const finderIds = [...participantIds, ...(context.previousStandard ? [context.previousStandard] : [])];
    const existingByIdsPromise = internalFindByIds(context, SYSTEM_USER, finderIds, { type });
    // Hash are per definition keys.
    // When creating a hash, we can check all hashes to update or merge the result
    // Generating multiple standard ids could be a solution but to complex to implements
    // For now, we will look for any observables that have any hashes of this input.
    let existingByHashedPromise = Promise.resolve([]);
    if (isStixCyberObservableHashedObservable(type)) {
      existingByHashedPromise = listEntitiesByHashes(context, user, type, input.hashes);
      resolvedInput.update = true;
      if (resolvedInput.hashes) {
        const otherStandardIds = generateHashedObservableStandardIds({
          entity_type: type,
          ...resolvedInput
        }).filter((id) => id !== standardId);
        resolvedInput.x_opencti_stix_ids = R.uniq([
          ...(resolvedInput.x_opencti_stix_ids ?? []),
          ...otherStandardIds
        ]);
      }
    }
    // Resolve the existing entity
    const [existingByIds, existingByHashed] = await Promise.all([existingByIdsPromise, existingByHashedPromise]);
    existingEntities.push(...R.uniqBy((e) => e.internal_id, [...existingByIds, ...existingByHashed]));
    // region - Pre-Check
    if (existingEntities.length === 0) { // We do not use default values on upsert.
      resolvedInput = fillDefaultValues(user, resolvedInput, entitySetting);
      resolvedInput = await inputResolveRefs(context, user, resolvedInput, type, entitySetting);
    }
    await validateEntityAndRelationCreation(context, user, resolvedInput, type, entitySetting, opts);
    // endregion
    // If existing entities have been found and type is a STIX Core Object
    let dataMessage;
    if (existingEntities.length > 0) {
      // We need to filter what we found with the user rights
      const filteredEntities = await userFilterStoreElements(context, user, existingEntities);
      const entityIds = R.map((i) => i.standard_id, filteredEntities);
      // If nothing accessible for this user, throw ForbiddenAccess
      if (filteredEntities.length === 0) {
        const settings = await getEntityFromCache(context, SYSTEM_USER, ENTITY_TYPE_SETTINGS);
        const rfiSetting = await getEntitySettingFromCache(context, ENTITY_TYPE_CONTAINER_CASE_RFI);
        const isRequestAccessConfigured = isRequestAccessEnabled(settings, rfiSetting);
        if (isRequestAccessConfigured === true && !getDraftContext(context, user)) {
          const entitiesThatRequiresAccess = await canRequestAccess(context, user, existingEntities);
          if (entitiesThatRequiresAccess.length > 0) {
            throw AccessRequiredError('Restricted entity already exists, you can request access', { entityIds: entitiesThatRequiresAccess.map((value) => value.internal_id) });
          }
          throw UnsupportedError('Restricted entity already exists', { doc_code: 'RESTRICTED_ELEMENT' });
        } else {
          throw UnsupportedError('Restricted entity already exists', { doc_code: 'RESTRICTED_ELEMENT' });
        }
      }
      // If inferred entity
      if (fromRule) {
        // Entity reference must be uniq to be upserted
        if (filteredEntities.length > 1) {
          throw UnsupportedError('Cant upsert inferred entity. Too many entities resolved', { input, entityIds, doc_code: 'MULTIPLE_REFERENCES_FOUND' });
        }
        // If upsert come from a rule, do a specific upsert.
        return await upsertEntityRule(context, user, R.head(filteredEntities), input, { ...opts, locks: participantIds });
      }
      if (filteredEntities.length === 1) {
        const upsertEntityOpts = { ...opts, locks: participantIds, bypassIndividualUpdate: true, elementAlreadyResolved: true };
        const element = await storeLoadByIdWithRefs(context, user, R.head(filteredEntities).internal_id, { type });
        return upsertElement(context, user, element, type, resolvedInput, upsertEntityOpts);
      }
      // If creation is not by a reference
      // We can in best effort try to merge a common stix_id
      const existingByStandard = R.find((e) => e.standard_id === standardId, filteredEntities);
      if (existingByStandard && !isStixCyberObservableHashedObservable(type)) {
        // Sometimes multiple entities can match
        // Looking for aliasA, aliasB, find in different entities for example
        // In this case, we try to find if one match the standard id
        // If a STIX ID has been passed in the creation
        if (resolvedInput.stix_id) {
          // Find the entity corresponding to this STIX ID
          const stixIdFinder = (e) => e.standard_id === resolvedInput.stix_id || (e.x_opencti_stix_ids ?? []).includes(resolvedInput.stix_id);
          const existingByGivenStixId = R.find(stixIdFinder, filteredEntities);
          // If the entity exists by the stix id and not the same as the previously founded.
          if (existingByGivenStixId && existingByGivenStixId.internal_id !== existingByStandard.internal_id) {
            // Deciding the target
            let mergeTarget = existingByStandard.internal_id;
            let mergeSource = existingByGivenStixId.internal_id;
            // If confidence level is bigger, pickup as the target
            if (existingByGivenStixId.confidence > existingByStandard.confidence) {
              mergeTarget = existingByGivenStixId.internal_id;
              mergeSource = existingByStandard.internal_id;
            }
            logApp.info('[OPENCTI] Merge during creation detected');
            await mergeEntities(context, user, mergeTarget, [mergeSource], { locks: participantIds });
          }
        }
        // In this mode we can safely consider this entity like the existing one.
        const concurrentEntities = R.filter((e) => e.standard_id !== standardId, filteredEntities);
        // We can upsert element except the aliases that are part of other entities
        const key = resolveAliasesField(type).name;
        const concurrentAliases = R.flatten(R.map((c) => [c[key], c.name], concurrentEntities));
        const normedAliases = R.uniq(concurrentAliases.map((c) => normalizeName(c)));
        const filteredAliases = R.filter((i) => !normedAliases.includes(normalizeName(i)), resolvedInput[key] || []);
        // We need also to filter eventual STIX IDs present in other entities
        const concurrentStixIds = R.flatten(R.map((c) => [c.x_opencti_stix_ids, c.standard_id], concurrentEntities));
        const normedStixIds = R.uniq(concurrentStixIds);
        const filteredStixIds = R.filter(
          (i) => isNotEmptyField(i) && !normedStixIds.includes(i) && i !== existingByStandard.standard_id,
          [...(resolvedInput.x_opencti_stix_ids ?? []), resolvedInput.stix_id]
        );
        const finalEntity = { ...resolvedInput, [key]: filteredAliases, x_opencti_stix_ids: filteredStixIds };
        return upsertElement(context, user, existingByStandard, type, finalEntity, { ...opts, locks: participantIds });
      }
      if (resolvedInput.update === true) {
        // The new one is new reference, merge all found entities
        // Target entity is existingByStandard by default or any other
        const target = R.find((e) => e.standard_id === standardId, filteredEntities) || R.head(filteredEntities);
        const sources = R.filter((e) => e.internal_id !== target.internal_id, filteredEntities);
        hashMergeValidation([target, ...sources]);
        await mergeEntities(context, user, target.internal_id, sources.map((s) => s.internal_id), { locks: participantIds });
        return upsertElement(context, user, target, type, resolvedInput, { ...opts, locks: participantIds });
      }
      if (resolvedInput.stix_id && !existingEntities.map((n) => getInstanceIds(n)).flat().includes(resolvedInput.stix_id)) {
        // Upsert others
        const target = R.head(filteredEntities);
        const resolvedStixIds = { ...target, x_opencti_stix_ids: [...target.x_opencti_stix_ids, resolvedInput.stix_id] };
        return upsertElement(context, user, target, type, resolvedStixIds, { ...opts, locks: participantIds });
      }
      // Return the matching STIX IDs in others
      return { element: R.head(filteredEntities.filter((n) => getInstanceIds(n).includes(resolvedInput.stix_id))), event: null, isCreation: false };
    }
    // Create the object
    const dataEntity = await buildEntityData(context, user, resolvedInput, type, opts);
    // If file directly attached
    if (!isEmptyField(resolvedInput.file)) {
      const { filename } = await resolvedInput.file;
      const isAutoExternal = entitySetting?.platform_entity_files_ref;
      const path = `import/${type}/${dataEntity.element[ID_INTERNAL]}`;
      const key = `${path}/${filename}`;
      const meta = isAutoExternal ? { external_reference_id: generateStandardId(ENTITY_TYPE_EXTERNAL_REFERENCE, { url: `/storage/get/${key}` }) } : {};
      const file_markings = resolvedInput.objectMarking?.map(({ id }) => id);
      const { upload: file } = await uploadToStorage(context, user, path, input.file, { entity: dataEntity.element, file_markings, meta });
      dataEntity.element = { ...dataEntity.element, x_opencti_files: [storeFileConverter(user, file)] };
      // Add external references from files if necessary
      if (isAutoExternal) {
        // Create external ref + link to current entity
        const createExternal = { source_name: file.name, url: `/storage/get/${file.id}`, fileId: file.id };
        const externalRef = await createEntity(context, user, createExternal, ENTITY_TYPE_EXTERNAL_REFERENCE);
        const newRefRel = buildInnerRelation(dataEntity.element, externalRef, RELATION_EXTERNAL_REFERENCE);
        dataEntity.relations.push(...newRefRel);
      }
    }
    if (opts.restore === true) {
      dataMessage = generateRestoreMessage(dataEntity.element);
    } else {
      dataMessage = generateCreateMessage(dataEntity.element);
    }

    // Index the created element
    lock.signal.throwIfAborted();
    await indexCreatedElement(context, user, dataEntity);
    // Push the input in the stream
    const createdElement = { ...resolvedInput, ...dataEntity.element };
    // In case we have created relation (like Marking for example) the input name is not the database name and the resolution might fail
    const inputFields = schemaRelationsRefDefinition.getRelationsRef(createdElement.entity_type);
    inputFields.forEach(({ name, databaseName }) => {
      createdElement[databaseName] = Array.isArray(createdElement[name]) ? createdElement[name].map(({ id }) => id) : createdElement[name];
    });

    const event = await storeCreateEntityEvent(context, user, createdElement, dataMessage, opts);
    // Return created element after waiting for it.
    return { element: createdElement, event, isCreation: true };
  } catch (err) {
    if (err.name === TYPE_LOCK_ERROR) {
      throw LockTimeoutError({ participantIds });
    }
    throw err;
  } finally {
    if (lock) await lock.unlock();
  }
};

export const createEntity = async (context, user, input, type, opts = {}) => {
  const isCompleteResult = opts.complete === true;
  // volumes of objects relationships must be controlled
  const data = await createEntityRaw(context, user, input, type, opts);
  // In case of creation, start an enrichment
  if (data.isCreation) {
    await triggerCreateEntityAutoEnrichment(context, user, data.element);
  } else if (data.event !== null) { // upsert
    await triggerEntityUpdateAutoEnrichment(context, user, data.element);
  }
  return isCompleteResult ? data : data.element;
};

export const createInferredEntity = async (context, input, ruleContent, type) => {
  const opts = {
    fromRule: ruleContent.field,
    impactStandardId: false,
    bypassValidation: true, // We need to bypass validation here has we maybe not setup all require fields
  };
  // Inferred entity have a specific standardId generated from dependencies data.
  const standardId = idGenFromData(type, ruleContent.content.dependencies.sort());
  const instance = { standard_id: standardId, entity_type: type, ...input, [ruleContent.field]: [ruleContent.content] };
  const patch = createRuleDataPatch(instance);
  const inputEntity = { ...instance, ...patch };
  logApp.info('Create inferred entity', { entity: inputEntity });
  return await createEntityRaw(context, RULE_MANAGER_USER, inputEntity, type, opts);
};
// endregion

// region mutation deletion

const draftInternalDeleteElement = async (context, user, draftElement) => {
  let lock;
  const participantIds = [draftElement.internal_id];
  try {
    // Try to get the lock in redis
    lock = await lockResources(participantIds, { draftId: getDraftContext(context, user) });

    await elMarkElementsAsDraftDelete(context, user, [draftElement]);
  } catch (err) {
    if (err.name === TYPE_LOCK_ERROR) {
      throw LockTimeoutError({ participantIds });
    }
    throw err;
  } finally {
    if (lock) await lock.unlock();
  }

  return { element: draftElement, event: {} };
};

export const internalDeleteElementById = async (context, user, id, type, opts = {}) => {
  let lock;
  let event;
  const element = await storeLoadByIdWithRefs(context, user, id, { ...opts, type, includeDeletedInDraft: true });

  if (!element) {
    throw AlreadyDeletedError({ id });
  }

  if (getDraftContext(context, user)) {
    return draftInternalDeleteElement(context, user, element);
  }
  // region confidence control
  controlUserConfidenceAgainstElement(user, element);
  // region restrict delete control
  controlUserRestrictDeleteAgainstElement(user, element);
  // when deleting stix ref, we must check confidence on from side (this count has modifying this element itself)
  if (isStixRefRelationship(element.entity_type)) {
    controlUserConfidenceAgainstElement(user, element.from);
  }
  // endregion
  // Prevent individual deletion if linked to a user
  if (element.entity_type === ENTITY_TYPE_IDENTITY_INDIVIDUAL) {
    await verifyCanDeleteIndividual(context, user, element);
  }
  // Prevent organization deletion if platform orga or has members
  if (element.entity_type === ENTITY_TYPE_IDENTITY_ORGANIZATION) {
    await verifyCanDeleteOrganization(context, user, element);
  }
  if (!validateUserAccessOperation(user, element, 'delete')) {
    throw ForbiddenAccess();
  }
  // Check inference operation
  checkIfInferenceOperationIsValid(user, element);
  // Apply deletion
  const participantIds = [element.internal_id];
  try {
    // Try to get the lock in redis
    lock = await lockResources(participantIds);
    if (isStixRefRelationship(element.entity_type)) {
      const referencesPromises = opts.references ? internalFindByIds(context, user, opts.references, { type: ENTITY_TYPE_EXTERNAL_REFERENCE }) : Promise.resolve([]);
      const references = await Promise.all(referencesPromises);
      if ((opts.references ?? []).length > 0 && references.length !== (opts.references ?? []).length) {
        throw FunctionalError('Cant find element references for commit', {
          id: element.fromId,
          references: opts.references
        });
      }
      const targetElement = { ...element.to, i_relation: element };
      const previous = await storeLoadByIdWithRefs(context, user, element.fromId);
      const instance = structuredClone(previous);
      const key = schemaRelationsRefDefinition.convertDatabaseNameToInputName(instance.entity_type, element.entity_type);
      let inputs;
      if (isSingleRelationsRef(instance.entity_type, element.entity_type)) {
        inputs = [{ key, value: [] }];
        instance[key] = undefined; // Generate the new version of the from
      } else {
        inputs = [{ key, value: [targetElement], operation: UPDATE_OPERATION_REMOVE }];
        // To prevent to many patch operations, removed key must be put at the end
        const withoutElementDeleted = (previous[key] ?? []).filter((e) => e.internal_id !== targetElement.internal_id);
        previous[key] = [...withoutElementDeleted, targetElement];
        // Generate the new version of the from
        instance[key] = withoutElementDeleted;
      }
      const message = await generateUpdateMessage(context, user, instance.entity_type, inputs);
      const isContainCommitReferences = opts.references && opts.references.length > 0;
      const commit = isContainCommitReferences ? {
        message: opts.commitMessage,
        external_references: references.map((ref) => convertExternalReferenceToStix(ref))
      } : undefined;
      await elDeleteElements(context, user, [element]);
      // Publish event in the stream
      const eventPromise = storeUpdateEvent(context, user, previous, instance, message, { ...opts, commit });
      const taskPromise = createContainerSharingTask(context, ACTION_TYPE_UNSHARE, element);
      const [, updateEvent] = await Promise.all([taskPromise, eventPromise]);
      event = updateEvent;
      element.from = instance; // dynamically update the from to have an up to date relation
    } else {
      // Start by deleting external files
      const isTrashableElement = !isInferredIndex(element._index)
        && (isStixCoreObject(element.entity_type) || isStixCoreRelationship(element.entity_type) || isStixSightingRelationship(element.entity_type));
      const forceDelete = !!opts.forceDelete || !isTrashableElement;
      const isTrashEnabled = conf.get('app:trash:enabled');
      if (isTrashEnabled && !forceDelete) {
        // mark indexed files as removed to exclude them from search
        await elUpdateRemovedFiles(element, true);
      } else {
        // if trash is disabled globally or for this element, delete permanently
        await deleteAllObjectFiles(context, user, element);
      }
      // Delete all linked elements
      const forceRefresh = opts.forceRefresh ?? true;
      await elDeleteElements(context, user, [element], { forceDelete, forceRefresh });
      // Publish event in the stream
      event = await storeDeleteEvent(context, user, element, opts);
    }
    // Temporary stored the deleted elements to prevent concurrent problem at creation
    await redisAddDeletions(participantIds, getDraftContext(context, user));
  } catch (err) {
    if (err.name === TYPE_LOCK_ERROR) {
      throw LockTimeoutError({ participantIds });
    }
    throw err;
  } finally {
    if (lock) await lock.unlock();
  }
  // - TRANSACTION END
  return { element, event };
};
export const deleteElementById = async (context, user, id, type, opts = {}) => {
  if (R.isNil(type)) {
    /* v8 ignore next */
    throw FunctionalError('You need to specify a type when deleting an entity');
  }
  const { element: deleted } = await internalDeleteElementById(context, user, id, type, opts);
  return deleted;
};
export const deleteInferredRuleElement = async (rule, instance, deletedDependencies, opts = {}) => {
  const context = executionContext(rule.name, RULE_MANAGER_USER);
  // Check if deletion is really targeting an inference
  const isInferred = isInferredIndex(instance._index);
  if (!isInferred) {
    throw UnsupportedError('Instance is not inferred, cant be deleted', { id: instance.id });
  }
  // Delete inference
  const fromRule = RULE_PREFIX + rule;
  const rules = Object.keys(instance).filter((k) => k.startsWith(RULE_PREFIX));
  const completeRuleName = RULE_PREFIX + rule;
  if (!rules.includes(completeRuleName)) {
    throw UnsupportedError('Cant ask a deletion on element not inferred by this rule', { rule });
  }
  const monoRule = rules.length === 1;
  // Cleanup all explanation that match the dependency id
  const elementsRule = instance[completeRuleName];
  const rebuildRuleContent = [];
  for (let index = 0; index < elementsRule.length; index += 1) {
    const ruleContent = elementsRule[index];
    const { dependencies } = ruleContent;
    // Keep the element only if not include any deleted dependencies
    if (deletedDependencies.length > 0 && !deletedDependencies.some((d) => dependencies.includes(d))) {
      rebuildRuleContent.push(ruleContent);
    }
  }
  try {
    // Current rule doesnt have any more explanation
    if (rebuildRuleContent.length === 0) {
      // If current inference is only base on one rule, we can safely delete it.
      if (monoRule) {
        await internalDeleteElementById(context, RULE_MANAGER_USER, instance.id, instance.entity_type, opts);
        return true;
      }
      // If not we need to clean the rule and keep the element for other rules.
      logApp.info('Cleanup inferred element', { rule, id: instance.id });
      const input = { [completeRuleName]: null };
      const upsertOpts = { fromRule, fromRuleDeletion: true };
      await upsertRelationRule(context, RULE_MANAGER_USER, instance, input, upsertOpts);
    } else {
      logApp.info('Upsert inferred element', { rule, id: instance.id });
      // Rule still have other explanation, update the rule
      const input = { [completeRuleName]: rebuildRuleContent };
      const ruleOpts = { fromRule, fromRuleDeletion: true };
      await upsertRelationRule(context, RULE_MANAGER_USER, instance, input, ruleOpts);
    }
  } catch (err) {
    if (err.name === ALREADY_DELETED_ERROR) {
      logApp.info(err);
    } else {
      logApp.error('Error handling inference', { cause: err });
    }
  }
  return false;
};
export const deleteRelationsByFromAndTo = async (context, user, fromId, toId, relationshipType, scopeType, opts = {}) => {
  //* v8 ignore if */
  if (R.isNil(scopeType) || R.isNil(fromId) || R.isNil(toId)) {
    throw FunctionalError('You need to specify a scope type when deleting a relation with from and to');
  }
  const fromThing = await internalLoadById(context, user, fromId, opts);
  // Check mandatory attribute
  const entitySetting = await getEntitySettingFromCache(context, fromThing.entity_type);
  const attributesMandatory = await getMandatoryAttributesForSetting(context, user, entitySetting);
  if (attributesMandatory.length > 0) {
    const attribute = attributesMandatory.find((attr) => attr === schemaRelationsRefDefinition.convertDatabaseNameToInputName(fromThing.entity_type, relationshipType));
    if (attribute && fromThing[buildRefRelationKey(relationshipType)].length === 1) {
      throw ValidationError('This attribute is mandatory', attribute, { attribute });
    }
  }
  const toThing = await internalLoadById(context, user, toId, opts);// check if user has "edit" access on from and to
  if (!validateUserAccessOperation(user, fromThing, 'edit') || !validateUserAccessOperation(user, toThing, 'edit')) {
    throw ForbiddenAccess();
  }
  // Looks like the caller doesn't give the correct from, to currently
  const relationsCallback = async (relationsToDelete) => {
    for (let i = 0; i < relationsToDelete.length; i += 1) {
      const r = relationsToDelete[i];
      await deleteElementById(context, user, r.internal_id, r.entity_type, opts);
    }
  };
  const relationsToDelete = await fullRelationsList(context, user, relationshipType, {
    indices: READ_RELATIONSHIPS_INDICES_WITHOUT_INFERRED,
    baseData: true,
    filters: {
      mode: 'and',
      filters: [
        { key: ['fromId'], values: [fromThing.internal_id] },
        { key: ['toId'], values: [toThing.internal_id] }
      ],
      filterGroups: []
    },
    callback: relationsCallback
  });
  return { from: fromThing, to: toThing, deletions: relationsToDelete };
};
// endregion<|MERGE_RESOLUTION|>--- conflicted
+++ resolved
@@ -2733,146 +2733,16 @@
 
   const settings = await getEntityFromCache(context, SYSTEM_USER, ENTITY_TYPE_SETTINGS);
   const validEnterpriseEdition = settings.valid_enterprise_edition;
-  // All inputs impacted by modifications (+inner)
-  const inputs = await generateInputsForUpsert(context, user, resolvedElement, type, updatePatch, confidenceForUpsert, validEnterpriseEdition);
-
-<<<<<<< HEAD
-    // When revoke is updated to true => false, we need to reset score to a valid score if no score in input
-    if (resolvedElement.revoked === true && basePatch.revoked === false) {
-      if (!updatePatch.x_opencti_score) {
-        if (resolvedElement.decay_applied_rule) {
-          updatePatch.x_opencti_score = resolvedElement.decay_base_score > INDICATOR_DEFAULT_SCORE ? resolvedElement.decay_base_score : INDICATOR_DEFAULT_SCORE;
-        } else {
-          updatePatch.x_opencti_score = INDICATOR_DEFAULT_SCORE;
-        }
-      }
-    }
-  }
-  // Upsert relations with times extensions
-  if (isStixCoreRelationship(type)) {
-    const { date: cStartTime } = computeExtendedDateValues(updatePatch.start_time, resolvedElement.start_time, ALIGN_OLDEST);
-    const { date: cStopTime } = computeExtendedDateValues(updatePatch.stop_time, resolvedElement.stop_time, ALIGN_NEWEST);
-    updatePatch.start_time = cStartTime;
-    updatePatch.stop_time = cStopTime;
-  }
-  if (isStixSightingRelationship(type)) {
-    const { date: cFs, updated: isCFsUpdated } = computeExtendedDateValues(updatePatch.first_seen, resolvedElement.first_seen, ALIGN_OLDEST);
-    const { date: cLs, updated: isCLsUpdated } = computeExtendedDateValues(updatePatch.last_seen, resolvedElement.last_seen, ALIGN_NEWEST);
-    updatePatch.first_seen = cFs;
-    updatePatch.last_seen = cLs;
-    if (isCFsUpdated || isCLsUpdated) {
-      updatePatch.attribute_count = resolvedElement.attribute_count + updatePatch.attribute_count;
-    }
-  }
-  const inputs = []; // All inputs impacted by modifications (+inner)
-  // If file directly attached
-  if (!isEmptyField(updatePatch.file)) {
-    const path = `import/${resolvedElement.entity_type}/${resolvedElement.internal_id}`;
-    const { upload: file } = await uploadToStorage(context, user, path, updatePatch.file, { entity: resolvedElement });
-    const convertedFile = storeFileConverter(user, file);
-    // The impact in the database is the completion of the files
-    const fileImpact = { key: 'x_opencti_files', value: [...(resolvedElement.x_opencti_files ?? []), convertedFile] };
-    inputs.push(fileImpact);
-  }
-  // region confidence control / upsert
-  updatePatch.confidence = confidenceLevelToApply;
-  // note that if the existing data has no confidence (null) it will still be updated below, even if isConfidenceMatch = false
-  // endregion
+
   // Preserve vulnerability name (CVE) if missing from update patch
   // This fixes issue #13169 where CVE information is deleted when Jira connector sends updates without name field
   if (type === ENTITY_TYPE_VULNERABILITY && isEmptyField(updatePatch.name) && isNotEmptyField(resolvedElement.name)) {
     // Preserve existing name (CVE identifier) if not in update patch
     updatePatch.name = resolvedElement.name;
   }
-  // -- Upsert attributes
-  const attributes = Array.from(schemaAttributesDefinition.getAttributes(type).values());
-  for (let attrIndex = 0; attrIndex < attributes.length; attrIndex += 1) {
-    const attribute = attributes[attrIndex];
-    const attributeKey = attribute.name;
-    const isInputAvailable = attributeKey in updatePatch;
-    if (isInputAvailable) { // The attribute is explicitly available in the patch
-      const inputData = updatePatch[attributeKey];
-      const isOutDatedModification = isOutdatedUpdate(context, resolvedElement, attributeKey);
-      const isStructuralUpsert = attributeKey === xOpenctiStixIds.name || attributeKey === creatorsAttribute.name; // Ids and creators consolidation is always granted
-      const isFullSync = context.synchronizedUpsert || attribute.upsert_force_replace; // In case of full synchronization or force full upsert, just update the data
-      const isInputWithData = typeof inputData === 'string' ? isNotEmptyField(inputData.trim()) : isNotEmptyField(inputData);
-      const isCurrentlyEmpty = isEmptyField(resolvedElement[attributeKey]) && isInputWithData; // If the element current data is empty, we always expect to put the value
-      // Field can be upsert if:
-      // 1. Confidence is correct
-      // 2. Attribute is declared upsert=true in the schema
-      // 3. Data from the inputs is not empty to prevent any data cleaning
-      const canBeUpsert = isConfidenceMatch && attribute.upsert && isInputWithData;
-      // Upsert will be done if upsert is well-defined but also in full synchro mode or if the current value is empty
-      if (!isOutDatedModification) {
-        if (isStructuralUpsert || canBeUpsert || isFullSync || isCurrentlyEmpty) {
-          inputs.push(...buildAttributeUpdate(isFullSync, attribute, resolvedElement[attributeKey], inputData));
-        }
-      } else {
-        logApp.info('Discarding outdated attribute update mutation', { key: attributeKey });
-      }
-    }
-  }
-  // -- Upsert refs
-  const metaInputFields = schemaRelationsRefDefinition.getRelationsRef(resolvedElement.entity_type).map((ref) => ref.name);
-  for (let fieldIndex = 0; fieldIndex < metaInputFields.length; fieldIndex += 1) {
-    const inputField = metaInputFields[fieldIndex];
-    const relDef = schemaRelationsRefDefinition.getRelationRef(resolvedElement.entity_type, inputField);
-    const isInputAvailable = inputField in updatePatch;
-    if (isInputAvailable) {
-      const patchInputData = updatePatch[inputField];
-      const isInputWithData = isNotEmptyField(patchInputData);
-      const isUpsertSynchro = context.synchronizedUpsert;
-      const isOutDatedModification = isOutdatedUpdate(context, resolvedElement, inputField);
-      if (!isOutDatedModification) {
-        if (relDef.multiple) {
-          const currentData = resolvedElement[relDef.databaseName] ?? [];
-          const currentDataSet = new Set(currentData);
-          const isCurrentWithData = isNotEmptyField(currentData);
-          const fullPatchInputData = patchInputData ?? [];
-          const fullPatchInputDataSet = new Set(fullPatchInputData.map((i) => i.internal_id));
-          // Specific case for organization restriction, has EE must be activated.
-          // If not supported, upsert of organization is not applied
-          const isUserCanManipulateGrantedRefs = isUserHasCapability(user, KNOWLEDGE_ORGANIZATION_RESTRICT) && settings.valid_enterprise_edition === true;
-          const allowedOperation = relDef.databaseName !== RELATION_GRANTED_TO || (relDef.databaseName === RELATION_GRANTED_TO && isUserCanManipulateGrantedRefs);
-          const inputToCurrentDiff = fullPatchInputData.filter((target) => !currentDataSet.has(target.internal_id));
-          const currentToInputDiff = currentData.filter((current) => !fullPatchInputDataSet.has(current));
-          // If expected data is different from current data
-          if (allowedOperation && (inputToCurrentDiff.length + currentToInputDiff.length) > 0) {
-            // In full synchro, just replace everything
-            if (isUpsertSynchro) {
-              inputs.push({ key: inputField, value: fullPatchInputData, operation: UPDATE_OPERATION_REPLACE });
-            } else if ((isCurrentWithData && isInputWithData && inputToCurrentDiff.length > 0 && isConfidenceMatch)
-                || (isInputWithData && !isCurrentWithData)
-            ) {
-              // If data is provided, different from existing data, and of higher confidence
-              // OR if existing data is empty and data is provided (even if lower confidence, it's better than nothing),
-              // --> apply an add operation
-              inputs.push({ key: inputField, value: inputToCurrentDiff, operation: UPDATE_OPERATION_ADD });
-            }
-          }
-        } else { // not multiple
-          // If expected data is different from current data...
-          const currentData = resolvedElement[relDef.databaseName];
-          const isCurrentEmptyData = isEmptyField(currentData);
-          const isInputDifferentFromCurrent = !R.equals(currentData, patchInputData);
-          // ... and data can be updated:
-          // forced synchro
-          // OR the field is currently null (auto consolidation)
-          // OR the confidence matches
-          // To prevent too much flickering on multi sources the created-by will be replaced only for strict upper confidence
-          const isProtectedCreatedBy = relDef.databaseName === RELATION_CREATED_BY && !isCurrentEmptyData && !isConfidenceUpper;
-          const updatable = ((isInputWithData && isCurrentEmptyData) || isConfidenceMatch) && !isProtectedCreatedBy;
-          if (isInputDifferentFromCurrent && (isUpsertSynchro || updatable)) {
-            inputs.push({ key: inputField, value: [patchInputData] });
-          }
-        }
-      } else {
-        logApp.info('Discarding outdated attribute update mutation', { key: inputField });
-      }
-    }
-  }
-=======
->>>>>>> 9e514528
+
+  // All inputs impacted by modifications (+inner)
+  const inputs = await generateInputsForUpsert(context, user, resolvedElement, type, updatePatch, confidenceForUpsert, validEnterpriseEdition);
   // -- If modifications need to be done, add updated_at and modified
   if (inputs.length > 0) {
     // Update the attribute and return the result
