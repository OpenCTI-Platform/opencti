import moment from 'moment';
import * as R from 'ramda';
import DataLoader from 'dataloader';
import { Promise } from 'bluebird';
import { compareUnsorted } from 'js-deep-equals';
import { SEMATTRS_DB_NAME, SEMATTRS_DB_OPERATION } from '@opentelemetry/semantic-conventions';
import * as jsonpatch from 'fast-json-patch';
import {
  ALREADY_DELETED_ERROR,
  AlreadyDeletedError,
  DatabaseError,
  ForbiddenAccess,
  FunctionalError,
  LockTimeoutError,
  MissingReferenceError,
  TYPE_LOCK_ERROR,
  UnsupportedError,
  ValidationError
} from '../config/errors';
import { extractEntityRepresentativeName } from './entity-representative';
import {
  buildPagination,
  computeAverage,
  extractIdsFromStoreObject,
  fillTimeSeries,
  INDEX_DRAFT_OBJECTS,
  INDEX_INFERRED_RELATIONSHIPS,
  inferIndexFromConceptType,
  isEmptyField,
  isInferredIndex,
  isNotEmptyField,
  isObjectPathTargetMultipleAttribute,
  MAX_EVENT_LOOP_PROCESSING_TIME,
  READ_DATA_INDICES,
  READ_DATA_INDICES_INFERRED,
  READ_INDEX_HISTORY,
  READ_INDEX_INFERRED_RELATIONSHIPS,
  READ_RELATIONSHIPS_INDICES,
  READ_RELATIONSHIPS_INDICES_WITHOUT_INFERRED,
  UPDATE_OPERATION_ADD,
  UPDATE_OPERATION_REMOVE,
  UPDATE_OPERATION_REPLACE
} from './utils';
import {
  elAggregationCount,
  elAggregationRelationsCount,
  elDeleteElements,
  elFindByIds,
  elHistogramCount,
  elIndexElements,
  elList,
  elPaginate,
  elUpdateElement,
  elUpdateEntityConnections,
  elUpdateRelationConnections,
  ES_MAX_CONCURRENCY,
  ES_MAX_PAGINATION,
  isImpactedTypeAndSide,
  MAX_BULK_OPERATIONS,
  ROLE_FROM,
  ROLE_TO
} from './engine';
import {
  FIRST_OBSERVED,
  FIRST_SEEN,
  generateAliasesId,
  generateStandardId,
  getInputIds,
  getInstanceIds,
  idGenFromData,
  INTERNAL_FROM_FIELD,
  INTERNAL_TO_FIELD,
  isFieldContributingToStandardId,
  isStandardIdDowngraded,
  isStandardIdUpgraded,
  LAST_OBSERVED,
  LAST_SEEN,
  NAME_FIELD,
  normalizeName,
  REVOKED,
  START_TIME,
  STOP_TIME,
  VALID_FROM,
  VALID_UNTIL,
  VALUE_FIELD,
  X_DETECTION,
  X_WORKFLOW_ID
} from '../schema/identifier';
import { lockResource, notify, redisAddDeletions, storeCreateEntityEvent, storeCreateRelationEvent, storeDeleteEvent, storeMergeEvent, storeUpdateEvent } from './redis';
import { cleanStixIds } from './stix';
import {
  ABSTRACT_BASIC_RELATIONSHIP,
  ABSTRACT_STIX_CORE_OBJECT,
  ABSTRACT_STIX_OBJECT,
  ABSTRACT_STIX_RELATIONSHIP,
  BASE_TYPE_ENTITY,
  BASE_TYPE_RELATION,
  buildRefRelationKey,
  ID_INTERNAL,
  ID_STANDARD,
  IDS_STIX,
  INPUT_CREATED_BY,
  INPUT_LABELS,
  INPUT_MARKINGS,
  INTERNAL_IDS_ALIASES,
  INTERNAL_PREFIX,
  REL_INDEX_PREFIX,
  RULE_PREFIX
} from '../schema/general';
import { isAnId } from '../schema/schemaUtils';
import {
  isStixRefRelationship,
  RELATION_CREATED_BY,
  RELATION_EXTERNAL_REFERENCE,
  RELATION_GRANTED_TO,
  RELATION_OBJECT,
  RELATION_OBJECT_MARKING,
  STIX_REF_RELATIONSHIP_TYPES
} from '../schema/stixRefRelationship';
import { ENTITY_TYPE_SETTINGS, ENTITY_TYPE_STATUS, ENTITY_TYPE_USER } from '../schema/internalObject';
import { isStixCoreObject, isStixObject } from '../schema/stixCoreObject';
import { isBasicRelationship } from '../schema/stixRelationship';
import {
  dateForEndAttributes,
  dateForLimitsAttributes,
  dateForStartAttributes,
  extractNotFuzzyHashValues,
  isModifiedObject,
  isUpdatedAtObject,
  noReferenceAttributes
} from '../schema/fieldDataAdapter';
import { isStixCoreRelationship, RELATION_REVOKED_BY } from '../schema/stixCoreRelationship';
import {
  ATTRIBUTE_ADDITIONAL_NAMES,
  ATTRIBUTE_ALIASES,
  ATTRIBUTE_ALIASES_OPENCTI,
  ENTITY_TYPE_CONTAINER_OBSERVED_DATA,
  ENTITY_TYPE_IDENTITY_INDIVIDUAL,
  isStixDomainObjectIdentity,
  isStixDomainObjectShareableContainer,
  isStixObjectAliased,
  resolveAliasesField,
  STIX_ORGANIZATIONS_UNRESTRICTED
} from '../schema/stixDomainObject';
import { ENTITY_TYPE_EXTERNAL_REFERENCE, ENTITY_TYPE_LABEL, ENTITY_TYPE_MARKING_DEFINITION } from '../schema/stixMetaObject';
import { isStixSightingRelationship } from '../schema/stixSightingRelationship';
import { ENTITY_HASHED_OBSERVABLE_ARTIFACT, ENTITY_HASHED_OBSERVABLE_STIX_FILE, isStixCyberObservable, isStixCyberObservableHashedObservable } from '../schema/stixCyberObservable';
import conf, { BUS_TOPICS, extendedErrors, isFeatureEnabled, logApp } from '../config/conf';
import { FROM_START_STR, mergeDeepRightAll, now, prepareDate, UNTIL_END_STR, utcDate } from '../utils/format';
import { checkObservableSyntax } from '../utils/syntax';
import { elUpdateRemovedFiles } from './file-search';
import {
  KNOWLEDGE_KNUPDATE_KNBYPASSREFERENCE,
  executionContext,
  INTERNAL_USERS,
  isBypassUser,
  isUserCanAccessStoreElement,
  isUserHasCapability,
  KNOWLEDGE_ORGANIZATION_RESTRICT,
  RULE_MANAGER_USER,
  SYSTEM_USER,
  userFilterStoreElements,
  validateUserAccessOperation,
  controlUserRestrictDeleteAgainstElement
} from '../utils/access';
import { isRuleUser, RULES_ATTRIBUTES_BEHAVIOR } from '../rules/rules-utils';
import { instanceMetaRefsExtractor, isSingleRelationsRef, } from '../schema/stixEmbeddedRelationship';
import { createEntityAutoEnrichment } from '../domain/enrichment';
import { convertExternalReferenceToStix, convertStoreToStix } from './stix-converter';
import {
  buildAggregationRelationFilter,
  buildEntityFilters,
  buildThingsFilters,
  internalFindByIds,
  internalLoadById,
  listAllRelations,
  listEntities,
  listRelations,
  storeLoadById
} from './middleware-loader';
import { checkRelationConsistency, isRelationConsistent } from '../utils/modelConsistency';
import { getEntitiesListFromCache, getEntityFromCache } from './cache';
import { ACTION_TYPE_SHARE, ACTION_TYPE_UNSHARE, createListTask } from '../domain/backgroundTask-common';
import { ENTITY_TYPE_VOCABULARY, vocabularyDefinitions } from '../modules/vocabulary/vocabulary-types';
import { getVocabulariesCategories, getVocabularyCategoryForField, isEntityFieldAnOpenVocabulary, updateElasticVocabularyValue } from '../modules/vocabulary/vocabulary-utils';
import { depsKeysRegister, isDateAttribute, isMultipleAttribute, isNumericAttribute, isObjectAttribute, schemaAttributesDefinition } from '../schema/schema-attributes';
import { fillDefaultValues, getAttributesConfiguration, getEntitySettingFromCache } from '../modules/entitySetting/entitySetting-utils';
import { schemaRelationsRefDefinition } from '../schema/schema-relationsRef';
import { validateInputCreation, validateInputUpdate } from '../schema/schema-validator';
import { telemetry } from '../config/tracing';
import { cleanMarkings, handleMarkingOperations } from '../utils/markingDefinition-utils';
import { generateCreateMessage, generateRestoreMessage, generateUpdateMessage } from './generate-message';
import { confidence, creators, iAliasedIds, iAttributes, modified, updatedAt, xOpenctiStixIds } from '../schema/attribute-definition';
import { ENTITY_TYPE_INDICATOR } from '../modules/indicator/indicator-types';
import { ENTITY_TYPE_CONTAINER_FEEDBACK } from '../modules/case/feedback/feedback-types';
import { FilterMode, FilterOperator } from '../generated/graphql';
import { getMandatoryAttributesForSetting } from '../modules/entitySetting/entitySetting-attributeUtils';
import {
  adaptUpdateInputsConfidence,
  controlCreateInputWithUserConfidence,
  controlUpsertInputWithUserConfidence,
  controlUserConfidenceAgainstElement
} from '../utils/confidence-level';
import { buildEntityData, buildInnerRelation, buildRelationData } from './data-builder';
import { deleteAllObjectFiles, moveAllFilesFromEntityToAnother, uploadToStorage } from './file-storage-helper';
import { storeFileConverter } from './file-storage';
import { getDraftContext } from '../utils/draftContext';
import { getDraftChanges, isDraftSupportedEntity } from './draft-utils';

// region global variables
const MAX_BATCH_SIZE = 300;
// endregion

// region Loader common
export const batchLoader = (loader) => {
  const dataLoader = new DataLoader(
    (objects) => {
      const { context, user, args } = R.head(objects);
      const elements = objects.map((i) => i.element);
      return loader(context, user, elements, args);
    },
    { maxBatchSize: MAX_BATCH_SIZE, cache: false }
  );
  return {
    load: (element, context, user, args = {}) => {
      return dataLoader.load({ element, context, user, args });
    },
  };
};

const checkIfInferenceOperationIsValid = (user, element) => {
  const isRuleManaged = isRuleUser(user);
  const ifElementInferred = isInferredIndex(element._index);
  if (ifElementInferred && !isRuleManaged) {
    throw UnsupportedError('Manual inference deletion is not allowed', { id: element.id });
  }
};
// endregion

// Standard listing
export const listThings = async (context, user, thingsTypes, args = {}) => {
  const { indices = READ_DATA_INDICES } = args;
  const paginateArgs = buildThingsFilters(thingsTypes, args);
  return elPaginate(context, user, indices, paginateArgs);
};
export const listAllThings = async (context, user, thingsTypes, args = {}) => {
  const { indices = READ_DATA_INDICES } = args;
  const paginateArgs = buildThingsFilters(thingsTypes, args);
  return elList(context, user, indices, paginateArgs);
};
export const paginateAllThings = async (context, user, thingsTypes, args = {}) => {
  const result = await listAllThings(context, user, thingsTypes, args);
  const nodeResult = result.map((n) => ({ node: n }));
  return buildPagination(0, null, nodeResult, nodeResult.length);
};
export const loadEntity = async (context, user, entityTypes, args = {}) => {
  const opts = { ...args, connectionFormat: false };
  const entities = await listEntities(context, user, entityTypes, opts);
  if (entities.length > 1) {
    throw DatabaseError('Expect only one response', { entityTypes, args });
  }
  return R.head(entities);
};
// endregion

// region Loader element
const loadElementMetaDependencies = async (context, user, elements, args = {}) => {
  const { onlyMarking = true } = args;
  const workingElements = Array.isArray(elements) ? elements : [elements];
  const workingElementsMap = new Map(workingElements.map((i) => [i.internal_id, i]));
  const workingIds = Array.from(workingElementsMap.keys());
  const relTypes = onlyMarking ? [RELATION_OBJECT_MARKING] : STIX_REF_RELATIONSHIP_TYPES;
  // Resolve all relations, huge filters are inefficient, splitting will maximize the query speed
  const refsRelations = [];
  const groupOfWorkingIds = R.splitEvery(ES_MAX_PAGINATION, workingIds);
  for (let i = 0; i < groupOfWorkingIds.length; i += 1) {
    const fromIds = groupOfWorkingIds[i];
    const relationFilter = { mode: FilterMode.And, filters: [{ key: ['fromId'], values: fromIds }], filterGroups: [] };
    // All callback to iteratively push the relations to the global ref relations array
    // As listAllRelations can bring more than 100K+ relations, we need to split the append
    // due to nodejs limitation to 100K function parameters limit
    const allRelCallback = async (relations) => {
      refsRelations.push(...relations);
    };
    await listAllRelations(context, user, relTypes, { baseData: true, filters: relationFilter, callback: allRelCallback });
  }
  const refsPerElements = R.groupBy((r) => r.fromId, refsRelations);
  // Parallel resolutions
  const toResolvedIds = R.uniq(refsRelations.map((rel) => rel.toId));
  const toResolvedTypes = R.uniq(refsRelations.map((rel) => rel.toType));
  const toResolvedElements = await elFindByIds(context, user, toResolvedIds, { withoutRels: true, type: toResolvedTypes, connectionFormat: false, toMap: true });
  const refEntries = Object.entries(refsPerElements);
  const loadedElementMap = new Map();
  for (let indexRef = 0; indexRef < refEntries.length; indexRef += 1) {
    const [refId, dependencies] = refEntries[indexRef];
    const element = workingElementsMap.get(refId);
    // Build flatten view inside the data for stix meta
    const data = {};
    if (element) {
      const grouped = R.groupBy((a) => a.entity_type, dependencies);
      const entries = Object.entries(grouped);
      for (let index = 0; index < entries.length; index += 1) {
        const [key, values] = entries[index];
        const invalidRelations = [];
        const resolvedElementsWithRelation = [];
        let startProcessingTime = new Date().getTime();
        for (let valueIndex = 0; valueIndex < values.length; valueIndex += 1) {
          const v = values[valueIndex];
          const resolvedElement = toResolvedElements[v.toId];
          if (resolvedElement) {
            resolvedElementsWithRelation.push({ ...resolvedElement, i_relation: v });
          } else {
            invalidRelations.push({ relation_id: v.id, target_id: v.toId });
          }
          // Prevent event loop locking more than MAX_EVENT_LOOP_PROCESSING_TIME
          if (new Date().getTime() - startProcessingTime > MAX_EVENT_LOOP_PROCESSING_TIME) {
            startProcessingTime = new Date().getTime();
            await new Promise((resolve) => {
              setImmediate(resolve);
            });
          }
        }
        if (invalidRelations.length > 0) {
          // Some targets can be unresolved in case of potential inconsistency between relation and target
          // This kind of situation can happen if:
          // - Access rights are asymmetric, should not happen for meta relationships.
          // - Relations is invalid, should not happen in platform data consistency.
          const relations = invalidRelations.map((v) => ({ relation_id: v.id, target_id: v.toId }));
          logApp.warn('Targets of loadElementMetaDependencies not found', { relations });
        }
        const inputKey = schemaRelationsRefDefinition.convertDatabaseNameToInputName(element.entity_type, key);
        const metaRefKey = schemaRelationsRefDefinition.getRelationRef(element.entity_type, inputKey);
        if (isEmptyField(metaRefKey)) {
          throw UnsupportedError('Schema validation failure when loading dependencies', { key, inputKey, type: element.entity_type });
        }
        data[key] = !metaRefKey.multiple ? R.head(resolvedElementsWithRelation)?.internal_id : resolvedElementsWithRelation.map((r) => r.internal_id);
        data[inputKey] = !metaRefKey.multiple ? R.head(resolvedElementsWithRelation) : resolvedElementsWithRelation;
      }
      loadedElementMap.set(refId, data);
    }
  }
  return loadedElementMap;
};

<<<<<<< HEAD
export const loadElementsWithDependencies = async (context, user, elements, opts = {}) => {
=======
const loadElementsWithDependencies = async (context, user, elements, opts = {}) => {
  const fileMarkings = [];
>>>>>>> 190083d5
  const elementsToDeps = [...elements];
  let fromAndToPromise = Promise.resolve();
  let fileMarkingsPromise = Promise.resolve();
  const targetsToResolved = [];
  elements.forEach((e) => {
    const isRelation = e.base_type === BASE_TYPE_RELATION;
    if (isRelation) {
      elementsToDeps.push({ internal_id: e.fromId, entity_type: e.fromType });
      elementsToDeps.push({ internal_id: e.toId, entity_type: e.toType });
      targetsToResolved.push(...[e.fromId, e.toId]);
    }
    if (isNotEmptyField(e.x_opencti_files)) {
      e.x_opencti_files.forEach((f) => {
        if (isNotEmptyField(f.file_markings)) {
          fileMarkings.push(...f.file_markings);
        }
      });
    }
  });
  const depsPromise = loadElementMetaDependencies(context, user, elementsToDeps, opts);
  if (targetsToResolved.length > 0) {
    const args = { toMap: true, connectionFormat: false };
    // Load with System user, access rights will be dynamically change after
    fromAndToPromise = elFindByIds(context, SYSTEM_USER, targetsToResolved, args);
  }
  if (fileMarkings.length > 0) {
    const args = { type: ENTITY_TYPE_MARKING_DEFINITION, toMap: true, connectionFormat: false, baseData: true };
    fileMarkingsPromise = elFindByIds(context, SYSTEM_USER, R.uniq(fileMarkings), args);
  }
  const [fromAndToMap, depsElementsMap, fileMarkingsMap] = await Promise.all([fromAndToPromise, depsPromise, fileMarkingsPromise]);
  const loadedElements = [];
  let startProcessingTime = new Date().getTime();
  for (let i = 0; i < elements.length; i += 1) {
    const element = elements[i];
    const files = [];
    if (isNotEmptyField(element.x_opencti_files) && isNotEmptyField(fileMarkingsMap)) {
      element.x_opencti_files.forEach((f) => {
        if (isNotEmptyField(f.file_markings)) {
          files.push({ ...f, [INPUT_MARKINGS]: f.file_markings.map((m) => fileMarkingsMap[m]) });
        } else {
          files.push(f);
        }
      });
    }
    const deps = depsElementsMap.get(element.id);
    if (isNotEmptyField(files)) {
      deps.x_opencti_files = files;
    }
    const isRelation = element.base_type === BASE_TYPE_RELATION;
    if (isRelation) {
      const rawFrom = fromAndToMap[element.fromId];
      const rawTo = fromAndToMap[element.toId];
      // Check relations consistency
      if (isEmptyField(rawFrom) || isEmptyField(rawTo)) {
        const validFrom = isEmptyField(rawFrom) ? 'invalid' : 'valid';
        const validTo = isEmptyField(rawTo) ? 'invalid' : 'valid';
        const detail = `From ${element.fromId} is ${validFrom}, To ${element.toId} is ${validTo}`;
        logApp.warn('Auto delete of invalid relation', { id: element.id, detail });
        // Auto deletion of the invalid relation
        await elDeleteElements(context, SYSTEM_USER, [element]);
      } else {
        const from = R.mergeRight(element, { ...rawFrom, ...depsElementsMap.get(element.fromId) });
        const to = R.mergeRight(element, { ...rawTo, ...depsElementsMap.get(element.toId) });
        // Check relations marking access.
        const canAccessFrom = await isUserCanAccessStoreElement(context, user, from);
        const canAccessTo = await isUserCanAccessStoreElement(context, user, to);
        if (canAccessFrom && canAccessTo) {
          loadedElements.push(R.mergeRight(element, { from, to, ...deps }));
        }
      }
    } else {
      loadedElements.push(R.mergeRight(element, { ...deps }));
    }
    // Prevent event loop locking more than MAX_EVENT_LOOP_PROCESSING_TIME
    if (new Date().getTime() - startProcessingTime > MAX_EVENT_LOOP_PROCESSING_TIME) {
      startProcessingTime = new Date().getTime();
      await new Promise((resolve) => {
        setImmediate(resolve);
      });
    }
  }
  return loadedElements;
};
const loadByIdsWithDependencies = async (context, user, ids, opts = {}) => {
  const elements = await elFindByIds(context, user, ids, { ...opts, withoutRels: true, connectionFormat: false });
  if (elements.length > 0) {
    return loadElementsWithDependencies(context, user, elements, opts);
  }
  return [];
};
const loadByFiltersWithDependencies = async (context, user, types, args = {}) => {
  const { indices = READ_DATA_INDICES } = args;
  const paginateArgs = buildEntityFilters(types, args);
  const elements = await elList(context, user, indices, { ...paginateArgs, withoutRels: true, connectionFormat: false });
  if (elements.length > 0) {
    return loadElementsWithDependencies(context, user, elements, { ...args, onlyMarking: false, withoutRels: true });
  }
  return [];
};
// Get element with every elements connected element -> rel -> to
export const storeLoadByIdsWithRefs = async (context, user, ids, opts = {}) => {
  // When loading with explicit references, data must be loaded without internal rels
  // As rels are here for search and sort there is some data that conflict after references explication resolutions
  return loadByIdsWithDependencies(context, user, ids, { ...opts, onlyMarking: false, withoutRels: true });
};
export const storeLoadByIdWithRefs = async (context, user, id, opts = {}) => {
  const elements = await storeLoadByIdsWithRefs(context, user, [id], opts);
  return elements.length > 0 ? R.head(elements) : null;
};
export const stixLoadById = async (context, user, id, opts = {}) => {
  const instance = await storeLoadByIdWithRefs(context, user, id, opts);
  return instance ? convertStoreToStix(instance) : undefined;
};
export const stixLoadByIds = async (context, user, ids, opts = {}) => {
  const elements = await storeLoadByIdsWithRefs(context, user, ids, opts);
  // As stix load by ids doesn't respect the ordering we need to remap the result
  const loadedInstancesMap = new Map(elements.map((i) => ({ instance: i, ids: extractIdsFromStoreObject(i) }))
    .flat().map((o) => o.ids.map((id) => [id, o.instance])).flat());
  return ids.map((id) => loadedInstancesMap.get(id)).filter((i) => isNotEmptyField(i)).map((e) => convertStoreToStix(e));
};
export const stixLoadByIdStringify = async (context, user, id) => {
  const data = await stixLoadById(context, user, id);
  return data ? JSON.stringify(data) : '';
};
export const stixLoadByFilters = async (context, user, types, args) => {
  const elements = await loadByFiltersWithDependencies(context, user, types, args);
  return elements ? elements.map((element) => convertStoreToStix(element)) : [];
};
// endregion

const isValidDate = (stringDate) => {
  const dateParsed = Date.parse(stringDate);
  if (!dateParsed) return false;
  const dateInstance = new Date(dateParsed);
  return dateInstance.toISOString() === stringDate;
};

// used to get a "restricted" value of a current attribute value depending on the value type
const restrictValue = (entityValue) => {
  if (Array.isArray((entityValue))) return [];
  if (isValidDate(entityValue)) return FROM_START_STR;
  const type = typeof entityValue;
  switch (type) {
    case 'string': return 'Restricted';
    case 'object': return null;
    default: return undefined;
  }
};

// restricted entities need to be able to be queried through the API
// we need to keep all of the entity attributes, but restrict their values
export const buildRestrictedEntity = (resolvedEntity) => {
  // we first create a deep copy of the resolved entity
  const restrictedEntity = structuredClone(resolvedEntity);
  // for every attribute of the entity, we restrict it's value: we obfuscate the real value with a fake default value
  for (let i = 0; i < Object.keys(restrictedEntity).length; i += 1) {
    const item = Object.keys(restrictedEntity)[i];
    restrictedEntity[item] = restrictedEntity[item] ? restrictValue(restrictedEntity[item]) : restrictedEntity[item];
  }
  // we return the restricted entity with some additional restricted data in it
  return {
    ...restrictedEntity,
    id: resolvedEntity.internal_id,
    name: 'Restricted',
    entity_type: resolvedEntity.entity_type,
    parent_types: resolvedEntity.parent_types,
    representative: { main: 'Restricted', secondary: 'Restricted' }
  };
};

// region Graphics
const convertAggregateDistributions = async (context, user, limit, orderingFunction, distribution) => {
  const data = R.take(limit, R.sortWith([orderingFunction(R.prop('value'))])(distribution));
  // resolve all of them with system user
  const allResolveLabels = await elFindByIds(context, SYSTEM_USER, data.map((d) => d.label), { toMap: true });
  // entities not granted shall be sent as "restricted" with limited information
  const grantedIds = [];
  for (let i = 0; i < data.length; i += 1) {
    const resolved = allResolveLabels[data[i].label.toLowerCase()];
    const canAccess = await isUserCanAccessStoreElement(context, user, resolved);
    if (canAccess) {
      grantedIds.push(data[i].label.toLowerCase());
    }
  }
  return data
    // filter out unresolved data (like the SYSTEM user for instance)
    .filter((n) => isNotEmptyField(allResolveLabels[n.label.toLowerCase()]))
    .map((n) => {
      const element = allResolveLabels[n.label.toLowerCase()];
      if (grantedIds.includes(n.label.toLowerCase())) {
        return {
          ...n,
          entity: element
        };
      }
      return {
        ...n,
        entity: buildRestrictedEntity(element)
      };
    });
};
export const timeSeriesHistory = async (context, user, types, args) => {
  const { startDate, endDate, interval } = args;
  const histogramData = await elHistogramCount(context, user, READ_INDEX_HISTORY, args);
  return fillTimeSeries(startDate, endDate, interval, histogramData);
};
export const timeSeriesEntities = async (context, user, types, args) => {
  const timeSeriesArgs = buildEntityFilters(types, args);
  const histogramData = await elHistogramCount(context, user, args.onlyInferred ? READ_DATA_INDICES_INFERRED : READ_DATA_INDICES, timeSeriesArgs);
  const { startDate, endDate, interval } = args;
  return fillTimeSeries(startDate, endDate, interval, histogramData);
};
export const timeSeriesRelations = async (context, user, args) => {
  const { startDate, endDate, relationship_type: relationshipTypes, interval } = args;
  const types = relationshipTypes || ['stix-core-relationship', 'object', 'stix-sighting-relationship'];
  const timeSeriesArgs = buildEntityFilters(types, args);
  const histogramData = await elHistogramCount(context, user, args.onlyInferred ? INDEX_INFERRED_RELATIONSHIPS : READ_RELATIONSHIPS_INDICES, timeSeriesArgs);
  return fillTimeSeries(startDate, endDate, interval, histogramData);
};
export const distributionHistory = async (context, user, types, args) => {
  const { limit = 10, order = 'desc', field } = args;
  if (field.includes('.') && (!field.endsWith('internal_id') && !field.includes('context_data') && !field.includes('opinions_metrics'))) {
    throw FunctionalError('Distribution entities does not support relation aggregation field');
  }
  let finalField = field;
  if (field.includes('.' && !field.includes('context_data') && !field.includes('opinions_metrics'))) {
    finalField = REL_INDEX_PREFIX + field;
  }
  if (field === 'name') {
    finalField = 'internal_id';
  }
  const distributionData = await elAggregationCount(context, user, READ_INDEX_HISTORY, {
    ...args,
    field: finalField,
  });
  // Take a maximum amount of distribution depending on the ordering.
  const orderingFunction = order === 'asc' ? R.ascend : R.descend;
  if (field.includes(ID_INTERNAL) || field === 'creator_id' || field === 'user_id' || field === 'group_ids' || field === 'organization_ids' || field.includes('.id') || field.includes('_id')) {
    return convertAggregateDistributions(context, user, limit, orderingFunction, distributionData);
  }
  if (field === 'name' || field === 'context_data.id') {
    let result = [];
    await convertAggregateDistributions(context, user, limit, orderingFunction, distributionData)
      .then((hits) => {
        result = hits.map((hit) => ({
          label: hit.entity.name ?? extractEntityRepresentativeName(hit.entity),
          value: hit.value,
          entity: hit.entity,
        }));
      });
    return result;
  }
  return R.take(limit, R.sortWith([orderingFunction(R.prop('value'))])(distributionData));
};
export const distributionEntities = async (context, user, types, args) => {
  const distributionArgs = buildEntityFilters(types, args);
  const { limit = 10, order = 'desc', field } = args;
  if (field.includes('.') && !field.endsWith('internal_id') && !field.includes('opinions_metrics')) {
    throw FunctionalError('Distribution entities does not support relation aggregation field');
  }
  let finalField = field;
  if (field.includes('.') && !field.includes('opinions_metrics')) {
    finalField = REL_INDEX_PREFIX + field;
  }
  if (field === 'name') {
    finalField = 'internal_id';
  }
  const distributionData = await elAggregationCount(context, user, args.onlyInferred ? READ_DATA_INDICES_INFERRED : READ_DATA_INDICES, {
    ...distributionArgs,
    field: finalField
  });
  // Take a maximum amount of distribution depending on the ordering.
  const orderingFunction = order === 'asc' ? R.ascend : R.descend;
  if (field.includes(ID_INTERNAL) || field === 'creator_id' || field === 'x_opencti_workflow_id') {
    return convertAggregateDistributions(context, user, limit, orderingFunction, distributionData);
  }
  if (field === 'name') {
    let result = [];
    await convertAggregateDistributions(context, user, limit, orderingFunction, distributionData)
      .then((hits) => {
        result = hits.map((hit) => ({
          label: hit.entity.name ?? extractEntityRepresentativeName(hit.entity),
          value: hit.value,
          entity: hit.entity,
        }));
      });
    return result;
  }
  return R.take(limit, R.sortWith([orderingFunction(R.prop('value'))])(distributionData)); // label not good
};
export const distributionRelations = async (context, user, args) => {
  const { field } = args; // Mandatory fields
  const { limit = 50, order } = args;
  const { relationship_type: relationshipTypes, dateAttribute = 'created_at' } = args;
  const types = relationshipTypes || [ABSTRACT_BASIC_RELATIONSHIP];
  const distributionDateAttribute = dateAttribute || 'created_at';
  let finalField = field;
  if (field.includes('.')) {
    finalField = REL_INDEX_PREFIX + field;
  }
  // Using elastic can only be done if the distribution is a count on types
  const opts = { ...args, dateAttribute: distributionDateAttribute, field: finalField };
  const distributionArgs = buildAggregationRelationFilter(types, opts);
  const distributionData = await elAggregationRelationsCount(context, user, args.onlyInferred ? READ_INDEX_INFERRED_RELATIONSHIPS : READ_RELATIONSHIPS_INDICES, distributionArgs);
  // Take a maximum amount of distribution depending on the ordering.
  const orderingFunction = order === 'asc' ? R.ascend : R.descend;
  if (field.includes(ID_INTERNAL) || field === 'creator_id' || field === 'x_opencti_workflow_id') {
    return convertAggregateDistributions(context, user, limit, orderingFunction, distributionData);
  }
  return R.take(limit, R.sortWith([orderingFunction(R.prop('value'))])(distributionData));
};
// endregion

// region mutation common
const depsKeys = (type) => ([
  ...depsKeysRegister.get(),
  ...[
    // Relationship
    { src: 'fromId', dst: 'from' },
    { src: 'toId', dst: 'to' },
    // Other meta refs
    ...schemaRelationsRefDefinition.getInputNames(type).map((e) => ({ src: e })),
  ],
]);

const idVocabulary = (nameOrId, category) => {
  return isAnId(nameOrId) ? nameOrId : generateStandardId(ENTITY_TYPE_VOCABULARY, { name: nameOrId, category });
};

const idLabel = (labelOrId) => {
  return isAnId(labelOrId) ? labelOrId : generateStandardId(ENTITY_TYPE_LABEL, { value: labelOrId });
};

/**
 * Verify that the Entity in createdBy is one of Identity entity.
 * If not throw functional error to stop creation or update.
 * @param context
 * @param user
 * @param createdById
 * @returns {Bluebird.Promise<void>}
 */
export const validateCreatedBy = async (context, user, createdById) => {
  if (createdById) {
    const createdByEntity = await internalLoadById(context, user, createdById);
    if (createdByEntity && createdByEntity.entity_type) {
      if (!isStixDomainObjectIdentity(createdByEntity.entity_type)) {
        throw FunctionalError('CreatedBy relation must be an Identity entity.', {
          createdBy: createdById
        });
      }
    }
  }
};

const inputResolveRefs = async (context, user, input, type, entitySetting) => {
  const inputResolveRefsFn = async () => {
    const fetchingIds = [];
    const expectedIds = [];
    const cleanedInput = { _index: inferIndexFromConceptType(type), ...input };
    let embeddedFromResolution;
    const dependencyKeys = depsKeys(type);
    for (let index = 0; index < dependencyKeys.length; index += 1) {
      const { src, dst, types } = dependencyKeys[index];
      const depTypes = types ?? [];
      const destKey = dst || src;
      const id = input[src];
      const isValidType = depTypes.length > 0 ? depTypes.includes(type) : true;
      if (isValidType && !R.isNil(id) && !R.isEmpty(id)) {
        const isListing = Array.isArray(id);
        const hasOpenVocab = isEntityFieldAnOpenVocabulary(destKey, type);
        // Handle specific case of object label that can be directly the value instead of the key.
        if (src === INPUT_LABELS) {
          const elements = R.uniq(id.map((label) => idLabel(label)))
            .map((lid) => ({ id: lid, destKey, multiple: true }));
          fetchingIds.push(...elements);
          expectedIds.push(...elements.map((e) => e.id));
        } else if (hasOpenVocab) {
          const ids = isListing ? id : [id];
          const category = getVocabularyCategoryForField(destKey, type);
          const elements = ids.map((i) => ({ id: idVocabulary(i, category), destKey, multiple: isListing }));
          fetchingIds.push(...elements);
        } else if (isListing) {
          const elements = R.uniq(id).map((i) => ({ id: i, destKey, multiple: true }));
          fetchingIds.push(...elements);
          expectedIds.push(...elements.map((e) => e.id));
        } else { // Single
          if (dst === 'from' && isStixRefRelationship(type)) {
            // If resolution is due to embedded ref, the from must be fully resolved
            // This will be used to generated a correct stream message
            embeddedFromResolution = id;
          } else {
            fetchingIds.push({ id, destKey, multiple: false });
          }
          if (!expectedIds.includes(id)) {
            expectedIds.push(id);
          }
        }
        cleanedInput[src] = null;
      }
    }
    // TODO Improve type restriction from targeted ref inferred types
    // This information must be added in the model
    const simpleResolutionsPromise = internalFindByIds(context, user, fetchingIds.map((i) => i.id));
    let embeddedFromPromise = Promise.resolve();
    if (embeddedFromResolution) {
      fetchingIds.push({ id: embeddedFromResolution, destKey: 'from', multiple: false });
      embeddedFromPromise = storeLoadByIdWithRefs(context, user, embeddedFromResolution);
    }
    const [resolvedElements, embeddedFrom] = await Promise.all([simpleResolutionsPromise, embeddedFromPromise]);
    if (embeddedFrom) {
      resolvedElements.push(embeddedFrom);
    }
    const resolutionsMap = new Map();
    const resolvedIds = new Set();
    let startProcessingTime = new Date().getTime();
    for (let i = 0; i < resolvedElements.length; i += 1) {
      const resolvedElement = resolvedElements[i];
      const instanceIds = getInstanceIds(resolvedElement);
      instanceIds.forEach((instanceId) => resolvedIds.add(instanceId));
      const matchingConfigs = R.filter((a) => instanceIds.includes(a.id), fetchingIds);
      for (let configIndex = 0; configIndex < matchingConfigs.length; configIndex += 1) {
        const c = matchingConfigs[configIndex];
        const data = { ...resolvedElement, i_group: c };
        const dataKey = `${resolvedElement.internal_id}|${c.destKey}`;
        resolutionsMap.set(dataKey, data);
        // Prevent event loop locking more than MAX_EVENT_LOOP_PROCESSING_TIME
        if (new Date().getTime() - startProcessingTime > MAX_EVENT_LOOP_PROCESSING_TIME) {
          startProcessingTime = new Date().getTime();
          await new Promise((resolve) => {
            setImmediate(resolve);
          });
        }
      }
    }
    const groupByTypeElements = R.groupBy((e) => e.i_group.destKey, resolutionsMap.values());
    const resolved = Object.entries(groupByTypeElements).map(([k, val]) => {
      const isMultiple = R.head(val).i_group.multiple;
      if (val.length === 1) {
        return { [k]: isMultiple ? val : R.head(val) };
      }
      if (!isMultiple) {
        throw UnsupportedError('Input resolve refs expect single value', { key: k, values: val, doc_code: 'ELEMENT_ID_COLLISION' });
      }
      return { [k]: val };
    });
    const unresolvedIds = expectedIds.filter((id) => !resolvedIds.has(id));
    // In case of missing from / to, fail directly
    const expectedUnresolvedIds = unresolvedIds.filter((u) => u === input.fromId || u === input.toId);
    if (expectedUnresolvedIds.length > 0) {
      throw MissingReferenceError({ unresolvedIds: expectedUnresolvedIds, doc_code: 'ELEMENT_NOT_FOUND', ...extendedErrors({ input }) });
    }
    // In case of missing reference NOT from or to, we reject twice before accepting
    // TODO this retry must be removed in favor of reworking the workers synchronization
    const retryNumber = user.origin?.call_retry_number;
    const optionalRefsUnresolvedIds = unresolvedIds.filter((u) => u !== input.fromId || u !== input.toId);
    const attributesConfiguration = getAttributesConfiguration(entitySetting);
    const defaultValues = attributesConfiguration?.map((attr) => attr.default_values).flat() ?? [];
    const expectedUnresolvedIdsNotDefault = optionalRefsUnresolvedIds.filter((id) => !defaultValues.includes(id));
    if (isNotEmptyField(retryNumber) && expectedUnresolvedIdsNotDefault.length > 0 && retryNumber <= 2) {
      throw MissingReferenceError({ unresolvedIds: expectedUnresolvedIdsNotDefault, doc_code: 'ELEMENT_NOT_FOUND', ...extendedErrors({ input }) });
    }
    const complete = { ...cleanedInput, entity_type: type };
    const inputResolved = R.mergeRight(complete, R.mergeAll(resolved));
    // Check Open vocab in resolved to convert them back to the raw value
    const entityVocabs = Object.values(vocabularyDefinitions).filter(({ entity_types }) => entity_types.includes(type));
    entityVocabs.forEach(({ fields }) => {
      const existingFields = fields.filter(({ key }) => Boolean(input[key]));
      existingFields.forEach(({ key, required, multiple }) => {
        const resolvedData = inputResolved[key];
        if (isEmptyField(resolvedData) && required) {
          throw FunctionalError('Missing mandatory attribute for vocabulary', { key });
        }
        if (isNotEmptyField(resolvedData)) {
          const isArrayValues = Array.isArray(resolvedData);
          if (isArrayValues && !multiple) {
            throw FunctionalError('Find multiple vocabularies for single one', { key, data: resolvedData });
          }
          inputResolved[key] = isArrayValues ? resolvedData.map(({ name }) => name) : resolvedData.name;
        }
      });
    });
    // Check the marking allow for the user and asked inside the input
    if (!isBypassUser(user) && inputResolved[INPUT_MARKINGS]) {
      const inputMarkingIds = inputResolved[INPUT_MARKINGS].map((marking) => marking.internal_id);
      const userMarkingIds = user.allowed_marking.map((marking) => marking.internal_id);
      if (!inputMarkingIds.every((v) => userMarkingIds.includes(v))) {
        throw MissingReferenceError({ reason: 'User trying to create the data has missing markings', doc_code: 'ELEMENT_NOT_FOUND' });
      }
    }
    // Check if available created_by is a correct identity
    const inputCreatedBy = inputResolved[INPUT_CREATED_BY];
    if (inputCreatedBy) {
      if (!isStixDomainObjectIdentity(inputCreatedBy.entity_type)) {
        throw FunctionalError('CreatedBy relation must be an Identity entity');
      }
    }
    return inputResolved;
  };
  return telemetry(context, user, `INPUTS RESOLVE ${type}`, {
    [SEMATTRS_DB_NAME]: 'middleware',
    [SEMATTRS_DB_OPERATION]: 'resolver',
  }, inputResolveRefsFn);
};
const isRelationTargetGrants = (elementGrants, relation, type) => {
  const isTargetType = relation.base_type === BASE_TYPE_RELATION && relation.entity_type === RELATION_OBJECT;
  if (!isTargetType) return false;
  const isUnrestricted = [relation.to.entity_type, ...relation.to.parent_types]
    .some((r) => STIX_ORGANIZATIONS_UNRESTRICTED.includes(r));
  if (isUnrestricted) return false;
  return type === ACTION_TYPE_UNSHARE || !elementGrants.every((v) => (relation.to[RELATION_GRANTED_TO] ?? []).includes(v));
};
const createContainerSharingTask = (context, type, element, relations = []) => {
  // If object_refs relations are newly created
  // One side is a container, the other side must inherit from the granted_refs
  const targetGrantIds = [];
  let taskPromise = Promise.resolve();
  const elementGrants = (relations ?? []).filter((e) => e.entity_type === RELATION_GRANTED_TO).map((r) => r.to.internal_id);
  // If container is granted, we need to grant every new children.
  if (element.base_type === BASE_TYPE_ENTITY && isStixDomainObjectShareableContainer(element.entity_type)) {
    elementGrants.push(...(element[RELATION_GRANTED_TO] ?? []));
    if (elementGrants.length > 0) {
      // A container has created or modified (addition of some object_refs)
      // We need to compute the granted_refs on the container and apply it on new child
      // Apply will be done on a background task to not slow the main ingestion process.
      const newChildrenIds = (relations ?? [])
        .filter((e) => isRelationTargetGrants(elementGrants, e, type))
        .map((r) => r.to.internal_id);
      targetGrantIds.push(...newChildrenIds);
    }
  }
  if (element.base_type === BASE_TYPE_RELATION && isStixDomainObjectShareableContainer(element.from.entity_type)) {
    elementGrants.push(...(element.from[RELATION_GRANTED_TO] ?? []));
    // A new object_ref relation was created between a shareable container and an element
    // If this element is compatible we need to apply the granted_refs of the container on this new element
    if (elementGrants.length > 0 && isRelationTargetGrants(elementGrants, element, type)) {
      targetGrantIds.push(element.to.internal_id);
    }
  }
  // If element needs to be updated, start a SHARE background task
  if (targetGrantIds.length > 0) {
    const input = { ids: targetGrantIds, scope: 'KNOWLEDGE', actions: [{ type, context: { values: elementGrants } }] };
    taskPromise = createListTask(context, context.user, input);
  }
  return taskPromise;
};
const indexCreatedElement = async (context, user, { element, relations }) => {
  // Continue the creation of the element and the connected relations
  const indexPromise = elIndexElements(context, user, element.entity_type, [element, ...(relations ?? [])]);
  const taskPromise = createContainerSharingTask(context, ACTION_TYPE_SHARE, element, relations);
  await Promise.all([taskPromise, indexPromise]);
};
export const updatedInputsToData = (instance, inputs) => {
  const inputPairs = R.map((input) => {
    const { key, value } = input;
    let val = value;
    if (!isMultipleAttribute(instance.entity_type, key) && val) {
      val = R.head(value);
    }
    return { [key]: val };
  }, inputs);
  return mergeDeepRightAll(...inputPairs);
};
export const mergeInstanceWithInputs = (instance, inputs) => {
  // standard_id must be maintained
  // const inputsWithoutId = inputs.filter((i) => i.key !== ID_STANDARD);
  const data = updatedInputsToData(instance, inputs);
  const updatedInstance = R.mergeRight(instance, data);
  return R.reject(R.equals(null))(updatedInstance);
};
const partialInstanceWithInputs = (instance, inputs) => {
  const inputData = updatedInputsToData(instance, inputs);
  return {
    _index: instance._index,
    _id: instance._id,
    internal_id: instance.internal_id,
    entity_type: instance.entity_type,
    ...inputData,
  };
};
const rebuildAndMergeInputFromExistingData = (rawInput, instance) => {
  const { key, value, object_path, operation = UPDATE_OPERATION_REPLACE } = rawInput; // value can be multi valued
  const isMultiple = isMultipleAttribute(instance.entity_type, key);
  let finalVal;
  if (isMultiple) {
    const currentValues = (Array.isArray(instance[key]) ? instance[key] : [instance[key]]) ?? [];
    if (operation === UPDATE_OPERATION_ADD) {
      if (isObjectAttribute(key)) {
        const path = object_path ?? key;
        const preparedPath = path.startsWith('/') ? path : `/${path}`;
        const instanceKeyValues = jsonpatch.getValueByPointer(instance, preparedPath);
        let patch;
        if (instanceKeyValues === undefined) {
          // if the instance has not yet this key, we need to add the full key as a new array
          patch = [{ op: operation, path: `${preparedPath}`, value }];
        } else {
          // otherwise we need to add the values to the existing array, using jsonpatch indexed path
          patch = value.map((v, index) => {
            const afterIndex = index + instanceKeyValues.length;
            return { op: operation, path: `${preparedPath}/${afterIndex}`, value: v };
          });
        }
        const patchedInstance = jsonpatch.applyPatch(structuredClone(instance), patch).newDocument;
        finalVal = patchedInstance[key];
      } else {
        finalVal = R.uniq([...currentValues, value].flat().filter((v) => isNotEmptyField(v)));
      }
    }
    if (operation === UPDATE_OPERATION_REMOVE) {
      if (isObjectAttribute(key)) {
        const path = object_path ?? key;
        const preparedPath = path.startsWith('/') ? path : `/${path}`;
        const patch = [{ op: operation, path: preparedPath }];
        const patchedInstance = jsonpatch.applyPatch(structuredClone(instance), patch).newDocument;
        finalVal = patchedInstance[key];
      } else {
        finalVal = R.filter((n) => !R.includes(n, value), currentValues);
      }
    }
    if (operation === UPDATE_OPERATION_REPLACE) {
      if (isObjectAttribute(key)) {
        const path = object_path ?? key;
        const preparedPath = path.startsWith('/') ? path : `/${path}`;
        const targetIsMultiple = isObjectPathTargetMultipleAttribute(instance, preparedPath);
        const patch = [{ op: operation, path: preparedPath, value: targetIsMultiple ? value : R.head(value) }];
        const patchedInstance = jsonpatch.applyPatch(structuredClone(instance), patch).newDocument;
        finalVal = patchedInstance[key];
      } else { // Replace general
        finalVal = value;
      }
    }
    // TODO: solve case where ordering is important and we should use regular 'compare'
    if (key !== 'overview_layout_customization' && compareUnsorted(finalVal ?? [], currentValues)) {
      return {}; // No need to update the attribute
    }
  } else if (isObjectAttribute(key) && object_path) {
    const preparedPath = object_path.startsWith('/') ? object_path : `/${object_path}`;
    const targetIsMultiple = isObjectPathTargetMultipleAttribute(instance, preparedPath);
    const patch = [{ op: operation, path: preparedPath, value: targetIsMultiple ? value : R.head(value) }];
    const clonedInstance = structuredClone(instance);
    clonedInstance[key] = clonedInstance[key] ?? {}; // Patch on complete empty value is not supported by jsonpatch
    const patchedInstance = jsonpatch.applyPatch(clonedInstance, patch).newDocument;
    if (compareUnsorted(patchedInstance[key], instance[key])) {
      return {}; // No need to update the attribute
    }
    finalVal = [patchedInstance[key]];
  } else {
    // now we  check if the new value would actually result in no change in database
    let evaluateValue = value ? R.head(value) : null;
    // string values will be trimmed before indexing ; we should not update attribute if the value once trimmed is identical.
    if (typeof evaluateValue === 'string') {
      evaluateValue = evaluateValue.trim();
    }
    if (isDateAttribute(key)) {
      if (isEmptyField(evaluateValue)) {
        if (instance[key] === FROM_START_STR || instance[key] === UNTIL_END_STR) {
          return {};
        }
      }
      if (utcDate(instance[key]).isSame(utcDate(evaluateValue))) {
        return {};
      }
    }
    if (R.equals(instance[key], evaluateValue) || (isEmptyField(instance[key]) && isEmptyField(evaluateValue))) {
      return {}; // No need to update the attribute
    }
    finalVal = value;
  }
  // endregion
  // region cleanup cases
  if (key === IDS_STIX) {
    // Special stixIds uuid v1 cleanup.
    finalVal = cleanStixIds(finalVal);
  }
  // endregion
  if (isDateAttribute(key)) {
    const finalValElement = R.head(finalVal);
    if (isEmptyField(finalValElement)) {
      finalVal = [null];
    }
  }
  if (dateForLimitsAttributes.includes(key)) {
    const finalValElement = R.head(finalVal);
    if (dateForStartAttributes.includes(key) && isEmptyField(finalValElement)) {
      finalVal = [FROM_START_STR];
    }
    if (dateForEndAttributes.includes(key) && isEmptyField(finalValElement)) {
      finalVal = [UNTIL_END_STR];
    }
  }
  return { key, value: finalVal, operation };
};
const mergeInstanceWithUpdateInputs = (base, inputs) => {
  const instance = structuredClone(base);
  const updates = Array.isArray(inputs) ? inputs : [inputs];
  const metaKeys = [...schemaRelationsRefDefinition.getStixNames(instance.entity_type), ...schemaRelationsRefDefinition.getInputNames(instance.entity_type)];
  const attributes = updates.filter((e) => !metaKeys.includes(e.key));
  const mergeInput = (input) => rebuildAndMergeInputFromExistingData(input, instance);
  const remappedInputs = R.map((i) => mergeInput(i), attributes);
  const resolvedInputs = R.filter((f) => !R.isEmpty(f), remappedInputs);
  return mergeInstanceWithInputs(instance, resolvedInputs);
};
const listEntitiesByHashes = async (context, user, type, hashes) => {
  if (isEmptyField(hashes)) {
    return [];
  }
  const searchHashes = extractNotFuzzyHashValues(hashes); // Search hashes must filter the fuzzy hashes
  if (searchHashes.length === 0) {
    return [];
  }
  return listEntities(context, user, [type], {
    filters: {
      mode: 'and',
      filters: [{ key: 'hashes.*', values: searchHashes, operator: 'wildcard' }],
      filterGroups: [],
    },
    noFiltersChecking: true,
    connectionFormat: false,
  });
};
export const hashMergeValidation = (instances) => {
  // region Specific check for observables with hashes
  // If multiple results start by checking the possible merge validity
  const allHashes = instances.map((h) => h.hashes).filter((e) => isNotEmptyField(e));
  if (allHashes.length > 0) {
    const elements = allHashes.map((e) => Object.entries(e)).flat();
    const groupElements = R.groupBy(([key]) => key, elements);
    Object.entries(groupElements).forEach(([algo, values]) => {
      const hashes = R.uniq(values.map(([, data]) => data));
      if (hashes.length > 1) {
        const field = `hashes_${algo.toUpperCase()}`;
        throw ValidationError('Hashes collision', field, { algorithm: algo });
      }
    });
  }
};
// endregion

// region mutation update
const ed = (date) => isEmptyField(date) || date === FROM_START_STR || date === UNTIL_END_STR;
const noDate = (e) => ed(e.first_seen) && ed(e.last_seen) && ed(e.start_time) && ed(e.stop_time);
const filterTargetByExisting = async (context, targetEntity, redirectSide, sourcesDependencies, targetDependencies) => {
  const cache = [];
  const filtered = [];
  const sources = sourcesDependencies[`i_relations_${redirectSide}`];
  const targets = targetDependencies[`i_relations_${redirectSide}`];
  const markingSources = sources.filter((r) => r.i_relation.entity_type === RELATION_OBJECT_MARKING);
  const markingTargets = targets.filter((r) => r.i_relation.entity_type === RELATION_OBJECT_MARKING);
  const markings = [...markingSources, ...markingTargets];
  const filteredMarkings = await cleanMarkings(context, markings.map((m) => m.internal_id));
  const filteredMarkingIds = filteredMarkings.map((m) => m.internal_id);
  const markingTargetDeletions = markingTargets.filter((m) => !filteredMarkingIds.includes(m.internal_id)).map((m) => m.i_relation);
  for (let index = 0; index < sources.length; index += 1) {
    const source = sources[index];
    // If the relation source is already in target = filtered
    const finder = (t) => {
      const sameTarget = t.internal_id === source.internal_id;
      const sameRelationType = t.i_relation.entity_type === source.i_relation.entity_type;
      return sameRelationType && sameTarget && noDate(t.i_relation);
    };
    // In case of single meta to move, check if the target have not already this relation.
    // If yes, we keep it, if not we rewrite it
    const relationRefType = redirectSide === 'from' ? source.i_relation.fromType : source.i_relation.toType;
    const isSingleMeta = isSingleRelationsRef(relationRefType, source.i_relation.entity_type);
    const relationInputName = schemaRelationsRefDefinition.convertDatabaseNameToInputName(targetEntity.entity_type, source.i_relation.entity_type);
    const existingSingleMeta = isSingleMeta && isNotEmptyField(targetEntity[relationInputName]);
    // For single meta only rely on entity type to prevent relation duplications
    const id = (isSingleMeta && redirectSide === 'from') ? source.i_relation.entity_type : `${source.i_relation.entity_type}-${source.internal_id}`;
    // Self ref relationships is not allowed, need to compare the side that will be kept with the target
    const relationSideToKeep = redirectSide === 'from' ? 'toId' : 'fromId';
    const isSelfMeta = isStixRefRelationship(source.i_relation.entity_type) && (targetEntity.internal_id === source.i_relation[relationSideToKeep]);
    // Markings duplication definition group
    const isMarkingToKeep = source.i_relation.entity_type === RELATION_OBJECT_MARKING ? filteredMarkingIds.includes(source.internal_id) : true;
    // Check and add the relation in the processing list if needed
    if (!existingSingleMeta && !isSelfMeta && isMarkingToKeep && !R.find(finder, targets) && !cache.includes(id)) {
      filtered.push(source);
      cache.push(id);
    }
  }
  return { deletions: markingTargetDeletions, redirects: filtered };
};

const mergeEntitiesRaw = async (context, user, targetEntity, sourceEntities, targetDependencies, sourcesDependencies, opts = {}) => {
  const { chosenFields = {} } = opts;
  // 01 Check if everything is fully resolved.
  const elements = [targetEntity, ...sourceEntities];
  logApp.info(`[OPENCTI] Merging ${sourceEntities.map((i) => i.internal_id).join(',')} in ${targetEntity.internal_id}`);
  // Pre-checks
  // - No self merge
  const sourceIds = R.map((e) => e.internal_id, sourceEntities);
  if (R.includes(targetEntity.internal_id, sourceIds)) {
    throw FunctionalError('Cannot merge an entity on itself', {
      dest: targetEntity.internal_id,
      source: sourceIds,
    });
  }
  // - No inferences
  const elementsInferences = elements.filter((s) => isInferredIndex(s._index));
  if (elementsInferences.length > 0) {
    throw FunctionalError('Cannot merge inferred entities', {
      inferences: elementsInferences.map((e) => e.internal_id)
    });
  }
  // - No different types
  const targetType = targetEntity.entity_type;
  const sourceTypes = R.map((s) => s.entity_type, sourceEntities);
  const isWorkingOnSameType = sourceTypes.every((v) => v === targetType);
  if (!isWorkingOnSameType) {
    throw FunctionalError('Cannot merge entities of different types', { dest: targetType, source: sourceTypes });
  }
  // Check supported entities
  if (!isStixCoreObject(targetEntity.entity_type) && targetEntity.entity_type !== ENTITY_TYPE_VOCABULARY) {
    throw FunctionalError('Unsupported entity type for merging', { type: targetType });
  }
  // For vocabularies, extra elastic query is required
  if (targetEntity.entity_type === ENTITY_TYPE_VOCABULARY) {
    // Merge is only possible between same categories
    const categories = new Set([targetEntity.category, ...sourceEntities.map((s) => s.category)]);
    if (categories.size > 1) {
      throw FunctionalError('Cannot merge vocabularies of different category', { categories });
    }
    const completeCategory = getVocabulariesCategories().find(({ key }) => key === targetEntity.category);
    await updateElasticVocabularyValue(sourceEntities.map((s) => s.name), targetEntity.name, completeCategory);
  }

  // Prepare S3 file move
  // Merge files on S3 and update x_opencti_files path in source => it will be added to target by the merge operation.
  logApp.info('[OPENCTI] Copying files on S3 before merging x_opencti_files');
  const sourceEntitiesWithFiles = sourceEntities.filter((entity) => { return entity.x_opencti_files ? entity.x_opencti_files.length > 0 : true; });
  for (let i = 0; i < sourceEntitiesWithFiles.length; i += 1) {
    const sourceEntity = sourceEntitiesWithFiles[i];
    if (sourceEntity.x_opencti_files && sourceEntity.x_opencti_files.length > 0) {
      sourceEntity.x_opencti_files = await moveAllFilesFromEntityToAnother(context, user, sourceEntity, targetEntity);
    }
  }
  logApp.info('[OPENCTI] Copy of files on S3 ended.');

  // 2. EACH SOURCE (Ignore createdBy)
  // - EVERYTHING I TARGET (->to) ==> We change to relationship FROM -> TARGET ENTITY
  // - EVERYTHING TARGETING ME (-> from) ==> We change to relationship TO -> TARGET ENTITY
  // region CHANGING FROM
  const { deletions: fromDeletions, redirects: relationsToRedirectFrom } = await filterTargetByExisting(context, targetEntity, 'from', sourcesDependencies, targetDependencies);
  // region CHANGING TO
  const { deletions: toDeletions, redirects: relationsFromRedirectTo } = await filterTargetByExisting(context, targetEntity, 'to', sourcesDependencies, targetDependencies);
  const updateConnections = [];
  const updateEntities = [];
  // FROM (x -> MERGED TARGET) --- (from) relation (to) ---- RELATED_ELEMENT
  // noinspection DuplicatedCode
  for (let indexFrom = 0; indexFrom < relationsToRedirectFrom.length; indexFrom += 1) {
    const entity = relationsToRedirectFrom[indexFrom];
    const sideTarget = targetEntity.internal_id;
    const sideToRedirect = entity.i_relation.fromId;
    const sideToKeep = entity.i_relation.toId;
    const sideToKeepType = entity.i_relation.toType;
    const relationType = entity.i_relation.entity_type;
    // Replace relation connection fromId with the new TARGET
    const relUpdate = {
      _index: entity.i_relation._index,
      id: entity.i_relation.internal_id,
      standard_id: entity.i_relation.standard_id,
      toReplace: sideToRedirect,
      entity_type: relationType,
      side: 'source_ref',
      data: { internal_id: sideTarget, name: targetEntity.name },
    };
    updateConnections.push(relUpdate);
    // Update the side that will remain (RELATED_ELEMENT)
    if (isImpactedTypeAndSide(entity.i_relation.entity_type, ROLE_TO)) {
      updateEntities.push({
        _index: entity._index,
        id: sideToKeep,
        toReplace: sideToRedirect,
        relationType,
        entity_type: sideToKeepType,
        data: { internal_id: sideTarget },
      });
    }
    // Update the MERGED TARGET (Need to add the relation side)
    if (isImpactedTypeAndSide(entity.i_relation.entity_type, ROLE_FROM)) {
      updateEntities.push({
        _index: targetEntity._index,
        id: sideTarget,
        toReplace: null,
        relationType,
        entity_type: targetEntity.entity_type,
        data: { internal_id: sideToKeep },
      });
    }
  }
  // RELATED_ELEMENT --- (from) relation (to) ---- TO (x -> MERGED TARGET)
  // noinspection DuplicatedCode
  for (let indexTo = 0; indexTo < relationsFromRedirectTo.length; indexTo += 1) {
    const entity = relationsFromRedirectTo[indexTo];
    const sideToRedirect = entity.i_relation.toId;
    const sideToKeep = entity.i_relation.fromId;
    const sideToKeepType = entity.i_relation.fromType;
    const sideTarget = targetEntity.internal_id;
    const relationType = entity.i_relation.entity_type;
    const relUpdate = {
      _index: entity.i_relation._index,
      id: entity.i_relation.internal_id,
      standard_id: entity.i_relation.standard_id,
      toReplace: sideToRedirect,
      entity_type: relationType,
      side: 'target_ref',
      data: { internal_id: sideTarget, name: targetEntity.name },
    };
    updateConnections.push(relUpdate);
    // Update the side that will remain (RELATED_ELEMENT)
    if (isImpactedTypeAndSide(entity.i_relation.entity_type, ROLE_FROM)) {
      updateEntities.push({
        _index: entity._index,
        id: sideToKeep,
        toReplace: sideToRedirect,
        relationType,
        entity_type: sideToKeepType,
        data: { internal_id: sideTarget },
      });
    }
    // Update the MERGED TARGET (Need to add the relation side)
    if (isImpactedTypeAndSide(entity.i_relation.entity_type, ROLE_TO)) {
      updateEntities.push({
        _index: targetEntity._index,
        id: sideTarget,
        toReplace: null,
        relationType,
        entity_type: targetEntity.entity_type,
        data: { internal_id: sideToKeep },
      });
    }
  }
  // Update all impacted relations.
  logApp.info(`[OPENCTI] Merging updating ${updateConnections.length} relations for ${targetEntity.internal_id}`);
  let currentRelsUpdateCount = 0;
  const groupsOfRelsUpdate = R.splitEvery(MAX_BULK_OPERATIONS, updateConnections);
  const concurrentRelsUpdate = async (connsToUpdate) => {
    await elUpdateRelationConnections(connsToUpdate);
    currentRelsUpdateCount += connsToUpdate.length;
    logApp.info(`[OPENCTI] Merging, updating relations ${currentRelsUpdateCount} / ${updateConnections.length}`);
  };
  await Promise.map(groupsOfRelsUpdate, concurrentRelsUpdate, { concurrency: ES_MAX_CONCURRENCY });
  // Update all impacted entities
  logApp.info(`[OPENCTI] Merging impacting ${updateEntities.length} entities for ${targetEntity.internal_id}`);
  const updatesByEntity = R.groupBy((i) => i.id, updateEntities);
  const entries = Object.entries(updatesByEntity);
  let currentEntUpdateCount = 0;
  const updateBulkEntities = entries.filter(([, values]) => values.length === 1).map(([, values]) => values).flat();
  const groupsOfEntityUpdate = R.splitEvery(MAX_BULK_OPERATIONS, updateBulkEntities);
  const concurrentEntitiesUpdate = async (entitiesToUpdate) => {
    await elUpdateEntityConnections(entitiesToUpdate);
    currentEntUpdateCount += entitiesToUpdate.length;
    logApp.info(`[OPENCTI] Merging updating bulk entities ${currentEntUpdateCount} / ${updateBulkEntities.length}`);
  };
  await Promise.map(groupsOfEntityUpdate, concurrentEntitiesUpdate, { concurrency: ES_MAX_CONCURRENCY });
  // Take care of multi update
  const updateMultiEntities = entries.filter(([, values]) => values.length > 1);
  await Promise.map(
    updateMultiEntities,
    async ([id, values]) => {
      logApp.info(`[OPENCTI] Merging, updating single entity ${id} / ${values.length}`);
      const changeOperations = values.filter((element) => element.toReplace !== null);
      const addOperations = values.filter((element) => element.toReplace === null);
      // Group all simple add into single operation
      const groupedAddOperations = R.groupBy((s) => s.relationType, addOperations);
      const operations = Object.entries(groupedAddOperations)
        .map(([key, vals]) => {
          // eslint-disable-next-line camelcase
          const { _index, entity_type } = R.head(vals);
          const ids = vals.map((v) => v.data.internal_id);
          return { id, _index, toReplace: null, relationType: key, entity_type, data: { internal_id: ids } };
        })
        .flat();
      operations.push(...changeOperations);
      // then execute each other one by one
      for (let index = 0; index < operations.length; index += 1) {
        const operation = operations[index];
        await elUpdateEntityConnections([operation]);
      }
    },
    { concurrency: ES_MAX_CONCURRENCY }
  );

  // Take care of relations deletions to prevent duplicate marking definitions.
  const elementToRemoves = [...sourceEntities, ...fromDeletions, ...toDeletions];
  // All not move relations will be deleted, so we need to remove impacted rel in entities.
  await elDeleteElements(context, SYSTEM_USER, elementToRemoves);
  // Everything if fine update remaining attributes
  const updateAttributes = [];
  // 1. Update all possible attributes
  const attributes = schemaAttributesDefinition.getAttributeNames(targetType);
  const targetFields = attributes.filter((s) => !s.startsWith(INTERNAL_PREFIX));
  for (let fieldIndex = 0; fieldIndex < targetFields.length; fieldIndex += 1) {
    const targetFieldKey = targetFields[fieldIndex];
    const mergedEntityCurrentFieldValue = targetEntity[targetFieldKey];
    const chosenSourceEntityId = chosenFields[targetFieldKey];
    // Select the one that will fill the empty MONO value of the target
    const takenFrom = chosenSourceEntityId
      ? R.find((i) => i.standard_id === chosenSourceEntityId, sourceEntities)
      : R.head(sourceEntities); // If not specified, take the first one.
    const sourceFieldValue = takenFrom[targetFieldKey];
    const fieldValues = R.flatten(sourceEntities.map((s) => s[targetFieldKey])).filter((s) => isNotEmptyField(s));
    // Check if we need to do something
    if (isObjectAttribute(targetFieldKey)) {
      // Special case of object that need to be merged
      const isObjectMultiple = isMultipleAttribute(targetType, targetFieldKey);
      if (isObjectMultiple) {
        updateAttributes.push({ key: targetFieldKey, value: fieldValues, operation: UPDATE_OPERATION_ADD });
      } else {
        const mergedDict = R.mergeAll([...fieldValues, mergedEntityCurrentFieldValue]);
        if (isNotEmptyField(mergedDict)) {
          updateAttributes.push({ key: targetFieldKey, value: [mergedDict] });
        }
      }
    } else if (isMultipleAttribute(targetType, targetFieldKey)) {
      const sourceValues = fieldValues || [];
      // For aliased entities, get name of the source to add it as alias of the target
      if (targetFieldKey === ATTRIBUTE_ALIASES || targetFieldKey === ATTRIBUTE_ALIASES_OPENCTI) {
        sourceValues.push(...sourceEntities.map((s) => s.name).filter((n) => isNotEmptyField(n)));
      }
      // For x_opencti_additional_names exists, add the source name inside
      if (targetFieldKey === ATTRIBUTE_ADDITIONAL_NAMES) {
        sourceValues.push(...sourceEntities.map((s) => s.name).filter((n) => isNotEmptyField(n)));
      }
      // standard_id of merged entities must be kept in x_opencti_stix_ids
      if (targetFieldKey === IDS_STIX) {
        sourceValues.push(...sourceEntities.map((s) => s.standard_id));
      }
      // If multiple attributes, concat all values
      if (sourceValues.length > 0) {
        const multipleValues = R.uniq(R.concat(mergedEntityCurrentFieldValue || [], sourceValues));
        updateAttributes.push({ key: targetFieldKey, value: multipleValues, operation: UPDATE_OPERATION_ADD });
      }
    } else if (isEmptyField(mergedEntityCurrentFieldValue) && isNotEmptyField(sourceFieldValue)) {
      // Single value. Put the data in the merged field only if empty.
      updateAttributes.push({ key: targetFieldKey, value: [sourceFieldValue] });
    }
  }

  // eslint-disable-next-line no-use-before-define
  const data = await updateAttributeRaw(context, user, targetEntity, updateAttributes);
  const { impactedInputs } = data;
  // region Update elasticsearch
  // Elastic update with partial instance to prevent data override
  if (impactedInputs.length > 0) {
    const updateAsInstance = partialInstanceWithInputs(targetEntity, impactedInputs);
    await elUpdateElement(context, user, updateAsInstance);
    logApp.info(`[OPENCTI] Merging attributes success for ${targetEntity.internal_id}`, { update: updateAsInstance });
  }
};

const loadMergeEntitiesDependencies = async (context, user, entityIds) => {
  const data = { [INTERNAL_FROM_FIELD]: [], [INTERNAL_TO_FIELD]: [] };
  for (let entityIndex = 0; entityIndex < entityIds.length; entityIndex += 1) {
    const entityId = entityIds[entityIndex];
    // Internal From
    const listFromCallback = async (elements) => {
      const findArgs = { toMap: true, baseData: true };
      const relTargets = await internalFindByIds(context, user, elements.map((rel) => rel.toId), findArgs);
      for (let index = 0; index < elements.length; index += 1) {
        const rel = elements[index];
        if (relTargets[rel.toId]) {
          data[INTERNAL_FROM_FIELD].push({
            _index: relTargets[rel.toId]._index,
            internal_id: rel.toId,
            entity_type: rel.toType,
            name: rel.toName,
            i_relation: rel
          });
        }
      }
    };
    const fromArgs = { baseData: true, fromId: entityId, callback: listFromCallback };
    await listAllRelations(context, user, ABSTRACT_STIX_RELATIONSHIP, fromArgs);
    // Internal to
    const listToCallback = async (elements) => {
      const findArgs = { toMap: true, baseData: true };
      const relSources = await internalFindByIds(context, user, elements.map((rel) => rel.fromId), findArgs);
      for (let index = 0; index < elements.length; index += 1) {
        const rel = elements[index];
        if (relSources[rel.fromId]) {
          data[INTERNAL_TO_FIELD].push({
            _index: relSources[rel.fromId]._index,
            internal_id: rel.fromId,
            entity_type: rel.fromType,
            name: rel.fromName,
            i_relation: rel
          });
        }
      }
    };
    const toArgs = { baseData: true, toId: entityId, callback: listToCallback };
    await listAllRelations(context, user, ABSTRACT_STIX_RELATIONSHIP, toArgs);
  }
  return data;
};

export const mergeEntities = async (context, user, targetEntityId, sourceEntityIds, opts = {}) => {
  // Pre-checks
  if (sourceEntityIds.includes(targetEntityId)) {
    throw FunctionalError('Cannot merge entities, same ID detected in source and destination', {
      targetEntityId,
      sourceEntityIds,
    });
  }
  logApp.info(`[OPENCTI] Merging ${sourceEntityIds} in ${targetEntityId}`);
  // targetEntity and sourceEntities must be accessible
  const mergedIds = [targetEntityId, ...sourceEntityIds];
  const mergedInstances = await internalFindByIds(context, user, mergedIds);
  if (mergedIds.length !== mergedInstances.length) {
    throw FunctionalError('Cannot access all entities for merging');
  }
  mergedInstances.forEach((instance) => controlUserConfidenceAgainstElement(user, instance));
  if (mergedInstances.some(({ entity_type, builtIn }) => entity_type === ENTITY_TYPE_VOCABULARY && Boolean(builtIn))) {
    throw FunctionalError('Cannot merge builtin vocabularies');
  }
  // We need to lock all elements not locked yet.
  const { locks = [] } = opts;
  const participantIds = mergedIds.filter((e) => !locks.includes(e));
  let lock;
  try {
    // Lock the participants that will be merged
    lock = await lockResource(participantIds, { draftId: getDraftContext(context, user) });
    // Entities must be fully loaded with admin user to resolve/move all dependencies
    const initialInstance = await storeLoadByIdWithRefs(context, user, targetEntityId);
    const target = { ...initialInstance };
    const sources = await storeLoadByIdsWithRefs(context, SYSTEM_USER, sourceEntityIds);
    const sourcesDependencies = await loadMergeEntitiesDependencies(context, SYSTEM_USER, sources.map((s) => s.internal_id));
    const targetDependencies = await loadMergeEntitiesDependencies(context, SYSTEM_USER, [initialInstance.internal_id]);
    // - TRANSACTION PART
    lock.signal.throwIfAborted();
    await mergeEntitiesRaw(context, user, target, sources, targetDependencies, sourcesDependencies, opts);
    const mergedInstance = await storeLoadByIdWithRefs(context, user, targetEntityId);
    await storeMergeEvent(context, user, initialInstance, mergedInstance, sources, opts);
    // Temporary stored the deleted elements to prevent concurrent problem at creation
    await redisAddDeletions(sources.map((s) => s.internal_id));
    // - END TRANSACTION
    return await storeLoadById(context, user, target.id, ABSTRACT_STIX_OBJECT).then((finalStixCoreObject) => {
      return notify(BUS_TOPICS[ABSTRACT_STIX_CORE_OBJECT].EDIT_TOPIC, finalStixCoreObject, user);
    });
  } catch (err) {
    if (err.name === TYPE_LOCK_ERROR) {
      throw LockTimeoutError({ participantIds });
    }
    throw err;
  } finally {
    if (lock) await lock.unlock();
  }
};

export const transformPatchToInput = (patch, operations = {}) => {
  return R.pipe(
    R.toPairs,
    R.map((t) => {
      const val = R.last(t);
      const key = R.head(t);
      const operation = operations[key] || UPDATE_OPERATION_REPLACE;
      if (!R.isNil(val)) {
        return { key, value: Array.isArray(val) ? val : [val], operation };
      }
      return { key, value: null, operation };
    })
  )(patch);
};
const checkAttributeConsistency = (entityType, key) => {
  if (key.startsWith(RULE_PREFIX)) {
    return;
  }
  // Always ok for creator_id, need a stronger schema definition
  // Waiting for merge of https://github.com/OpenCTI-Platform/opencti/issues/1850
  if (key === 'creator_id') {
    return;
  }
  const entityAttributes = schemaAttributesDefinition.getAttributeNames(entityType);
  if (!R.includes(key, entityAttributes)) {
    throw FunctionalError('This attribute key is not allowed, please check your registration attribute name', { key, entity_type: entityType });
  }
};
const innerUpdateAttribute = (instance, rawInput) => {
  const { key } = rawInput;
  // Check consistency
  checkAttributeConsistency(instance.entity_type, key);
  const input = rebuildAndMergeInputFromExistingData(rawInput, instance);
  if (R.isEmpty(input)) {
    return undefined;
  }
  return input;
};
const prepareAttributesForUpdate = async (context, user, instance, elements, upsert) => {
  const instanceType = instance.entity_type;
  const platformStatuses = await getEntitiesListFromCache(context, user, ENTITY_TYPE_STATUS);
  return elements.map((input) => {
    // Dynamic cases, attributes not defined in the schema
    if (input.key.startsWith(RULE_PREFIX) || input.key.startsWith(REL_INDEX_PREFIX)) {
      return input;
    }
    // Fixed cases in schema definition
    const def = schemaAttributesDefinition.getAttribute(instance.entity_type, input.key);
    if (!def) {
      throw UnsupportedError('Cant prepare attribute for update', { type: instance.entity_type, name: input.key });
    }
    // Specific case for Label
    if (input.key === VALUE_FIELD && instanceType === ENTITY_TYPE_LABEL) {
      return {
        key: input.key,
        value: input.value.map((v) => v.toLowerCase())
      };
    }
    // Aliases can't have the same name as entity name and an already existing normalized alias
    if (input.key === ATTRIBUTE_ALIASES || input.key === ATTRIBUTE_ALIASES_OPENCTI) {
      const filteredValues = input.value.filter((e) => normalizeName(e) !== normalizeName(instance.name));
      const uniqAliases = R.uniqBy((e) => normalizeName(e), filteredValues);
      return { key: input.key, value: uniqAliases };
    }
    // For upsert, workflow cant be reset or setup on un-existing workflow
    if (input.key === X_WORKFLOW_ID && upsert) {
      const workflowId = R.head(input.value);
      const workflowStatus = workflowId ? platformStatuses.find((p) => p.id === workflowId) : workflowId;
      if (isEmptyField(workflowStatus)) { // If workflow is not found, remove the input
        return null;
      }
    }
    // Check integer
    if (def.type === 'numeric') {
      return {
        key: input.key,
        value: R.map((value) => {
          // Like at creation, we need to be sure that confidence is default to 0
          const baseValue = (input.key === confidence.name && isEmptyField(value)) ? 0 : value;
          const parsedValue = baseValue ? Number(baseValue) : baseValue;
          return Number.isNaN(parsedValue) ? null : parsedValue;
        }, input.value),
      };
    }
    // Check boolean
    if (def.type === 'boolean') {
      return {
        key: input.key,
        value: R.map((value) => {
          return value === true || value === 'true';
        }, input.value),
      };
    }
    // Check dates for empty values
    if (def.type === 'date') {
      if (dateForStartAttributes.includes(input.key)) {
        const emptyValue = isEmptyField(input.value) || isEmptyField(input.value.at(0));
        return {
          key: input.key,
          value: emptyValue ? [FROM_START_STR] : input.value,
        };
      }
      if (dateForEndAttributes.includes(input.key)) {
        const emptyValue = isEmptyField(input.value) || isEmptyField(input.value.at(0));
        return {
          key: input.key,
          value: emptyValue ? [UNTIL_END_STR] : input.value,
        };
      }
    }
    // No need to rework the input
    return input;
  }).filter((i) => isNotEmptyField(i));
};

const getPreviousInstanceValue = (key, instance) => {
  if (key.includes('.')) {
    const [base, target] = key.split('.');
    const data = instance[base]?.[target];
    return data ? [data] : data;
  }
  const data = instance[key];
  if (isEmptyField(data)) {
    return undefined;
  }
  return isMultipleAttribute(instance.entity_type, key) ? data : [data];
};

const updateDateRangeValidation = (instance, inputs, from, to) => {
  const fromVal = R.head(R.find((e) => e.key === from, inputs)?.value || [instance[from]]);
  const toVal = R.head(R.find((e) => e.key === to, inputs)?.value || [instance[to]]);
  if (utcDate(fromVal) > utcDate(toVal)) {
    const data = { [from]: fromVal, [to]: toVal };
    throw DatabaseError(`You cant update an element with ${to} less than ${from}`, data);
  }
};
const updateAttributeRaw = async (context, user, instance, inputs, opts = {}) => {
  const today = now();
  // Upsert option is only useful to force aliases to be kept when upserting the entity
  const { impactStandardId = true, upsert = false } = opts;
  const elements = Array.isArray(inputs) ? inputs : [inputs];
  const instanceType = instance.entity_type;
  // Prepare attributes
  const preparedElements = await prepareAttributesForUpdate(context, user, instance, elements, upsert);
  // region Check date range
  const inputKeys = elements.map((i) => i.key);
  if (inputKeys.includes(START_TIME) || inputKeys.includes(STOP_TIME)) {
    updateDateRangeValidation(instance, preparedElements, START_TIME, STOP_TIME);
  }
  if (inputKeys.includes(FIRST_SEEN) || inputKeys.includes(LAST_SEEN)) {
    updateDateRangeValidation(instance, preparedElements, FIRST_SEEN, LAST_SEEN);
  }
  if (inputKeys.includes(VALID_FROM) || inputKeys.includes(VALID_UNTIL)) {
    updateDateRangeValidation(instance, preparedElements, VALID_FROM, VALID_UNTIL);
  }
  if (inputKeys.includes(FIRST_OBSERVED) || inputKeys.includes(LAST_OBSERVED)) {
    updateDateRangeValidation(instance, preparedElements, FIRST_OBSERVED, LAST_OBSERVED);
  }
  // endregion
  // region Some magic around aliases
  // If named entity name updated or alias are updated, modify the aliases ids
  if (isStixObjectAliased(instanceType)) {
    const aliasField = resolveAliasesField(instanceType).name;
    const nameInput = R.find((e) => e.key === NAME_FIELD, preparedElements);
    const aliasesInput = R.find((e) => e.key === aliasField, preparedElements);
    if (nameInput || aliasesInput) {
      const askedModificationName = nameInput ? R.head(nameInput.value) : undefined;
      // Cleanup the alias input.
      if (aliasesInput) {
        const preparedAliases = (aliasesInput.value ?? [])
          .filter((a) => isNotEmptyField(a))
          .filter((a) => normalizeName(a) !== normalizeName(instance.name)
            && normalizeName(a) !== normalizeName(askedModificationName))
          .map((a) => a.trim());
        aliasesInput.value = R.uniqBy((e) => normalizeName(e), preparedAliases);
      }
      // In case of upsert name change, old name must be pushed in aliases
      // If aliases are also ask for modification, we need to change the input
      if (askedModificationName && normalizeName(instance.name) !== normalizeName(askedModificationName)) {
        // If name change, we need to add the old name in aliases
        const aliases = [...(instance[aliasField] ?? [])];
        if (upsert) {
          // For upsert, we concatenate everything to be none destructive
          aliases.push(...(aliasesInput ? aliasesInput.value : []));
          if (!aliases.includes(instance.name)) {
            // If name changing is part of an upsert, the previous name must be copied into aliases
            aliases.push(instance.name);
          }
          const uniqAliases = R.uniqBy((e) => normalizeName(e), aliases).filter((a) => a !== askedModificationName);
          if (aliasesInput) { // If aliases input also exists
            aliasesInput.value = uniqAliases;
          } else { // We need to create an extra input getting existing aliases
            const generatedAliasesInput = { key: aliasField, value: uniqAliases };
            preparedElements.push(generatedAliasesInput);
          }
        } else if (!aliasesInput) {
          // Name change can create a duplicate with aliases
          // If it's the case aliases must be also patched.
          const currentAliases = instance[aliasField] || [];
          const targetAliases = currentAliases.filter((a) => a !== askedModificationName);
          if (currentAliases.length !== targetAliases.length) {
            const generatedAliasesInput = { key: aliasField, value: targetAliases };
            preparedElements.push(generatedAliasesInput);
          }
        }
        // Regenerated the internal ids with the instance target aliases
        const aliasesId = generateAliasesId(aliases, instance);
        const aliasInput = { key: INTERNAL_IDS_ALIASES, value: aliasesId };
        preparedElements.push(aliasInput);
      } else if (aliasesInput) {
        // No name change asked but aliases addition
        if (upsert) {
          // In upsert we cumulate with current aliases
          aliasesInput.value = R.uniqBy((e) => normalizeName(e), [...aliasesInput.value, ...(instance[aliasField] || [])]);
        }
        // Internal ids alias must be generated again
        const aliasesId = generateAliasesId(aliasesInput.value, instance);
        const aliasIdsInput = { key: INTERNAL_IDS_ALIASES, value: aliasesId };
        preparedElements.push(aliasIdsInput);
        // Purge removed alias IDs from other stix IDS
        const currentStixIds = instance[IDS_STIX];
        const removedAliasesIds = instance[INTERNAL_IDS_ALIASES].filter((aid) => !aliasesId.includes(aid));
        const stixIdsInput = R.find((e) => e.key === IDS_STIX, preparedElements);
        if (stixIdsInput) {
          stixIdsInput.value = stixIdsInput.value.filter((sid) => !removedAliasesIds.includes(sid));
        } else {
          const newStixIds = currentStixIds.filter((sid) => !removedAliasesIds.includes(sid));
          if (newStixIds.length < currentStixIds.length) {
            const newStixIdsInput = { key: IDS_STIX, value: newStixIds };
            preparedElements.push(newStixIdsInput);
          }
        }
      }
    }
  }
  // endregion
  // region Artifact and file additional names
  // In case of artifact and file, we need to keep name in additional names in case of upsert
  const isNamedObservable = instanceType === ENTITY_HASHED_OBSERVABLE_ARTIFACT || instanceType === ENTITY_HASHED_OBSERVABLE_STIX_FILE;
  if (upsert && isNamedObservable) {
    const nameInput = R.find((e) => e.key === NAME_FIELD, preparedElements);
    // In Upsert mode, x_opencti_additional_names update must not be destructive, previous names must be kept
    const additionalNamesInput = R.find((e) => e.key === ATTRIBUTE_ADDITIONAL_NAMES, preparedElements);
    if (additionalNamesInput) {
      const names = [...additionalNamesInput.value, ...(instance[ATTRIBUTE_ADDITIONAL_NAMES] ?? [])];
      if (nameInput) { // If name will be replaced, add it in additional names
        names.push(instance[NAME_FIELD]);
      }
      additionalNamesInput.value = R.uniq(names);
    } else if (nameInput) { // If name will be replaced, add it in additional names
      const newAdditional = [instance[NAME_FIELD], ...(instance[ATTRIBUTE_ADDITIONAL_NAMES] ?? [])];
      const addNamesInput = { key: ATTRIBUTE_ADDITIONAL_NAMES, value: R.uniq(newAdditional) };
      preparedElements.push(addNamesInput);
    }
  }
  // endregion
  // region Standard id impact
  // If update is part of the key, update the standard_id
  const keys = R.map((t) => t.key, preparedElements);
  if (impactStandardId && isFieldContributingToStandardId(instance, keys)) {
    const updatedInstance = mergeInstanceWithUpdateInputs(instance, preparedElements);
    // const updatedInstance = mergeInstanceWithInputs(instance, preparedElements);
    const standardId = generateStandardId(instanceType, updatedInstance);
    if (instance.standard_id !== standardId) {
      // In some condition the impacted element will not generate a new standard.
      // It's the case of HASH for example. If SHA1 is added after MD5, it's an impact without actual change
      preparedElements.push({ key: ID_STANDARD, value: [standardId] });
    }
    // For stix element, looking for keeping old stix ids
    if (isStixCyberObservable(instance.entity_type)) {
      // Standard id is generated from data depending on multiple ways and multiple attributes
      if (isStandardIdUpgraded(instance, updatedInstance)) {
        // If update already contains a change of the other stix ids
        // we need to impact directly the impacted and updated related input
        const stixInput = R.find((e) => e.key === IDS_STIX, preparedElements);
        if (stixInput) {
          stixInput.value = R.uniq([...stixInput.value, instance.standard_id]);
        } else {
          // If no stix ids modification, add the standard id in the list and patch the element
          const ids = R.uniq([...(instance[IDS_STIX] ?? []), instance.standard_id]);
          preparedElements.push({ key: IDS_STIX, value: ids });
        }
      } else if (isStandardIdDowngraded(instance, updatedInstance)) {
        // If standard_id is downgraded, we need to remove the old one from the other stix ids
        const stixInput = R.find((e) => e.key === IDS_STIX, preparedElements);
        if (stixInput) {
          stixInput.operation = UPDATE_OPERATION_REPLACE;
          stixInput.value = stixInput.value.filter((i) => i !== standardId);
        } else {
          // In case of downgrade we purge the other stix ids.
          preparedElements.push({ key: IDS_STIX, value: [] });
        }
      }
    }
  }
  // endregion
  // If is valid_until modification, update also revoked if needed
  const validUntilInput = R.find((e) => e.key === VALID_UNTIL, preparedElements);
  if (validUntilInput) {
    const untilDate = R.head(validUntilInput.value);
    const untilDateTime = utcDate(untilDate).toDate();
    const nowDate = utcDate().toDate();
    const isMustBeRevoked = untilDateTime < nowDate;
    const revokedInput = R.find((e) => e.key === REVOKED, preparedElements);
    if (!revokedInput) {
      preparedElements.push({ key: REVOKED, value: [isMustBeRevoked] });
    }
    const detectionInput = R.find((e) => e.key === X_DETECTION, preparedElements);
    if (!detectionInput && instance.entity_type === ENTITY_TYPE_INDICATOR && untilDateTime <= nowDate) {
      preparedElements.push({ key: X_DETECTION, value: [false] });
    }
  }
  // Update all needed attributes with inner elements if needed
  const updatedInputs = [];
  const impactedInputs = [];
  const isWorkflowChange = inputKeys.includes(X_WORKFLOW_ID);
  const platformStatuses = isWorkflowChange ? await getEntitiesListFromCache(context, user, ENTITY_TYPE_STATUS) : [];
  for (let index = 0; index < preparedElements.length; index += 1) {
    const input = preparedElements[index];
    const ins = innerUpdateAttribute(instance, input);
    if (ins) { // If update will really produce a data change
      impactedInputs.push(ins);
      // region Compute the update to push in the stream
      if (!input.key.startsWith('i_') && input.key !== 'x_opencti_graph_data' && !input.key.startsWith('decay_') && input.key !== 'opinions_metrics') {
        const previous = getPreviousInstanceValue(input.key, instance);
        if (input.operation === UPDATE_OPERATION_ADD || input.operation === UPDATE_OPERATION_REMOVE) {
          // Check symmetric difference for add and remove
          updatedInputs.push({
            operation: input.operation,
            key: input.key,
            value: R.symmetricDifference(previous ?? [], input.value ?? []),
            previous,
          });
        } else { // REPLACE
          // Specific input resolution for workflow
          // eslint-disable-next-line no-lonely-if
          if (input.key === X_WORKFLOW_ID) {
            // workflow_id is not a relation but message must contain the name and not the internal id
            const workflowId = R.head(input.value);
            const workflowStatus = workflowId ? platformStatuses.find((p) => p.id === workflowId) : workflowId;
            updatedInputs.push({
              operation: input.operation,
              key: input.key,
              value: [workflowStatus ? workflowStatus.name : null],
              previous,
            });
          } else {
            updatedInputs.push({ ...input, previous });
          }
        }
      }
      // endregion
    }
  }
  // Impact the updated_at only if stix data is impacted
  // In case of upsert, this addition will be supported by the parent function
  if (impactedInputs.length > 0 && isUpdatedAtObject(instance.entity_type)
    && !impactedInputs.find((i) => i.key === 'updated_at')) {
    const updatedAtInput = { key: 'updated_at', value: [today] };
    impactedInputs.push(updatedAtInput);
  }
  if (impactedInputs.length > 0 && isModifiedObject(instance.entity_type)
    && !impactedInputs.find((i) => i.key === 'modified')) {
    const modifiedAtInput = { key: 'modified', value: [today] };
    impactedInputs.push(modifiedAtInput);
  }
  return {
    updatedInputs, // Sourced inputs for event stream
    impactedInputs, // All inputs that need to be re-indexed. (so without meta relationships)
    updatedInstance: mergeInstanceWithInputs(instance, impactedInputs),
  };
};

export const updateAttributeMetaResolved = async (context, user, initial, inputs, opts = {}) => {
  const { locks = [], impactStandardId = true } = opts;
  const updates = Array.isArray(inputs) ? inputs : [inputs];
  const settings = await getEntityFromCache(context, SYSTEM_USER, ENTITY_TYPE_SETTINGS);
  // Region - Pre-Check
  const elementsByKey = R.groupBy((e) => e.key, updates);
  const multiOperationKeys = Object.values(elementsByKey).filter((n) => n.length > 1);
  if (multiOperationKeys.length > 1) {
    throw UnsupportedError('We cant update the same attribute multiple times in the same operation');
  }
  const references = opts.references ? await internalFindByIds(context, user, opts.references, { type: ENTITY_TYPE_EXTERNAL_REFERENCE }) : [];
  if ((opts.references ?? []).length > 0 && references.length !== (opts.references ?? []).length) {
    throw FunctionalError('Cant find element references for commit', { id: initial.internal_id, references: opts.references });
  }
  // Endregion
  // Individual check
  const { bypassIndividualUpdate } = opts;
  if (initial.entity_type === ENTITY_TYPE_IDENTITY_INDIVIDUAL && !isEmptyField(initial.contact_information) && !bypassIndividualUpdate) {
    const args = {
      filters: {
        mode: 'and',
        filters: [{ key: 'user_email', values: [initial.contact_information] }],
        filterGroups: [],
      },
      noFiltersChecking: true,
      connectionFormat: false
    };
    const users = await listEntities(context, SYSTEM_USER, [ENTITY_TYPE_USER], args);
    if (users.length > 0) {
      throw FunctionalError('Cannot update an individual corresponding to a user');
    }
  }
  if (updates.length === 0) {
    return { element: initial };
  }
  // Check user access update
  let accessOperation = 'edit';
  if (updates.some((e) => e.key === 'authorized_members')) {
    if (isStixObject(initial.entity_type)
      && initial.entity_type !== ENTITY_TYPE_CONTAINER_FEEDBACK
      && !isFeatureEnabled('CONTAINERS_AUTHORIZED_MEMBERS')) {
      throw UnsupportedError('This feature is disabled');
    }
    accessOperation = 'manage-access';
  }
  if (updates.some((e) => e.key === 'authorized_authorities')) {
    accessOperation = 'manage-authorities-access';
  }
  if (!validateUserAccessOperation(user, initial, accessOperation)) {
    throw ForbiddenAccess();
  }
  // Split attributes and meta
  // Supports inputs meta or stix meta
  const metaKeys = [
    ...schemaRelationsRefDefinition.getStixNames(initial.entity_type),
    ...schemaRelationsRefDefinition.getInputNames(initial.entity_type)
  ];
  const meta = updates.filter((e) => metaKeys.includes(e.key));
  const attributes = updates.filter((e) => !metaKeys.includes(e.key));
  const updated = mergeInstanceWithUpdateInputs(initial, inputs);
  const keys = R.map((t) => t.key, attributes);
  if (opts.bypassValidation !== true) { // Allow creation directly from the back-end
    const entitySetting = await getEntitySettingFromCache(context, initial.entity_type);
    const isAllowedToByPass = isUserHasCapability(user, KNOWLEDGE_KNUPDATE_KNBYPASSREFERENCE);
    if (!isAllowedToByPass && entitySetting?.enforce_reference) {
      const isNoReferenceKey = noReferenceAttributes.includes(R.head(keys)) && keys.length === 1;
      if (!isNoReferenceKey && isEmptyField(opts.references)) {
        throw ValidationError('You must provide at least one external reference to update', 'references');
      }
    }
  }
  let locksIds = getInstanceIds(initial);
  // 01. Check if updating alias lead to entity conflict
  if (isStixObjectAliased(initial.entity_type)) {
    // If user ask for aliases modification, we need to check if it not already belong to another entity.
    const isInputAliases = (input) => input.key === ATTRIBUTE_ALIASES || input.key === ATTRIBUTE_ALIASES_OPENCTI;
    const aliasedInputs = R.filter((input) => isInputAliases(input), attributes);
    if (aliasedInputs.length > 0) {
      const aliases = R.uniq(aliasedInputs.map((a) => a.value).flat().filter((a) => isNotEmptyField(a)).map((a) => a.trim()));
      const aliasesIds = generateAliasesId(aliases, initial);
      const existingEntities = await internalFindByIds(context, SYSTEM_USER, aliasesIds, { type: initial.entity_type });
      const differentEntities = R.filter((e) => e.internal_id !== initial.internal_id, existingEntities);
      if (differentEntities.length > 0) {
        throw FunctionalError('This update will produce a duplicate', {
          id: initial.internal_id,
          type: initial.entity_type,
          existingIds: existingEntities.map((e) => e.id),
        });
      }
    }
  }
  // 02. Check if this update is not resulting to an entity merging
  let eventualNewStandardId = null;
  const standardIdImpacted = impactStandardId && isFieldContributingToStandardId(initial, keys);
  if (standardIdImpacted) {
    // In this case we need to reconstruct the data like if an update already appears
    // Based on that we will be able to generate the correct standard id
    locksIds = getInstanceIds(updated); // Take lock ids on the new merged initial.
    const targetStandardId = generateStandardId(initial.entity_type, updated);
    const otherIds = [...(initial[IDS_STIX] ?? []), ...(initial[iAliasedIds.name] ?? [])];
    if (targetStandardId !== initial.standard_id && !otherIds.includes(targetStandardId)) {
      locksIds.push(targetStandardId);
      eventualNewStandardId = targetStandardId;
    }
  }
  // --- take lock, ensure no one currently create or update this element
  let lock;
  const participantIds = R.uniq(locksIds.filter((e) => !locks.includes(e)));
  try {
    // Try to get the lock in redis
    lock = await lockResource(participantIds, { draftId: getDraftContext(context, user) });
    // region handle attributes
    // Only for StixCyberObservable
    const lookingEntities = [];
    let existingEntityPromise = Promise.resolve(undefined);
    let existingByHashedPromise = Promise.resolve([]);
    if (eventualNewStandardId) {
      existingEntityPromise = internalLoadById(context, SYSTEM_USER, eventualNewStandardId, { type: initial.entity_type });
    }
    if (isStixCyberObservableHashedObservable(initial.entity_type)) {
      existingByHashedPromise = listEntitiesByHashes(context, SYSTEM_USER, initial.entity_type, updated.hashes)
        .then((entities) => entities.filter((e) => e.id !== initial.internal_id));
    }
    const [existingEntity, existingByHashed] = await Promise.all([existingEntityPromise, existingByHashedPromise]);
    if (existingEntity) {
      lookingEntities.push(existingEntity);
    }
    lookingEntities.push(...existingByHashed);
    const existingEntities = R.uniqBy((e) => e.internal_id, lookingEntities);
    // If already exist entities
    if (existingEntities.length > 0) {
      // If stix observable, we can merge. If not throw an error.
      if (isStixCyberObservable(initial.entity_type)) {
        // Everything ok, let merge
        hashMergeValidation([updated, ...existingEntities]);
        const sourceEntityIds = existingEntities.map((c) => c.internal_id);
        const merged = await mergeEntities(context, user, updated.internal_id, sourceEntityIds, { locks: participantIds });
        // Then apply initial updates on merged result
        return updateAttributeMetaResolved(context, user, merged, updates, { ...opts, locks: participantIds });
      }
      // noinspection ExceptionCaughtLocallyJS
      throw FunctionalError('This update will produce a duplicate', {
        id: initial.id,
        type: initial.entity_type,
        existingIds: existingEntities.map((e) => e.id),
      });
    }
    // noinspection UnnecessaryLocalVariableJS
    const data = await updateAttributeRaw(context, user, initial, attributes, opts);
    const { updatedInstance, impactedInputs, updatedInputs } = data;
    // Check the consistency of the observable.
    if (isStixCyberObservable(updatedInstance.entity_type)) {
      const observableSyntaxResult = checkObservableSyntax(updatedInstance.entity_type, updatedInstance);
      if (observableSyntaxResult !== true) {
        throw FunctionalError('Observable of is not correctly formatted', { id: initial.internal_id, type: initial.entity_type });
      }
    }
    // endregion
    // region handle metas
    const relationsToCreate = [];
    const relationsToDelete = [];
    const buildInstanceRelTo = (to, relType) => buildInnerRelation(initial, to, relType);
    for (let metaIndex = 0; metaIndex < meta.length; metaIndex += 1) {
      const { key: metaKey } = meta[metaIndex];
      const key = schemaRelationsRefDefinition.convertStixNameToInputName(updatedInstance.entity_type, metaKey) || metaKey;
      const relDef = schemaRelationsRefDefinition.getRelationRef(updatedInstance.entity_type, key);
      const relType = relDef.databaseName;
      // ref and _refs are expecting direct identifier in the value
      // We don't care about the operation here, the only thing we can do is replace
      if (!relDef.multiple) {
        const currentValue = updatedInstance[key];
        const { value: targetsCreated } = meta[metaIndex];
        const targetCreated = R.head(targetsCreated);
        // If asking for a real change
        if (currentValue?.id !== targetCreated?.internal_id) {
          // Delete the current relation
          if (currentValue?.standard_id) {
            const currentRels = (await listAllRelations(context, user, relType, { fromId: initial.id }))
              .map((rel) => ({
                ...rel,
                // we resolve from and to without need of an extra query
                to: targetCreated,
                from: initial,
              }));
            relationsToDelete.push(...currentRels);
          }
          // Create the new one
          if (isNotEmptyField(targetCreated)) {
            relationsToCreate.push(...buildInstanceRelTo(targetCreated, relType));
            const previous = currentValue ? [currentValue] : currentValue;
            updatedInputs.push({ key, value: [targetCreated], previous });
            updatedInstance[key] = targetCreated;
            updatedInstance[relType] = targetCreated.internal_id;
          } else if (currentValue) {
            // Just replace by nothing
            updatedInputs.push({ key, value: null, previous: [currentValue] });
            updatedInstance[key] = null;
            updatedInstance[relType] = null;
          }
        }
      } else {
        // Special access check for RELATION_GRANTED_TO meta
        // If not supported, update must be rejected
        const isUserCanManipulateGrantedRefs = isUserHasCapability(user, KNOWLEDGE_ORGANIZATION_RESTRICT) && isNotEmptyField(settings.enterprise_edition);
        if (relType === RELATION_GRANTED_TO && !isUserCanManipulateGrantedRefs) {
          throw ForbiddenAccess();
        }
        let { value: refs, operation = UPDATE_OPERATION_REPLACE } = meta[metaIndex];
        if (relType === RELATION_OBJECT_MARKING) {
          const markingsCleaned = await handleMarkingOperations(context, initial.objectMarking, refs, operation);
          ({ operation, refs } = { operation: markingsCleaned.operation, refs: markingsCleaned.refs });
        }
        if (operation === UPDATE_OPERATION_REPLACE) {
          // Delete all relations
          const currentRels = await listAllRelations(context, user, relType, { indices: READ_RELATIONSHIPS_INDICES_WITHOUT_INFERRED, fromId: initial.internal_id });
          const currentRelsToIds = currentRels.map((n) => n.toId);
          const newTargetsIds = refs.map((n) => n.id);
          if (R.symmetricDifference(newTargetsIds, currentRelsToIds).length > 0) {
            if (currentRels.length > 0) {
              relationsToDelete.push(...currentRels);
            }
            // 02. Create the new relations
            if (refs.length > 0) {
              const newRelations = buildInstanceRelTo(refs, relType);
              relationsToCreate.push(...newRelations);
            }
            updatedInputs.push({ key, value: refs, previous: updatedInstance[key] });
            updatedInstance[key] = refs;
            updatedInstance[relType] = newTargetsIds;
          }
        }
        if (operation === UPDATE_OPERATION_ADD) {
          const filteredList = (updatedInstance[key] || []).filter((d) => !isInferredIndex(d.i_relation._index));
          const currentIds = filteredList.map((o) => [o.id, o.standard_id]).flat();
          const refsToCreate = refs.filter((r) => !currentIds.includes(r.internal_id));
          if (refsToCreate.length > 0) {
            const newRelations = buildInstanceRelTo(refsToCreate, relType);
            relationsToCreate.push(...newRelations);
            updatedInputs.push({ key, value: refsToCreate, operation });
            updatedInstance[key] = [...(updatedInstance[key] || []), ...refsToCreate];
            updatedInstance[relType] = updatedInstance[key].map((u) => u.internal_id);
          }
        }
        if (operation === UPDATE_OPERATION_REMOVE) {
          const targetIds = refs.map((t) => t.internal_id);
          const currentRels = await listAllRelations(context, user, relType, { indices: READ_RELATIONSHIPS_INDICES_WITHOUT_INFERRED, fromId: initial.internal_id });
          const relsToDelete = currentRels.filter((c) => targetIds.includes(c.toId))
            .map((r) => ({
              ...r,
              // we resolve from and to without need of an extra query
              to: refs.find((ref) => ref.internal_id === r.toId),
              from: initial,
            }));

          if (relsToDelete.length > 0) {
            relationsToDelete.push(...relsToDelete);
            updatedInputs.push({ key, value: refs, operation });
            updatedInstance[key] = (updatedInstance[key] || []).filter((c) => !targetIds.includes(c.internal_id));
            updatedInstance[relType] = updatedInstance[key].map((u) => u.internal_id);
          }
        }
      }
    }
    // endregion
    // region build attributes inner information
    lock.signal.throwIfAborted();
    const impactedKeys = impactedInputs.map((input) => input.key);
    impactedKeys.push(...[...relationsToCreate, ...relationsToDelete].map((rel) => {
      return schemaRelationsRefDefinition.convertDatabaseNameToInputName(updatedInstance.entity_type, rel.relationship_type);
    }));
    const preventAttributeFollow = [updatedAt.name, modified.name, iAliasedIds.name];
    const uniqImpactKeys = R.uniq(impactedKeys.filter((key) => !preventAttributeFollow.includes(key)));
    if (uniqImpactKeys.length > 0) {
      // Impact the updated_at only if stix data is impacted
      const updatePatch = mergeInstanceWithInputs(initial, impactedInputs);
      const { confidenceLevelToApply } = controlUpsertInputWithUserConfidence(user, updatePatch, initial);
      const currentAttributes = initial[iAttributes.name] ?? [];
      const attributesMap = new Map(currentAttributes.map((obj) => [obj.name, obj]));
      for (let i = 0; i < uniqImpactKeys.length; i += 1) {
        const uniqImpactKey = uniqImpactKeys[i];
        attributesMap.set(uniqImpactKey, {
          name: uniqImpactKey,
          updated_at: now(),
          confidence: confidenceLevelToApply,
          user_id: user.internal_id,
        });
      }
      const attributesAtInput = { key: iAttributes.name, value: Array.from(attributesMap.values()) };
      impactedInputs.push(attributesAtInput);
    }
    // endregion
    // Impacting information
    if (impactedInputs.length > 0) {
      const updateAsInstance = partialInstanceWithInputs(updatedInstance, impactedInputs);
      if (getDraftContext(context, user) && isDraftSupportedEntity(initial)) {
        updateAsInstance.draft_change = getDraftChanges(initial, impactedInputs);
      }
      await elUpdateElement(context, user, updateAsInstance);
    }
    if (relationsToDelete.length > 0) {
      await elDeleteElements(context, user, relationsToDelete);
      // in case of deletion in a container objects, we chose not to UNSHARE the elements that were in the container
    }
    if (relationsToCreate.length > 0) {
      await elIndexElements(context, user, initial.entity_type, relationsToCreate);
      // in case of addition in a container objects, we need to propagate the sharing to these new objects
      const objectsRefRelationships = relationsToCreate.filter((r) => r.relationship_type === RELATION_OBJECT);
      if (objectsRefRelationships.length > 0) {
        await createContainerSharingTask(context, ACTION_TYPE_SHARE, initial, objectsRefRelationships);
      }
    }
    // Post-operation to update the individual linked to a user
    if (updatedInstance.entity_type === ENTITY_TYPE_USER) {
      const args = {
        filters: {
          mode: 'and',
          filters: [{ key: 'contact_information', values: [updatedInstance.user_email] }],
          filterGroups: [],
        },
        noFiltersChecking: true,
        connectionFormat: false
      };
      const individuals = await listEntities(context, user, [ENTITY_TYPE_IDENTITY_INDIVIDUAL], args);
      if (individuals.length > 0) {
        const individualId = R.head(individuals).id;
        const patch = {
          contact_information: updatedInstance.user_email,
          name: updatedInstance.name,
          x_opencti_firstname: updatedInstance.firstname,
          x_opencti_lastname: updatedInstance.lastname
        };
        await patchAttribute(context, user, individualId, ENTITY_TYPE_IDENTITY_INDIVIDUAL, patch, { bypassIndividualUpdate: true });
      }
    }
    // Only push event in stream if modifications really happens
    if (updatedInputs.length > 0) {
      const message = await generateUpdateMessage(context, updatedInstance.entity_type, updatedInputs);
      const isContainCommitReferences = opts.references && opts.references.length > 0;
      const commit = isContainCommitReferences ? {
        message: opts.commitMessage,
        external_references: references.map((ref) => convertExternalReferenceToStix(ref))
      } : undefined;
      const event = await storeUpdateEvent(context, user, initial, updatedInstance, message, { ...opts, commit });
      return { element: updatedInstance, event, isCreation: false };
    }
    // Return updated element after waiting for it.
    return { element: updatedInstance, event: null, isCreation: false };
  } catch (err) {
    if (err.name === TYPE_LOCK_ERROR) {
      throw LockTimeoutError({ participantIds });
    }
    throw err;
  } finally {
    if (lock) await lock.unlock();
  }
};

export const updateAttributeFromLoadedWithRefs = async (context, user, initial, inputs, opts = {}) => {
  if (!initial) {
    throw FunctionalError('Cant update undefined element');
  }
  // region confidence control
  controlUserConfidenceAgainstElement(user, initial);
  const newInputs = adaptUpdateInputsConfidence(user, inputs, initial);
  // endregion
  const metaKeys = [...schemaRelationsRefDefinition.getStixNames(initial.entity_type), ...schemaRelationsRefDefinition.getInputNames(initial.entity_type)];
  const meta = newInputs.filter((e) => metaKeys.includes(e.key));
  const metaIds = R.uniq(meta.map((i) => i.value ?? []).flat());
  const metaDependencies = await elFindByIds(context, user, metaIds, { toMap: true, mapWithAllIds: true });
  const revolvedInputs = newInputs.map((input) => {
    if (metaKeys.includes(input.key)) {
      const resolvedValues = (input.value ?? []).map((refId) => metaDependencies[refId]).filter((o) => isNotEmptyField(o));
      return { ...input, value: resolvedValues };
    }
    return input;
  });
  return updateAttributeMetaResolved(context, user, initial, revolvedInputs, opts);
};

export const updateAttribute = async (context, user, id, type, inputs, opts = {}) => {
  const initial = await storeLoadByIdWithRefs(context, user, id, { ...opts, type });
  if (!initial) {
    throw FunctionalError(`Cant find element to update ${id} (${type})`, { id, type });
  }
  // Validate input attributes
  const entitySetting = await getEntitySettingFromCache(context, initial.entity_type);
  await validateInputUpdate(context, user, initial.entity_type, initial, inputs, entitySetting);
  // Continue update
  return updateAttributeFromLoadedWithRefs(context, user, initial, inputs, opts);
};

export const patchAttribute = async (context, user, id, type, patch, opts = {}) => {
  const inputs = transformPatchToInput(patch, opts.operations);
  return updateAttribute(context, user, id, type, inputs, opts);
};

export const patchAttributeFromLoadedWithRefs = async (context, user, initial, patch, opts = {}) => {
  const inputs = transformPatchToInput(patch, opts.operations);
  return updateAttributeFromLoadedWithRefs(context, user, initial, inputs, opts);
};
// endregion

// region rules
const getAllRulesField = (instance, field) => {
  return Object.keys(instance)
    .filter((key) => key.startsWith(RULE_PREFIX))
    .map((key) => instance[key])
    .filter((rule) => isNotEmptyField(rule)) // Rule can have been already reset
    .flat()
    .map((rule) => rule.data?.[field])
    .flat()
    .filter((val) => isNotEmptyField(val));
};
const convertRulesTimeValues = (timeValues) => timeValues.map((d) => moment(d));
const createRuleDataPatch = (instance) => {
  // 01 - Compute the attributes
  const weight = Object.keys(instance)
    .filter((key) => key.startsWith(RULE_PREFIX))
    .map((key) => instance[key])
    .flat().length;
  const patch = {};
  // weight is only useful on relationships
  if (isBasicRelationship(instance.entity_type)) {
    patch.i_inference_weight = weight;
  }
  // list supported attributes [{name: string, operation: string}] by entity type
  const supportedAttributes = RULES_ATTRIBUTES_BEHAVIOR.supportedAttributes(instance.entity_type);
  for (let index = 0; index < supportedAttributes.length; index += 1) {
    const supportedAttribute = supportedAttributes[index];
    const attribute = supportedAttribute.name;
    const values = getAllRulesField(instance, attribute);
    if (values.length > 0) {
      const { operation } = supportedAttribute;
      if (operation === RULES_ATTRIBUTES_BEHAVIOR.OPERATIONS.AVG) {
        if (!isNumericAttribute(attribute)) {
          throw UnsupportedError('Can apply avg on non numeric attribute');
        }
        patch[attribute] = computeAverage(values);
      }
      if (operation === RULES_ATTRIBUTES_BEHAVIOR.OPERATIONS.SUM) {
        if (!isNumericAttribute(attribute)) {
          throw UnsupportedError('Can apply sum on non numeric attribute');
        }
        patch[attribute] = R.sum(values);
      }
      if (operation === RULES_ATTRIBUTES_BEHAVIOR.OPERATIONS.MIN) {
        if (isNumericAttribute(attribute)) {
          patch[attribute] = R.min(values);
        } else if (isDateAttribute(attribute)) {
          const timeValues = convertRulesTimeValues(values);
          patch[attribute] = moment.min(timeValues).utc().toISOString();
        } else {
          throw UnsupportedError('Can apply min on non numeric or date attribute');
        }
      }
      if (operation === RULES_ATTRIBUTES_BEHAVIOR.OPERATIONS.MAX) {
        if (isNumericAttribute(attribute)) {
          patch[attribute] = R.max(values);
        } else if (isDateAttribute(attribute)) {
          const timeValues = convertRulesTimeValues(values);
          patch[attribute] = moment.max(timeValues).utc().toISOString();
        } else {
          throw UnsupportedError('Can apply max on non numeric or date attribute');
        }
      }
      if (operation === RULES_ATTRIBUTES_BEHAVIOR.OPERATIONS.AGG) {
        patch[attribute] = R.uniq(values);
      }
    }
  }
  return patch;
};
const upsertEntityRule = async (context, user, instance, input, opts = {}) => {
  logApp.info('Upsert inferred entity', { input });
  const { fromRule } = opts;
  const updatedRule = input[fromRule];
  const rulePatch = { [fromRule]: updatedRule };
  const ruleInstance = R.mergeRight(instance, rulePatch);
  const innerPatch = createRuleDataPatch(ruleInstance);
  const patch = { ...rulePatch, ...innerPatch };
  const element = await storeLoadByIdWithRefs(context, user, instance.internal_id, { type: instance.entity_type });
  return await patchAttributeFromLoadedWithRefs(context, RULE_MANAGER_USER, element, patch, opts);
};
const upsertRelationRule = async (context, user, instance, input, opts = {}) => {
  const { fromRule, ruleOverride = false } = opts;
  // 01 - Update the rule
  const updatedRule = input[fromRule];
  if (!ruleOverride) {
    const keepRuleHashes = input[fromRule].map((i) => i.hash);
    const instanceRuleToKeep = (instance[fromRule] ?? []).filter((i) => !keepRuleHashes.includes(i.hash));
    updatedRule.push(...instanceRuleToKeep);
  }
  const rulePatch = { [fromRule]: updatedRule };
  const ruleInstance = R.mergeRight(instance, rulePatch);
  const innerPatch = createRuleDataPatch(ruleInstance);
  const patch = { ...rulePatch, ...innerPatch };
  logApp.info('Upsert inferred relation', { id: instance.id, relation: patch });
  const element = await storeLoadByIdWithRefs(context, user, instance.internal_id, { type: instance.entity_type });
  return await patchAttributeFromLoadedWithRefs(context, RULE_MANAGER_USER, element, patch, opts);
};
// endregion

const validateEntityAndRelationCreation = async (context, user, input, type, entitySetting, opts = {}) => {
  if (opts.bypassValidation !== true) { // Allow creation directly from the back-end
    const isAllowedToByPass = isUserHasCapability(user, KNOWLEDGE_KNUPDATE_KNBYPASSREFERENCE);
    if (!isAllowedToByPass && entitySetting?.enforce_reference) {
      if (isEmptyField(input.externalReferences)) {
        throw ValidationError('You must provide at least one external reference for this type of entity/relationship', 'externalReferences');
      }
    }
    await validateInputCreation(context, user, type, input, entitySetting);
  }
};

const ALIGN_OLDEST = 'oldest';
const ALIGN_NEWEST = 'newest';
const computeExtendedDateValues = (newValue, currentValue, mode) => {
  const newValueDate = moment(newValue);
  if (isNotEmptyField(currentValue)) {
    const currentValueDate = moment(currentValue);
    if (mode === ALIGN_OLDEST) {
      if (newValueDate.isBefore(currentValueDate)) {
        return { updated: true, date: newValueDate.utc().toISOString() };
      }
      return { updated: false, date: currentValueDate.utc().toISOString() };
    }
    if (mode === ALIGN_NEWEST) {
      if (newValueDate.isAfter(currentValueDate)) {
        return { updated: true, date: newValueDate.utc().toISOString() };
      }
      return { updated: false, date: currentValueDate.utc().toISOString() };
    }
  }
  return { updated: true, date: newValueDate.utc().toISOString() };
};
const buildAttributeUpdate = (isFullSync, attribute, currentData, inputData) => {
  const inputs = [];
  const fieldKey = attribute.name;
  if (attribute.multiple) {
    const operation = isFullSync ? UPDATE_OPERATION_REPLACE : UPDATE_OPERATION_ADD;
    // Only add input in case of replace or when we really need to add something
    if (operation === UPDATE_OPERATION_REPLACE || (operation === UPDATE_OPERATION_ADD && isNotEmptyField(inputData))) {
      inputs.push({ key: fieldKey, value: inputData ?? [], operation });
    }
  } else if (isObjectAttribute(fieldKey)) {
    if (isNotEmptyField(inputData)) {
      const mergedDict = R.mergeAll([currentData, inputData]);
      inputs.push({ key: fieldKey, value: [mergedDict] });
    } else if (isFullSync) { // We only allowed removal for full synchronization
      inputs.push({ key: fieldKey, value: [inputData] });
    }
  } else {
    inputs.push({ key: fieldKey, value: [inputData] });
  }
  return inputs;
};
const buildRelationDeduplicationFilters = (input) => {
  const filters = [];
  const { from, relationship_type: relationshipType, createdBy } = input;
  const deduplicationConfig = conf.get('relations_deduplication') ?? {
    past_days: 30,
    next_days: 30,
    created_by_based: false,
    types_overrides: {}
  };
  const config = deduplicationConfig.types_overrides?.[relationshipType] ?? deduplicationConfig;
  if (config.created_by_based && createdBy) {
    // args.relationFilter = { relation: RELATION_CREATED_BY, id: createdBy.id };
    filters.push({ key: [buildRefRelationKey(RELATION_CREATED_BY)], values: [createdBy.id] });
  }
  const prepareBeginning = (key) => prepareDate(moment(input[key]).subtract(config.past_days, 'days').utc());
  const prepareStopping = (key) => prepareDate(moment(input[key]).add(config.next_days, 'days').utc());
  // Prepare for stix core
  if (isStixCoreRelationship(relationshipType)) {
    if (!R.isNil(input.start_time)) {
      // args.startTimeStart = prepareBeginning('start_time');
      filters.push({ key: ['start_time'], values: [prepareBeginning('start_time')], operator: FilterOperator.Gt });
      // args.startTimeStop = prepareStopping('start_time');
      filters.push({ key: ['start_time'], values: [prepareStopping('start_time')], operator: FilterOperator.Lt });
    }
    if (!R.isNil(input.stop_time)) {
      // args.stopTimeStart = prepareBeginning('stop_time');
      filters.push({ key: ['stop_time'], values: [prepareBeginning('stop_time')], operator: FilterOperator.Gt });
      // args.stopTimeStop = prepareStopping('stop_time');
      filters.push({ key: ['stop_time'], values: [prepareStopping('stop_time')], operator: FilterOperator.Lt });
    }
  }
  // Prepare for stix ref
  if (isStixRefRelationship(relationshipType) && schemaRelationsRefDefinition.isDatable(from.entity_type, relationshipType)) {
    if (!R.isNil(input.start_time)) {
      // args.startTimeStart = prepareBeginning('start_time');
      filters.push({ key: ['start_time'], values: [prepareBeginning('start_time')], operator: FilterOperator.Gt });
      // args.startTimeStop = prepareStopping('start_time');
      filters.push({ key: ['start_time'], values: [prepareStopping('start_time')], operator: FilterOperator.Lt });
    }
    if (!R.isNil(input.stop_time)) {
      // args.stopTimeStart = prepareBeginning('stop_time');
      filters.push({ key: ['stop_time'], values: [prepareBeginning('stop_time')], operator: FilterOperator.Gt });
      // args.stopTimeStop = prepareStopping('stop_time');
      filters.push({ key: ['stop_time'], values: [prepareStopping('stop_time')], operator: FilterOperator.Lt });
    }
  }
  // Prepare for stix sighting
  if (isStixSightingRelationship(relationshipType)) {
    if (!R.isNil(input.first_seen)) {
      // args.firstSeenStart = prepareBeginning('first_seen');
      filters.push({ key: ['first_seen'], values: [prepareBeginning('first_seen')], operator: FilterOperator.Gt });
      // args.firstSeenStop = prepareStopping('first_seen');
      filters.push({ key: ['first_seen'], values: [prepareStopping('first_seen')], operator: FilterOperator.Lt });
    }
    if (!R.isNil(input.last_seen)) {
      // args.lastSeenStart = prepareBeginning('last_seen');
      filters.push({ key: ['last_seen'], values: [prepareBeginning('last_seen')], operator: FilterOperator.Gt });
      // args.lastSeenStop = prepareStopping('last_seen');
      filters.push({ key: ['last_seen'], values: [prepareStopping('last_seen')], operator: FilterOperator.Lt });
    }
  }
  return filters;
};

const isOutdatedUpdate = (context, element, attributeKey) => {
  if (context.eventId) {
    const attributesMap = new Map((element[iAttributes.name] ?? []).map((obj) => [obj.name, obj]));
    const { updated_at: lastAttributeUpdateDate } = attributesMap.get(attributeKey) ?? {};
    if (lastAttributeUpdateDate) {
      try {
        const eventDate = utcDate(parseInt(context.eventId.split('-')[0], 10)).toISOString();
        return utcDate(lastAttributeUpdateDate).isAfter(eventDate);
      } catch (e) {
        logApp.error('Error evaluating event id', { key: attributeKey, event_id: context.eventId });
      }
    }
  }
  return false;
};

const upsertElement = async (context, user, element, type, basePatch, opts = {}) => {
  // -- Independent update
  const settings = await getEntityFromCache(context, SYSTEM_USER, ENTITY_TYPE_SETTINGS);
  const updatePatch = { ...basePatch };
  const { confidenceLevelToApply, isConfidenceMatch, isConfidenceUpper } = controlUpsertInputWithUserConfidence(user, updatePatch, element);
  // Handle attributes updates
  if (isNotEmptyField(basePatch.stix_id) || isNotEmptyField(basePatch.x_opencti_stix_ids)) {
    const possibleNewStandardId = generateStandardId(type, basePatch);
    const isStandardWillChange = element.standard_id !== possibleNewStandardId;
    const rejectedIds = isStandardWillChange && isConfidenceMatch ? [element.standard_id, possibleNewStandardId] : [element.standard_id];
    const ids = [...(basePatch.x_opencti_stix_ids || [])];
    if (isNotEmptyField(basePatch.stix_id) && !rejectedIds.includes(basePatch.stix_id) && !ids.includes(basePatch.stix_id)) {
      ids.push(basePatch.stix_id);
    }
    if (ids.length > 0) {
      updatePatch.x_opencti_stix_ids = ids;
    }
  }
  // Cumulate creator id
  if (!INTERNAL_USERS[user.id] && !user.no_creators) {
    updatePatch.creator_id = [user.id];
  }
  // Upsert observed data count and times extensions
  if (type === ENTITY_TYPE_CONTAINER_OBSERVED_DATA) {
    const { date: cFo, updated: isCFoUpdated } = computeExtendedDateValues(updatePatch.first_observed, element.first_observed, ALIGN_OLDEST);
    const { date: cLo, updated: isCLoUpdated } = computeExtendedDateValues(updatePatch.last_observed, element.last_observed, ALIGN_NEWEST);
    updatePatch.first_observed = cFo;
    updatePatch.last_observed = cLo;
    // Only update number_observed if part of the relation dates change
    if (isCFoUpdated || isCLoUpdated) {
      updatePatch.number_observed = element.number_observed + updatePatch.number_observed;
    }
  }
  if (type === ENTITY_TYPE_INDICATOR) {
    // Do not compute decay again when base score does not change
    if (updatePatch.decay_applied_rule && (updatePatch.decay_base_score === element.decay_base_score || updatePatch.decay_base_score === element.x_opencti_score)) {
      logApp.debug('UPSERT INDICATOR -- no decay reset because no score change', { element, basePatch });
      // don't reset score, valid_from & valid_until
      updatePatch.x_opencti_score = element.x_opencti_score; // don't change the score
      updatePatch.valid_from = element.valid_from;
      updatePatch.valid_until = element.valid_until;
      // don't reset decay attributes
      updatePatch.decay_base_score = element.decay_base_score;
      updatePatch.revoked = element.revoked;
      updatePatch.decay_base_score_date = element.decay_base_score_date;
      updatePatch.decay_applied_rule = element.decay_applied_rule;
      updatePatch.decay_history = []; // History is multiple, forcing to empty array will prevent any modification
      updatePatch.decay_next_reaction_date = element.decay_next_reaction_date;
    } else {
      // As base_score as change, decay will be reset by upsert
      logApp.debug('UPSERT INDICATOR -- Decay is reset', { element, basePatch });
    }
  }
  // Upsert relations with times extensions
  if (isStixCoreRelationship(type)) {
    const { date: cStartTime } = computeExtendedDateValues(updatePatch.start_time, element.start_time, ALIGN_OLDEST);
    const { date: cStopTime } = computeExtendedDateValues(updatePatch.stop_time, element.stop_time, ALIGN_NEWEST);
    updatePatch.start_time = cStartTime;
    updatePatch.stop_time = cStopTime;
  }
  if (isStixSightingRelationship(type)) {
    const { date: cFs, updated: isCFsUpdated } = computeExtendedDateValues(updatePatch.first_seen, element.first_seen, ALIGN_OLDEST);
    const { date: cLs, updated: isCLsUpdated } = computeExtendedDateValues(updatePatch.last_seen, element.last_seen, ALIGN_NEWEST);
    updatePatch.first_seen = cFs;
    updatePatch.last_seen = cLs;
    if (isCFsUpdated || isCLsUpdated) {
      updatePatch.attribute_count = element.attribute_count + updatePatch.attribute_count;
    }
  }
  const inputs = []; // All inputs impacted by modifications (+inner)
  // If file directly attached
  if (!isEmptyField(updatePatch.file)) {
    const path = `import/${element.entity_type}/${element.internal_id}`;
    const { upload: file } = await uploadToStorage(context, user, path, updatePatch.file, { entity: element });
    const convertedFile = storeFileConverter(user, file);
    // The impact in the database is the completion of the files
    const fileImpact = { key: 'x_opencti_files', value: [...(element.x_opencti_files ?? []), convertedFile] };
    inputs.push(fileImpact);
  }
  // region confidence control / upsert
  updatePatch.confidence = confidenceLevelToApply;
  // note that if the existing data has no confidence (null) it will still be updated below, even if isConfidenceMatch = false
  // endregion
  // -- Upsert attributes
  const attributes = Array.from(schemaAttributesDefinition.getAttributes(type).values());
  for (let attrIndex = 0; attrIndex < attributes.length; attrIndex += 1) {
    const attribute = attributes[attrIndex];
    const attributeKey = attribute.name;
    const isInputAvailable = attributeKey in updatePatch;
    if (isInputAvailable) { // The attribute is explicitly available in the patch
      const inputData = updatePatch[attributeKey];
      const isOutDatedModification = isOutdatedUpdate(context, element, attributeKey);
      const isStructuralUpsert = attributeKey === xOpenctiStixIds.name || attributeKey === creators.name; // Ids and creators consolidation is always granted
      const isFullSync = context.synchronizedUpsert; // In case of full synchronization, just update the data
      const isInputWithData = isNotEmptyField(inputData);
      const isCurrentlyEmpty = isEmptyField(element[attributeKey]) && isInputWithData; // If the element current data is empty, we always expect to put the value
      // Field can be upsert if:
      // 1. Confidence is correct
      // 2. Attribute is declared upsert=true in the schema
      // 3. Data from the inputs is not empty to prevent any data cleaning
      const canBeUpsert = isConfidenceMatch && attribute.upsert && isInputWithData;
      // Upsert will be done if upsert is well-defined but also in full synchro mode or if the current value is empty
      if (!isOutDatedModification) {
        if (isStructuralUpsert || canBeUpsert || isFullSync || isCurrentlyEmpty) {
          inputs.push(...buildAttributeUpdate(isFullSync, attribute, element[attributeKey], inputData));
        }
      } else {
        logApp.warn('Discarding outdated attribute update mutation', { key: attributeKey });
      }
    }
  }
  // -- Upsert refs
  const metaInputFields = schemaRelationsRefDefinition.getRelationsRef(element.entity_type).map((ref) => ref.name);
  for (let fieldIndex = 0; fieldIndex < metaInputFields.length; fieldIndex += 1) {
    const inputField = metaInputFields[fieldIndex];
    const relDef = schemaRelationsRefDefinition.getRelationRef(element.entity_type, inputField);
    const isInputAvailable = inputField in updatePatch;
    if (isInputAvailable) {
      const patchInputData = updatePatch[inputField];
      const isInputWithData = isNotEmptyField(patchInputData);
      const isUpsertSynchro = context.synchronizedUpsert;
      const isOutDatedModification = isOutdatedUpdate(context, element, inputField);
      if (!isOutDatedModification) {
        if (relDef.multiple) {
          const currentData = element[relDef.databaseName] ?? [];
          const isCurrentWithData = isNotEmptyField(currentData);
          const targetData = (patchInputData ?? []).map((n) => n.internal_id);
          // Specific case for organization restriction, has EE must be activated.
          // If not supported, upsert of organization is not applied
          const isUserCanManipulateGrantedRefs = isUserHasCapability(user, KNOWLEDGE_ORGANIZATION_RESTRICT) && isNotEmptyField(settings.enterprise_edition);
          const allowedOperation = relDef.databaseName !== RELATION_GRANTED_TO || (relDef.databaseName === RELATION_GRANTED_TO && isUserCanManipulateGrantedRefs);
          // If expected data is different from current data
          if (allowedOperation && R.symmetricDifference(currentData, targetData).length > 0) {
            const diffTargets = (patchInputData ?? []).filter((target) => !currentData.includes(target.internal_id));
            // In full synchro, just replace everything
            if (isUpsertSynchro) {
              inputs.push({ key: inputField, value: patchInputData ?? [], operation: UPDATE_OPERATION_REPLACE });
            } else if ((isCurrentWithData && isInputWithData && diffTargets.length > 0 && isConfidenceMatch)
                || (isInputWithData && !isCurrentWithData)
            ) {
              // If data is provided, different from existing data, and of higher confidence
              // OR if existing data is empty and data is provided (even if lower confidence, it's better than nothing),
              // --> apply an add operation
              inputs.push({ key: inputField, value: diffTargets, operation: UPDATE_OPERATION_ADD });
            }
          }
        } else { // not multiple
          // If expected data is different from current data...
          const currentData = element[relDef.databaseName];
          const isCurrentEmptyData = isEmptyField(currentData);
          const isInputDifferentFromCurrent = !R.equals(currentData, patchInputData);
          // ... and data can be updated:
          // forced synchro
          // OR the field is currently null (auto consolidation)
          // OR the confidence matches
          // To prevent too much flickering on multi sources the created-by will be replaced only for strict upper confidence
          const isProtectedCreatedBy = relDef.databaseName === RELATION_CREATED_BY && !isCurrentEmptyData && !isConfidenceUpper;
          const updatable = isUpsertSynchro || (isInputWithData && isCurrentEmptyData) || isConfidenceMatch;
          if (isInputDifferentFromCurrent && updatable && !isProtectedCreatedBy) {
            inputs.push({ key: inputField, value: [patchInputData] });
          }
        }
      } else {
        logApp.warn('Discarding outdated attribute update mutation', { key: inputField });
      }
    }
  }
  // -- If modifications need to be done, add updated_at and modified
  if (inputs.length > 0) {
    // Update the attribute and return the result
    const updateOpts = { ...opts, upsert: context.synchronizedUpsert !== true };
    return await updateAttributeMetaResolved(context, user, element, inputs, updateOpts);
  }
  // -- No modification applied
  return { element, event: null, isCreation: false };
};

export const getExistingRelations = async (context, user, input, opts = {}) => {
  const { from, to, relationship_type: relationshipType } = input;
  const { fromRule } = opts;
  const existingRelationships = [];
  if (fromRule) {
    // In case inferred rule, try to find the relation with basic filters
    // Only in inferred indices.
    const fromRuleArgs = {
      fromId: from.internal_id,
      toId: to.internal_id,
      connectionFormat: false,
      indices: [READ_INDEX_INFERRED_RELATIONSHIPS]
    };
    const inferredRelationships = await listRelations(context, SYSTEM_USER, relationshipType, fromRuleArgs);
    existingRelationships.push(...inferredRelationships);
  } else {
    // In case of direct relation, try to find the relation with time filters
    // Only in standard indices.
    const deduplicationFilters = buildRelationDeduplicationFilters(input);
    const searchFilters = {
      mode: 'or',
      filters: [{ key: 'ids', values: getInputIds(relationshipType, input, false) }],
      filterGroups: [{
        mode: 'and',
        filters: [
          {
            key: ['connections'],
            nested: [
              { key: 'internal_id', values: [from.internal_id] },
              { key: 'role', values: ['*_from'], operator: FilterOperator.Wildcard }
            ],
            values: []
          },
          {
            key: ['connections'],
            nested: [
              { key: 'internal_id', values: [to.internal_id] },
              { key: 'role', values: ['*_to'], operator: FilterOperator.Wildcard }
            ],
            values: []
          },
          ...deduplicationFilters
        ],
        filterGroups: [],
      }]
    };
    // inputIds
    const manualArgs = { indices: READ_RELATIONSHIPS_INDICES_WITHOUT_INFERRED, filters: searchFilters, connectionFormat: false };
    const manualRelationships = await listRelations(context, SYSTEM_USER, relationshipType, manualArgs);
    existingRelationships.push(...manualRelationships);
  }
  return existingRelationships;
};

export const createRelationRaw = async (context, user, rawInput, opts = {}) => {
  let lock;
  const { fromRule, locks = [] } = opts;
  const { fromId, toId, relationship_type: relationshipType } = rawInput;

  // region confidence control
  const input = structuredClone(rawInput);
  const { confidenceLevelToApply } = controlCreateInputWithUserConfidence(user, input, relationshipType);
  input.confidence = confidenceLevelToApply; // confidence of the new relation will be capped to user's confidence
  // endregion

  // Pre-check before inputs resolution
  if (fromId === toId) {
    /* v8 ignore next */
    const errorData = { from: input.fromId, relationshipType, doc_code: 'SELF_REFERENCING_RELATION' };
    throw UnsupportedError('Relation cant be created with the same source and target', errorData);
  }
  const entitySetting = await getEntitySettingFromCache(context, relationshipType);
  const filledInput = fillDefaultValues(user, input, entitySetting);
  await validateEntityAndRelationCreation(context, user, filledInput, relationshipType, entitySetting, opts);

  // We need to check existing dependencies
  const resolvedInput = await inputResolveRefs(context, user, filledInput, relationshipType, entitySetting);
  const { from, to } = resolvedInput;

  // when creating stix ref, we must check confidence on from side (this count has modifying this element itself)
  if (isStixRefRelationship(relationshipType)) {
    controlUserConfidenceAgainstElement(user, from);
  }

  // check if user has "edit" access on from and to
  if (!validateUserAccessOperation(user, from, 'edit') || !validateUserAccessOperation(user, to, 'edit')) {
    throw ForbiddenAccess();
  }

  // Check consistency
  await checkRelationConsistency(context, user, relationshipType, from, to);
  // In some case from and to can be resolved to the same element (because of automatic merging)
  if (from.internal_id === to.internal_id) {
    /* v8 ignore next */
    if (relationshipType === RELATION_REVOKED_BY) {
      // Because of entity merging, we can receive some revoked-by on the same internal id element
      // In this case we need to revoke the fromId stixId of the relation
      // TODO Handle RELATION_REVOKED_BY special case
    }
    const errorData = { from: input.fromId, to: input.toId, relationshipType, doc_code: 'SELF_REFERENCING_RELATION' };
    throw UnsupportedError('Relation cant be created with the same source and target', errorData);
  }
  // It's not possible to create a single ref relationship if one already exists
  if (isSingleRelationsRef(resolvedInput.from.entity_type, relationshipType)) {
    const key = schemaRelationsRefDefinition.convertDatabaseNameToInputName(resolvedInput.from.entity_type, relationshipType);
    if (isNotEmptyField(resolvedInput.from[key])) {
      const errorData = { from: input.fromId, to: input.toId, relationshipType };
      throw UnsupportedError('Cant add another relation on single ref', errorData);
    }
  }

  // Build lock ids
  const inputIds = getInputIds(relationshipType, resolvedInput, fromRule);
  if (isImpactedTypeAndSide(relationshipType, ROLE_FROM)) inputIds.push(from.internal_id);
  if (isImpactedTypeAndSide(relationshipType, ROLE_TO)) inputIds.push(to.internal_id);
  const participantIds = inputIds.filter((e) => !locks.includes(e));
  try {
    // Try to get the lock in redis
    lock = await lockResource(participantIds, { draftId: getDraftContext(context, user) });
    // region check existing relationship
    const existingRelationships = await getExistingRelations(context, user, resolvedInput, opts);
    let existingRelationship = null;
    if (existingRelationships.length > 0) {
      // We need to filter what we found with the user rights
      const filteredRelations = await userFilterStoreElements(context, user, existingRelationships);
      // If nothing accessible for this user, throw ForbiddenAccess
      if (filteredRelations.length === 0) {
        throw UnsupportedError('Restricted relation already exists');
      }
      // Meta single relation check
      if (isSingleRelationsRef(resolvedInput.from.entity_type, relationshipType)) {
        // If relation already exist, we fail
        throw UnsupportedError('Relation cant be created (single cardinality)', {
          type: relationshipType,
          fromId: from.internal_id,
        });
      }
      // TODO Handling merging relation when updating to prevent multiple relations finding
      // resolve all refs so we can upsert properly
      existingRelationship = await storeLoadByIdWithRefs(context, user, R.head(filteredRelations).internal_id);
    }
    // endregion
    if (existingRelationship) {
      // If upsert come from a rule, do a specific upsert.
      if (fromRule) {
        return await upsertRelationRule(context, user, existingRelationship, input, { ...opts, locks: participantIds });
      }
      // If not upsert the element
      return upsertElement(context, user, existingRelationship, relationshipType, resolvedInput, { ...opts, locks: participantIds });
    }
    // Check cyclic reference consistency for embedded relationships before creation
    if (isStixRefRelationship(relationshipType)) {
      const toRefs = instanceMetaRefsExtractor(relationshipType, fromRule !== undefined, to);
      // We are using rel_ to resolve STIX embedded refs, but in some cases it's not a cyclic relationships
      // Checking the direction of the relation to allow relationships
      const isReverseRelationConsistent = await isRelationConsistent(context, user, relationshipType, to, from);
      if (toRefs.includes(from.internal_id) && isReverseRelationConsistent) {
        throw FunctionalError('You cant create a cyclic relation', { from: from.standard_id, to: to.standard_id });
      }
    }
    // Just build a standard relationship
    const dataRel = await buildRelationData(context, user, resolvedInput, opts);
    // Index the created element
    lock.signal.throwIfAborted();
    await indexCreatedElement(context, user, dataRel);
    // Push the input in the stream
    let event;
    // In case on embedded relationship creation, we need to dispatch
    // an update of the from entity that host this embedded ref.
    if (isStixRefRelationship(relationshipType)) {
      const referencesPromises = opts.references ? internalFindByIds(context, user, opts.references, { type: ENTITY_TYPE_EXTERNAL_REFERENCE }) : Promise.resolve([]);
      const references = await Promise.all(referencesPromises);
      if ((opts.references ?? []).length > 0 && references.length !== (opts.references ?? []).length) {
        throw FunctionalError('Cant find element references for commit', {
          id: input.fromId,
          references: opts.references
        });
      }
      const previous = resolvedInput.from; // Complete resolution done by the input resolver
      const targetElement = { ...resolvedInput.to, i_relation: resolvedInput };
      const instance = { ...previous };
      const key = schemaRelationsRefDefinition.convertDatabaseNameToInputName(instance.entity_type, relationshipType);
      let inputs;
      if (isSingleRelationsRef(instance.entity_type, relationshipType)) {
        inputs = [{ key, value: [targetElement] }];
        // Generate the new version of the from
        instance[key] = targetElement;
      } else {
        inputs = [{ key, value: [targetElement], operation: UPDATE_OPERATION_ADD }];
        // Generate the new version of the from
        instance[key] = [...(instance[key] ?? []), targetElement];
      }
      const message = await generateUpdateMessage(context, instance.entity_type, inputs);
      const isContainCommitReferences = opts.references && opts.references.length > 0;
      const commit = isContainCommitReferences ? {
        message: opts.commitMessage,
        external_references: references.map((ref) => convertExternalReferenceToStix(ref))
      } : undefined;
      event = await storeUpdateEvent(context, user, previous, instance, message, { ...opts, commit });
      dataRel.element.from = instance; // dynamically update the from to have an up to date relation
    } else {
      const createdRelation = { ...resolvedInput, ...dataRel.element };
      event = await storeCreateRelationEvent(context, user, createdRelation, opts);
    }
    // - TRANSACTION END
    return { element: { ...resolvedInput, ...dataRel.element }, event, isCreation: true };
  } catch (err) {
    if (err.name === TYPE_LOCK_ERROR) {
      throw LockTimeoutError({ participantIds });
    }
    throw err;
  } finally {
    if (lock) await lock.unlock();
  }
};
export const createRelation = async (context, user, input, opts = {}) => {
  const data = await createRelationRaw(context, user, input, opts);
  return data.element;
};
export const createInferredRelation = async (context, input, ruleContent, opts = {}) => {
  const args = {
    ...opts,
    fromRule: ruleContent.field,
    bypassValidation: true, // We need to bypass validation here has we maybe not setup all require fields
  };
  // eslint-disable-next-line camelcase
  const { fromId, toId, relationship_type } = input;
  // In some cases, we can try to create with the same from and to, ignore
  if (fromId === toId) {
    return undefined;
  }
  // Build the instance
  const instance = {
    fromId,
    toId,
    entity_type: relationship_type,
    relationship_type,
    [ruleContent.field]: [ruleContent.content]
  };
  const patch = createRuleDataPatch(instance);
  const inputRelation = { ...instance, ...patch };
  logApp.info('Create inferred relation', inputRelation);
  return createRelationRaw(context, RULE_MANAGER_USER, inputRelation, args);
};
/* v8 ignore next */
export const createRelations = async (context, user, inputs, opts = {}) => {
  const createdRelations = [];
  // Relations cannot be created in parallel. (Concurrent indexing on same key)
  // Could be improved by grouping and indexing in one shot.
  for (let i = 0; i < inputs.length; i += 1) {
    const relation = await createRelation(context, user, inputs[i], opts);
    createdRelations.push(relation);
  }
  return createdRelations;
};
// endregion

// region mutation entity

export const getExistingEntities = async (context, user, input, type) => {
  const participantIds = getInputIds(type, input);
  const existingByIdsPromise = internalFindByIds(context, SYSTEM_USER, participantIds, { type });
  let existingByHashedPromise = Promise.resolve([]);
  if (isStixCyberObservableHashedObservable(type)) {
    existingByHashedPromise = listEntitiesByHashes(context, user, type, input.hashes);
  }
  const [existingByIds, existingByHashed] = await Promise.all([existingByIdsPromise, existingByHashedPromise]);
  const existingEntities = [];
  existingEntities.push(...R.uniqBy((e) => e.internal_id, [...existingByIds, ...existingByHashed]));
  return existingEntities;
};

const createEntityRaw = async (context, user, rawInput, type, opts = {}) => {
  // region confidence control
  const input = { ...rawInput };
  const { confidenceLevelToApply } = controlCreateInputWithUserConfidence(user, input, type);
  input.confidence = confidenceLevelToApply; // confidence of new entity will be capped to user's confidence
  // endregion
  // region - Pre-Check
  const entitySetting = await getEntitySettingFromCache(context, type);
  const filledInput = fillDefaultValues(user, input, entitySetting);
  await validateEntityAndRelationCreation(context, user, filledInput, type, entitySetting, opts);
  // endregion
  const { fromRule } = opts;
  // We need to check existing dependencies
  const resolvedInput = await inputResolveRefs(context, user, filledInput, type, entitySetting);
  // Generate all the possibles ids
  // For marking def, we need to force the standard_id
  const participantIds = getInputIds(type, resolvedInput, fromRule);
  // Create the element
  let lock;
  try {
    // Try to get the lock in redis
    lock = await lockResource(participantIds, { draftId: getDraftContext(context, user) });
    // Generate the internal id if needed
    const standardId = resolvedInput.standard_id || generateStandardId(type, resolvedInput);
    // Check if the entity exists, must be done with SYSTEM USER to really find it.
    const existingEntities = [];
    const finderIds = [...participantIds, ...(context.previousStandard ? [context.previousStandard] : [])];
    const existingByIdsPromise = internalFindByIds(context, SYSTEM_USER, finderIds, { type });
    // Hash are per definition keys.
    // When creating a hash, we can check all hashes to update or merge the result
    // Generating multiple standard ids could be a solution but to complex to implements
    // For now, we will look for any observables that have any hashes of this input.
    let existingByHashedPromise = Promise.resolve([]);
    if (isStixCyberObservableHashedObservable(type)) {
      existingByHashedPromise = listEntitiesByHashes(context, user, type, input.hashes);
      resolvedInput.update = true;
    }
    // Resolve the existing entity
    const [existingByIds, existingByHashed] = await Promise.all([existingByIdsPromise, existingByHashedPromise]);
    existingEntities.push(...R.uniqBy((e) => e.internal_id, [...existingByIds, ...existingByHashed]));
    // If existing entities have been found and type is a STIX Core Object
    let dataMessage;
    if (existingEntities.length > 0) {
      // We need to filter what we found with the user rights
      const filteredEntities = await userFilterStoreElements(context, user, existingEntities);
      const entityIds = R.map((i) => i.standard_id, filteredEntities);
      // If nothing accessible for this user, throw ForbiddenAccess
      if (filteredEntities.length === 0) {
        throw UnsupportedError('Restricted entity already exists', { doc_code: 'RESTRICTED_ELEMENT' });
      }
      // If inferred entity
      if (fromRule) {
        // Entity reference must be uniq to be upserted
        if (filteredEntities.length > 1) {
          throw UnsupportedError('Cant upsert inferred entity. Too many entities resolved', { input, entityIds, doc_code: 'MULTIPLE_REFERENCES_FOUND' });
        }
        // If upsert come from a rule, do a specific upsert.
        return await upsertEntityRule(context, user, R.head(filteredEntities), input, { ...opts, locks: participantIds });
      }
      if (filteredEntities.length === 1) {
        const upsertEntityOpts = { ...opts, locks: participantIds, bypassIndividualUpdate: true };
        const element = await storeLoadByIdWithRefs(context, user, R.head(filteredEntities).internal_id, { type });
        return upsertElement(context, user, element, type, resolvedInput, upsertEntityOpts);
      }
      // If creation is not by a reference
      // We can in best effort try to merge a common stix_id
      const existingByStandard = R.find((e) => e.standard_id === standardId, filteredEntities);
      if (existingByStandard) {
        // Sometimes multiple entities can match
        // Looking for aliasA, aliasB, find in different entities for example
        // In this case, we try to find if one match the standard id
        // If a STIX ID has been passed in the creation
        if (resolvedInput.stix_id) {
          // Find the entity corresponding to this STIX ID
          const stixIdFinder = (e) => e.standard_id === resolvedInput.stix_id || e.x_opencti_stix_ids.includes(resolvedInput.stix_id);
          const existingByGivenStixId = R.find(stixIdFinder, filteredEntities);
          // If the entity exists by the stix id and not the same as the previously founded.
          if (existingByGivenStixId && existingByGivenStixId.internal_id !== existingByStandard.internal_id) {
            // Deciding the target
            let mergeTarget = existingByStandard.internal_id;
            let mergeSource = existingByGivenStixId.internal_id;
            // If confidence level is bigger, pickup as the target
            if (existingByGivenStixId.confidence > existingByStandard.confidence) {
              mergeTarget = existingByGivenStixId.internal_id;
              mergeSource = existingByStandard.internal_id;
            }
            logApp.info('[OPENCTI] Merge during creation detected');
            await mergeEntities(context, user, mergeTarget, [mergeSource], { locks: participantIds });
          }
        }
        // In this mode we can safely consider this entity like the existing one.
        // We can upsert element except the aliases that are part of other entities
        const concurrentEntities = R.filter((e) => e.standard_id !== standardId, filteredEntities);
        const key = resolveAliasesField(type).name;
        const concurrentAliases = R.flatten(R.map((c) => [c[key], c.name], concurrentEntities));
        const normedAliases = R.uniq(concurrentAliases.map((c) => normalizeName(c)));
        const filteredAliases = R.filter((i) => !normedAliases.includes(normalizeName(i)), resolvedInput[key] || []);
        const resolvedAliases = { ...resolvedInput, [key]: filteredAliases };
        return upsertElement(context, user, existingByStandard, type, resolvedAliases, { ...opts, locks: participantIds });
      }
      if (resolvedInput.update === true) {
        // The new one is new reference, merge all found entities
        // Target entity is existingByStandard by default or any other
        const target = R.find((e) => e.standard_id === standardId, filteredEntities) || R.head(filteredEntities);
        const sources = R.filter((e) => e.internal_id !== target.internal_id, filteredEntities);
        hashMergeValidation([target, ...sources]);
        await mergeEntities(context, user, target.internal_id, sources.map((s) => s.internal_id), { locks: participantIds });
        return upsertElement(context, user, target, type, resolvedInput, { ...opts, locks: participantIds });
      }
      if (resolvedInput.stix_id && !existingEntities.map((n) => getInstanceIds(n)).flat().includes(resolvedInput.stix_id)) {
        // Upsert others
        const target = R.head(filteredEntities);
        const resolvedStixIds = { ...target, x_opencti_stix_ids: [...target.x_opencti_stix_ids, resolvedInput.stix_id] };
        return upsertElement(context, user, target, type, resolvedStixIds, { ...opts, locks: participantIds });
      }
      // Return the matching STIX IDs in others
      return { element: R.head(filteredEntities.filter((n) => getInstanceIds(n).includes(resolvedInput.stix_id))), event: null, isCreation: false };
    }
    // Create the object
    const dataEntity = await buildEntityData(context, user, resolvedInput, type, opts);
    // If file directly attached
    if (!isEmptyField(resolvedInput.file)) {
      const { filename } = await resolvedInput.file;
      const isAutoExternal = entitySetting?.platform_entity_files_ref;
      const path = `import/${type}/${dataEntity.element[ID_INTERNAL]}`;
      const key = `${path}/${filename}`;
      const meta = isAutoExternal ? { external_reference_id: generateStandardId(ENTITY_TYPE_EXTERNAL_REFERENCE, { url: `/storage/get/${key}` }) } : {};
      const file_markings = resolvedInput.objectMarking?.map(({ id }) => id);
      const { upload: file } = await uploadToStorage(context, user, path, input.file, { entity: dataEntity.element, file_markings, meta });
      dataEntity.element = { ...dataEntity.element, x_opencti_files: [storeFileConverter(user, file)] };
      // Add external references from files if necessary
      if (isAutoExternal) {
        // Create external ref + link to current entity
        const createExternal = { source_name: file.name, url: `/storage/get/${file.id}`, fileId: file.id };
        const externalRef = await createEntity(context, user, createExternal, ENTITY_TYPE_EXTERNAL_REFERENCE);
        const newRefRel = buildInnerRelation(dataEntity.element, externalRef, RELATION_EXTERNAL_REFERENCE);
        dataEntity.relations.push(...newRefRel);
      }
    }
    if (opts.restore === true) {
      dataMessage = generateRestoreMessage(dataEntity.element);
    } else {
      dataMessage = generateCreateMessage(dataEntity.element);
    }

    // Index the created element
    lock.signal.throwIfAborted();
    await indexCreatedElement(context, user, dataEntity);
    // Push the input in the stream
    const createdElement = { ...resolvedInput, ...dataEntity.element };
    // In case we have created relation (like Marking for example) the input name is not the database name and the resolution might fail
    const inputFields = schemaRelationsRefDefinition.getRelationsRef(createdElement.entity_type);
    inputFields.forEach(({ name, databaseName }) => {
      createdElement[databaseName] = Array.isArray(createdElement[name]) ? createdElement[name].map(({ id }) => id) : createdElement[name];
    });

    const event = await storeCreateEntityEvent(context, user, createdElement, dataMessage, opts);
    // Return created element after waiting for it.
    return { element: createdElement, event, isCreation: true };
  } catch (err) {
    if (err.name === TYPE_LOCK_ERROR) {
      throw LockTimeoutError({ participantIds });
    }
    throw err;
  } finally {
    if (lock) await lock.unlock();
  }
};

export const createEntity = async (context, user, input, type, opts = {}) => {
  const isCompleteResult = opts.complete === true;
  // volumes of objects relationships must be controlled
  const data = await createEntityRaw(context, user, input, type, opts);
  // In case of creation, start an enrichment
  if (data.isCreation) {
    await createEntityAutoEnrichment(context, user, data.element, type);
  }
  return isCompleteResult ? data : data.element;
};
export const createInferredEntity = async (context, input, ruleContent, type) => {
  const opts = {
    fromRule: ruleContent.field,
    impactStandardId: false,
    bypassValidation: true, // We need to bypass validation here has we maybe not setup all require fields
  };
  // Inferred entity have a specific standardId generated from dependencies data.
  const standardId = idGenFromData(type, ruleContent.content.dependencies.sort());
  const instance = { standard_id: standardId, entity_type: type, ...input, [ruleContent.field]: [ruleContent.content] };
  const patch = createRuleDataPatch(instance);
  const inputEntity = { ...instance, ...patch };
  logApp.info('Create inferred entity', { entity: inputEntity });
  return await createEntityRaw(context, RULE_MANAGER_USER, inputEntity, type, opts);
};
// endregion

// region mutation deletion

// We need to add the ability to revert deleted entities when in draft:
const draftInternalDeleteElement = async (context, user, draftElement) => {
  let lock;
  const participantIds = [draftElement.internal_id];
  try {
    // Try to get the lock in redis
    lock = await lockResource(participantIds, { draftId: getDraftContext(context, user) });

    await elDeleteElements(context, user, [draftElement]);
  } catch (err) {
    if (err.name === TYPE_LOCK_ERROR) {
      throw LockTimeoutError({ participantIds });
    }
    throw err;
  } finally {
    if (lock) await lock.unlock();
  }

  return { element: draftElement, event: {} };
};

export const internalDeleteElementById = async (context, user, id, opts = {}) => {
  let lock;
  let event;
  const element = await storeLoadByIdWithRefs(context, user, id, { ...opts, includeDeletedInDraft: true });
  if (!element) {
    throw AlreadyDeletedError({ id });
  }

  if (element._index.includes(INDEX_DRAFT_OBJECTS)) return draftInternalDeleteElement(context, user, element);

  // region confidence control
  controlUserConfidenceAgainstElement(user, element);
  // region restrict delete control
  controlUserRestrictDeleteAgainstElement(user, element);
  // when deleting stix ref, we must check confidence on from side (this count has modifying this element itself)
  if (isStixRefRelationship(element.entity_type)) {
    controlUserConfidenceAgainstElement(user, element.from);
  }
  // endregion
  // Prevent individual deletion if linked to a user
  if (element.entity_type === ENTITY_TYPE_IDENTITY_INDIVIDUAL && !isEmptyField(element.contact_information)) {
    const args = {
      filters: {
        mode: 'and',
        filters: [{ key: 'user_email', values: [element.contact_information] }],
        filterGroups: [],
      },
      noFiltersChecking: true,
      connectionFormat: false
    };
    const users = await listEntities(context, SYSTEM_USER, [ENTITY_TYPE_USER], args);
    if (users.length > 0) {
      throw FunctionalError('Cannot delete an individual corresponding to a user');
    }
  }
  if (!validateUserAccessOperation(user, element, 'delete')) {
    throw ForbiddenAccess();
  }
  // Check inference operation
  checkIfInferenceOperationIsValid(user, element);
  // Apply deletion
  const participantIds = [element.internal_id];
  try {
    // Try to get the lock in redis
    lock = await lockResource(participantIds, { draftId: getDraftContext(context, user) });
    if (isStixRefRelationship(element.entity_type)) {
      const referencesPromises = opts.references ? internalFindByIds(context, user, opts.references, { type: ENTITY_TYPE_EXTERNAL_REFERENCE }) : Promise.resolve([]);
      const references = await Promise.all(referencesPromises);
      if ((opts.references ?? []).length > 0 && references.length !== (opts.references ?? []).length) {
        throw FunctionalError('Cant find element references for commit', {
          id: element.fromId,
          references: opts.references
        });
      }
      const targetElement = { ...element.to, i_relation: element };
      const previous = await storeLoadByIdWithRefs(context, user, element.fromId);
      const instance = structuredClone(previous);
      const key = schemaRelationsRefDefinition.convertDatabaseNameToInputName(instance.entity_type, element.entity_type);
      let inputs;
      if (isSingleRelationsRef(instance.entity_type, element.entity_type)) {
        inputs = [{ key, value: [] }];
        instance[key] = undefined; // Generate the new version of the from
      } else {
        inputs = [{ key, value: [targetElement], operation: UPDATE_OPERATION_REMOVE }];
        // To prevent to many patch operations, removed key must be put at the end
        const withoutElementDeleted = (previous[key] ?? []).filter((e) => e.internal_id !== targetElement.internal_id);
        previous[key] = [...withoutElementDeleted, targetElement];
        // Generate the new version of the from
        instance[key] = withoutElementDeleted;
      }
      const message = await generateUpdateMessage(context, instance.entity_type, inputs);
      const isContainCommitReferences = opts.references && opts.references.length > 0;
      const commit = isContainCommitReferences ? {
        message: opts.commitMessage,
        external_references: references.map((ref) => convertExternalReferenceToStix(ref))
      } : undefined;
      const eventPromise = storeUpdateEvent(context, user, previous, instance, message, { ...opts, commit });
      const taskPromise = createContainerSharingTask(context, ACTION_TYPE_UNSHARE, element);
      const deletePromise = elDeleteElements(context, user, [element]);
      const [, , updateEvent] = await Promise.all([taskPromise, deletePromise, eventPromise]);
      event = updateEvent;
      element.from = instance; // dynamically update the from to have an up to date relation
    } else {
      // Start by deleting external files
      const isTrashableElement = !isInferredIndex(element._index)
        && (isStixCoreObject(element.entity_type) || isStixCoreRelationship(element.entity_type) || isStixSightingRelationship(element.entity_type));
      const forceDelete = !!opts.forceDelete || !isTrashableElement;
      const isTrashEnabled = conf.get('app:trash:enabled');
      if (isTrashEnabled && !forceDelete) {
        // mark indexed files as removed to exclude them from search
        await elUpdateRemovedFiles(element, true);
      } else {
        // if trash is disabled globally or for this element, delete permanently
        await deleteAllObjectFiles(context, user, element);
      }

      // Delete all linked elements
      await elDeleteElements(context, user, [element], { forceDelete });
      // Publish event in the stream
      event = await storeDeleteEvent(context, user, element, opts);
    }
    // Temporary stored the deleted elements to prevent concurrent problem at creation
    await redisAddDeletions(participantIds);
  } catch (err) {
    if (err.name === TYPE_LOCK_ERROR) {
      throw LockTimeoutError({ participantIds });
    }
    throw err;
  } finally {
    if (lock) await lock.unlock();
  }
  // - TRANSACTION END
  return { element, event };
};
export const deleteElementById = async (context, user, id, type, opts = {}) => {
  if (R.isNil(type)) {
    /* v8 ignore next */
    throw FunctionalError('You need to specify a type when deleting an entity');
  }
  const { element: deleted } = await internalDeleteElementById(context, user, id, opts);
  return deleted;
};
export const deleteInferredRuleElement = async (rule, instance, deletedDependencies, opts = {}) => {
  const context = executionContext(rule.name, RULE_MANAGER_USER);
  // Check if deletion is really targeting an inference
  const isInferred = isInferredIndex(instance._index);
  if (!isInferred) {
    throw UnsupportedError('Instance is not inferred, cant be deleted', { id: instance.id });
  }
  // Delete inference
  const fromRule = RULE_PREFIX + rule;
  const rules = Object.keys(instance).filter((k) => k.startsWith(RULE_PREFIX));
  const completeRuleName = RULE_PREFIX + rule;
  if (!rules.includes(completeRuleName)) {
    throw UnsupportedError('Cant ask a deletion on element not inferred by this rule', { rule });
  }
  const monoRule = rules.length === 1;
  // Cleanup all explanation that match the dependency id
  const elementsRule = instance[completeRuleName];
  const rebuildRuleContent = [];
  for (let index = 0; index < elementsRule.length; index += 1) {
    const ruleContent = elementsRule[index];
    const { dependencies } = ruleContent;
    // Keep the element only if not include any deleted dependencies
    if (deletedDependencies.length > 0 && !deletedDependencies.some((d) => dependencies.includes(d))) {
      rebuildRuleContent.push(ruleContent);
    }
  }
  try {
    // Current rule doesnt have any more explanation
    if (rebuildRuleContent.length === 0) {
      // If current inference is only base on one rule, we can safely delete it.
      if (monoRule) {
        await internalDeleteElementById(context, RULE_MANAGER_USER, instance.id, opts);
        return true;
      }
      // If not we need to clean the rule and keep the element for other rules.
      logApp.info('Cleanup inferred element', { rule, id: instance.id });
      const input = { [completeRuleName]: null };
      const upsertOpts = { fromRule, ruleOverride: true };
      await upsertRelationRule(context, RULE_MANAGER_USER, instance, input, upsertOpts);
    } else {
      logApp.info('Upsert inferred element', { rule, id: instance.id });
      // Rule still have other explanation, update the rule
      const input = { [completeRuleName]: rebuildRuleContent };
      const ruleOpts = { fromRule, ruleOverride: true };
      await upsertRelationRule(context, RULE_MANAGER_USER, instance, input, ruleOpts);
    }
  } catch (err) {
    if (err.name === ALREADY_DELETED_ERROR) {
      logApp.warn(err);
    } else {
      logApp.error(err);
    }
  }
  return false;
};
export const deleteRelationsByFromAndTo = async (context, user, fromId, toId, relationshipType, scopeType, opts = {}) => {
  //* v8 ignore if */
  if (R.isNil(scopeType) || R.isNil(fromId) || R.isNil(toId)) {
    throw FunctionalError('You need to specify a scope type when deleting a relation with from and to');
  }
  const fromThing = await internalLoadById(context, user, fromId, opts);
  // Check mandatory attribute
  const entitySetting = await getEntitySettingFromCache(context, fromThing.entity_type);
  const attributesMandatory = await getMandatoryAttributesForSetting(context, user, entitySetting);
  if (attributesMandatory.length > 0) {
    const attribute = attributesMandatory.find((attr) => attr === schemaRelationsRefDefinition.convertDatabaseNameToInputName(fromThing.entity_type, relationshipType));
    if (attribute && fromThing[buildRefRelationKey(relationshipType)].length === 1) {
      throw ValidationError('This attribute is mandatory', attribute, { attribute });
    }
  }
  const toThing = await internalLoadById(context, user, toId, opts);// check if user has "edit" access on from and to
  if (!validateUserAccessOperation(user, fromThing, 'edit') || !validateUserAccessOperation(user, toThing, 'edit')) {
    throw ForbiddenAccess();
  }
  // Looks like the caller doesn't give the correct from, to currently
  const relationsCallback = async (relationsToDelete) => {
    for (let i = 0; i < relationsToDelete.length; i += 1) {
      const r = relationsToDelete[i];
      await deleteElementById(context, user, r.internal_id, r.entity_type, opts);
    }
  };
  const relationsToDelete = await listAllRelations(context, user, relationshipType, {
    indices: READ_RELATIONSHIPS_INDICES_WITHOUT_INFERRED,
    baseData: true,
    connectionFormat: false,
    filters: {
      mode: 'and',
      filters: [
        { key: ['fromId'], values: [fromThing.internal_id] },
        { key: ['toId'], values: [toThing.internal_id] }
      ],
      filterGroups: []
    },
    callback: relationsCallback
  });
  return { from: fromThing, to: toThing, deletions: relationsToDelete };
};
// endregion<|MERGE_RESOLUTION|>--- conflicted
+++ resolved
@@ -342,12 +342,8 @@
   return loadedElementMap;
 };
 
-<<<<<<< HEAD
 export const loadElementsWithDependencies = async (context, user, elements, opts = {}) => {
-=======
-const loadElementsWithDependencies = async (context, user, elements, opts = {}) => {
   const fileMarkings = [];
->>>>>>> 190083d5
   const elementsToDeps = [...elements];
   let fromAndToPromise = Promise.resolve();
   let fileMarkingsPromise = Promise.resolve();
