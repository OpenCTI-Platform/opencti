import moment from 'moment';
import * as R from 'ramda';
import DataLoader from 'dataloader';
import { Promise } from 'bluebird';
import {
  DatabaseError,
  FunctionalError,
  LockTimeoutError,
  MissingReferenceError,
  TYPE_LOCK_ERROR,
  UnsupportedError,
} from '../config/errors';
import {
  buildPagination,
  fillTimeSeries,
  inferIndexFromConceptType,
  isEmptyField,
  isNotEmptyField,
  READ_ENTITIES_INDICES,
  READ_RELATIONSHIPS_INDICES,
  relationTypeToInputName,
  UPDATE_OPERATION_ADD,
  UPDATE_OPERATION_REMOVE,
  UPDATE_OPERATION_REPLACE,
} from './utils';
import {
  elAggregationCount,
  elAggregationRelationsCount,
  elDeleteElement,
  elDeleteElements,
  elFindByFromAndTo,
  elFindByIds,
  elHistogramCount,
  elIndexElements,
  elList,
  elLoadByIds,
  elPaginate,
  elUpdateElement,
  elUpdateEntityConnections,
  elUpdateRelationConnections,
  ES_MAX_CONCURRENCY,
  isUnimpactedEntity,
  MAX_SPLIT,
} from './elasticSearch';
import {
  generateAliasesId,
  generateInternalId,
  generateStandardId,
  isFieldContributingToStandardId,
  NAME_FIELD,
  normalizeName,
  REVOKED,
  VALID_UNTIL,
  X_MITRE_ID_FIELD,
} from '../schema/identifier';
import { lockResource, notify, storeCreateEvent, storeDeleteEvent, storeMergeEvent, storeUpdateEvent } from './redis';
import {
  buildStixData,
  checkStixCoreRelationshipMapping,
  checkStixCyberObservableRelationshipMapping,
  cleanStixIds,
  STIX_SPEC_VERSION,
} from './stix';
import {
  ABSTRACT_STIX_CORE_OBJECT,
  ABSTRACT_STIX_CORE_RELATIONSHIP,
  BASE_TYPE_ENTITY,
  BASE_TYPE_RELATION,
  ID_INTERNAL,
  ID_STANDARD,
  IDS_STIX,
  INTERNAL_IDS_ALIASES,
  REL_INDEX_PREFIX,
  schemaTypes,
} from '../schema/general';
import { getParentTypes, isAnId } from '../schema/schemaUtils';
import { isStixCyberObservableRelationship } from '../schema/stixCyberObservableRelationship';
import {
  isStixMetaRelationship,
  RELATION_CREATED_BY,
  RELATION_EXTERNAL_REFERENCE,
  RELATION_KILL_CHAIN_PHASE,
  RELATION_OBJECT,
  RELATION_OBJECT_LABEL,
  RELATION_OBJECT_MARKING,
} from '../schema/stixMetaRelationship';
import { isDatedInternalObject } from '../schema/internalObject';
import { isStixCoreObject, isStixObject } from '../schema/stixCoreObject';
import { isStixRelationShipExceptMeta } from '../schema/stixRelationship';
import {
  booleanAttributes,
  dictAttributes,
  isDictionaryAttribute,
  isMultipleAttribute,
  multipleAttributes,
  numericAttributes,
  statsDateAttributes,
} from '../schema/fieldDataAdapter';
import { isStixCoreRelationship } from '../schema/stixCoreRelationship';
import {
  ATTRIBUTE_ALIASES,
  ATTRIBUTE_ALIASES_OPENCTI,
  ENTITY_TYPE_ATTACK_PATTERN,
  ENTITY_TYPE_CONTAINER_REPORT,
  isStixDomainObject,
  isStixObjectAliased,
  resolveAliasesField,
  stixDomainObjectFieldsToBeUpdated,
} from '../schema/stixDomainObject';
import { ENTITY_TYPE_LABEL, ENTITY_TYPE_MARKING_DEFINITION, isStixMetaObject } from '../schema/stixMetaObject';
import { isStixSightingRelationship } from '../schema/stixSightingRelationship';
import { isStixCyberObservable } from '../schema/stixCyberObservable';
import { BUS_TOPICS, logger } from '../config/conf';
import {
  dayFormat,
  escape,
  FROM_START,
  FROM_START_STR,
  monthFormat,
  now,
  prepareDate,
  UNTIL_END,
  UNTIL_END_STR,
  utcDate,
  yearFormat,
} from '../utils/format';

// region global variables
export const MAX_BATCH_SIZE = 25;
export const REL_CONNECTED_SUFFIX = 'CONNECTED';
// endregion

// region Loader common
export const initBatchLoader = (user, loader) => {
  const opts = { cache: false, maxBatchSize: MAX_BATCH_SIZE };
  return new DataLoader((ids) => loader(user, ids), opts);
};
export const querySubTypes = async ({ type }) => {
  const sortByLabel = R.sortBy(R.toLower);
  const types = schemaTypes.get(type);
  const finalResult = R.pipe(
    sortByLabel,
    R.map((n) => ({ node: { id: n, label: n } }))
  )(types);
  return buildPagination(0, null, finalResult, finalResult.length);
};
export const queryAttributes = async (type) => {
  const attributes = schemaTypes.getAttributes(type);
  const sortByLabel = R.sortBy(R.toLower);
  const finalResult = R.pipe(
    sortByLabel,
    R.map((n) => ({ node: { id: n, key: n, value: n } }))
  )(attributes);
  return buildPagination(0, null, finalResult, finalResult.length);
};
// endregion

// region bulk loading method
// Listing handle
const batchListThrough = async (user, sources, sourceSide, relationType, targetEntityType, opts = {}) => {
  const { paginate = true, batched = true } = opts;
  const opposite = sourceSide === 'from' ? 'to' : 'from';
  // USING ELASTIC
  const ids = Array.isArray(sources) ? sources : [sources];
  // Filter on connection to get only relation coming from ids.
  const directionInternalIdFilter = {
    key: 'connections',
    nested: [
      { key: 'internal_id', values: ids },
      { key: 'role', values: [`*_${sourceSide}`], operator: 'wildcard' },
    ],
  };
  // Filter the other side of the relation to have expected toEntityType
  const oppositeTypeFilter = {
    key: 'connections',
    nested: [
      { key: 'types', values: [targetEntityType] },
      { key: 'role', values: [`*_${opposite}`], operator: 'wildcard' },
    ],
  };
  const filters = [directionInternalIdFilter, oppositeTypeFilter];
  // Resolve all relations
  const relations = await elPaginate(user, READ_RELATIONSHIPS_INDICES, {
    connectionFormat: false,
    filters,
    types: [relationType],
  });
  // For each relation resolved the target entity
  const targets = await elFindByIds(user, R.uniq(relations.map((s) => s[`${opposite}Id`])));
  // Group and rebuild the result
  const elGrouped = R.groupBy((e) => e[`${sourceSide}Id`], relations);
  if (paginate) {
    return ids.map((id) => {
      const values = elGrouped[id];
      let edges = [];
      if (values) edges = values.map((i) => ({ node: R.find((s) => s.internal_id === i[`${opposite}Id`], targets) }));
      return buildPagination(0, null, edges, edges.length);
    });
  }
  const elements = ids.map((id) => {
    const values = elGrouped[id];
    return values?.map((i) => R.find((s) => s.internal_id === i[`${opposite}Id`], targets)) || [];
  });
  if (batched) {
    return elements;
  }
  return R.flatten(elements);
};
export const batchListThroughGetFrom = async (user, sources, relationType, targetEntityType, opts = {}) => {
  return batchListThrough(user, sources, 'to', relationType, targetEntityType, opts);
};
export const listThroughGetFrom = async (user, sources, relationType, targetEntityType, opts = { paginate: false }) => {
  const options = { ...opts, batched: false };
  return batchListThrough(user, sources, 'to', relationType, targetEntityType, options);
};
export const batchListThroughGetTo = async (user, sources, relationType, targetEntityType, opts = {}) => {
  return batchListThrough(user, sources, 'from', relationType, targetEntityType, opts);
};
export const listThroughGetTo = async (user, sources, relationType, targetEntityType, opts = { paginate: false }) => {
  const options = { ...opts, batched: false };
  return batchListThrough(user, sources, 'from', relationType, targetEntityType, options);
};
// Unary handle
const loadThrough = async (user, sources, sourceSide, relationType, targetEntityType) => {
  const elements = await batchListThrough(user, sources, sourceSide, relationType, targetEntityType, {
    paginate: false,
    batched: false,
  });
  if (elements.length > 1) {
    throw DatabaseError('Expected one element only through relation', { sources, relationType, targetEntityType });
  }
  return R.head(elements);
};
export const batchLoadThroughGetFrom = async (user, sources, relationType, targetEntityType) => {
  const data = await batchListThroughGetFrom(user, sources, relationType, targetEntityType, { paginate: false });
  return data.map((b) => b && R.head(b));
};
export const loadThroughGetFrom = async (user, sources, relationType, targetEntityType) => {
  return loadThrough(user, sources, 'to', relationType, targetEntityType);
};
export const batchLoadThroughGetTo = async (user, sources, relationType, targetEntityType) => {
  const data = await batchListThroughGetTo(user, sources, relationType, targetEntityType, { paginate: false });
  return data.map((b) => b && R.head(b));
};
export const loadThroughGetTo = async (user, sources, relationType, targetEntityType) => {
  return loadThrough(user, sources, 'from', relationType, targetEntityType);
};
// Standard listing
const buildRelationsFilter = (relationshipType, args) => {
  const { relationFilter = false } = args;
  const { filters = [], search, elementId, fromId, fromRole, toId, toRole, fromTypes = [], toTypes = [] } = args;
  const {
    startTimeStart,
    startTimeStop,
    stopTimeStart,
    stopTimeStop,
    firstSeenStart,
    firstSeenStop,
    lastSeenStart,
    lastSeenStop,
    startDate,
    endDate,
    confidences = [],
  } = args;
  // Use $from, $to only if fromId or toId specified.
  // Else, just ask for the relation only.
  // fromType or toType only allow if fromId or toId available
  const definedRoles = !R.isNil(fromRole) || !R.isNil(toRole);
  const askForConnections = !R.isNil(elementId) || !R.isNil(fromId) || !R.isNil(toId) || definedRoles;
  const haveTargetFilters = filters && filters.length > 0; // For now filters only contains target to filtering
  const fromTypesFilter = fromTypes && fromTypes.length > 0;
  const toTypesFilter = toTypes && toTypes.length > 0;
  if (askForConnections === false && (haveTargetFilters || fromTypesFilter || toTypesFilter || search)) {
    throw DatabaseError('Cant list relation with types filtering or search if from or to id are not specified');
  }
  // Handle relation type(s)
  const relationToGet = relationshipType || 'stix-core-relationship';
  // 0 - Check if we can support the query by Elastic
  const finalFilters = filters;
  if (relationFilter) {
    const { relation, id, relationId } = relationFilter;
    finalFilters.push({ key: `${REL_INDEX_PREFIX}${relation}.internal_id`, values: [id] });
    if (relationId) {
      finalFilters.push({ key: `internal_id`, values: [relationId] });
    }
  }
  if (elementId) {
    finalFilters.push({ key: 'connections', nested: [{ key: 'internal_id', values: [elementId] }] });
  }
  // region from filtering
  const nestedFrom = [];
  if (fromId) {
    nestedFrom.push({ key: 'internal_id', values: [fromId] });
    if (fromRole) {
      nestedFrom.push({ key: 'role', values: [fromRole] });
    }
  }
  if (fromTypes && fromTypes.length > 0) {
    nestedFrom.push({ key: 'types', values: fromTypes });
    if (toRole) {
      nestedFrom.push({ key: 'role', values: ['*_from'], operator: 'wildcard' });
    }
  }
  if (nestedFrom.length > 0) {
    finalFilters.push({ key: 'connections', nested: nestedFrom });
  }
  // endregion
  // region to filtering
  const nestedTo = [];
  if (toId) {
    nestedTo.push({ key: 'internal_id', values: [toId] });
    if (toRole) {
      nestedTo.push({ key: 'role', values: [toRole] });
    }
  }
  if (toTypes && toTypes.length > 0) {
    nestedTo.push({ key: 'types', values: toTypes });
    if (fromRole) {
      nestedTo.push({ key: 'role', values: ['*_to'], operator: 'wildcard' });
    }
  }
  if (nestedTo.length > 0) {
    finalFilters.push({ key: 'connections', nested: nestedTo });
  }
  // endregion
  if (startTimeStart) finalFilters.push({ key: 'start_time', values: [startTimeStart], operator: 'gt' });
  if (startTimeStop) finalFilters.push({ key: 'start_time', values: [startTimeStop], operator: 'lt' });
  if (stopTimeStart) finalFilters.push({ key: 'stop_time', values: [stopTimeStart], operator: 'gt' });
  if (stopTimeStop) finalFilters.push({ key: 'stop_time', values: [stopTimeStop], operator: 'lt' });
  if (firstSeenStart) finalFilters.push({ key: 'first_seen', values: [firstSeenStart], operator: 'gt' });
  if (firstSeenStop) finalFilters.push({ key: 'first_seen', values: [firstSeenStop], operator: 'lt' });
  if (lastSeenStart) finalFilters.push({ key: 'last_seen', values: [lastSeenStart], operator: 'gt' });
  if (lastSeenStop) finalFilters.push({ key: 'last_seen', values: [lastSeenStop], operator: 'lt' });
  if (startDate) finalFilters.push({ key: 'created_at', values: [startDate], operator: 'gt' });
  if (endDate) finalFilters.push({ key: 'created_at', values: [endDate], operator: 'lt' });
  if (confidences && confidences.length > 0) finalFilters.push({ key: 'confidence', values: confidences });
  return R.pipe(R.assoc('types', [relationToGet]), R.assoc('filters', finalFilters))(args);
};
const buildEntitiesFilter = (entityTypes, args) => {
  return R.assoc('types', entityTypes, args);
};
export const listEntities = async (user, entityTypes, args = {}) => {
  const paginateArgs = buildEntitiesFilter(entityTypes, args);
  return elPaginate(user, READ_ENTITIES_INDICES, paginateArgs);
};
export const listRelations = async (user, relationshipType, args) => {
  const paginateArgs = buildRelationsFilter(relationshipType, args);
  return elPaginate(user, READ_RELATIONSHIPS_INDICES, paginateArgs);
};
export const listAllRelations = async (user, relationshipType, args) => {
  const paginateArgs = buildRelationsFilter(relationshipType, args);
  return elList(user, READ_RELATIONSHIPS_INDICES, paginateArgs);
};
export const loadEntity = async (user, entityTypes, args = {}) => {
  const opts = { ...args, connectionFormat: false };
  const entities = await listEntities(user, entityTypes, opts);
  if (entities.length > 1) {
    throw DatabaseError('Expect only one response', { entityTypes, args });
  }
  return entities && R.head(entities);
};
// endregion

// region Loader element
const internalFindByIds = (user, ids, args = {}) => {
  const { type } = args;
  return elFindByIds(user, ids, type);
};
export const internalLoadById = (user, id, args = {}) => {
  const { type } = args;
  return elLoadByIds(user, id, type);
};
export const loadById = async (user, id, type, args = {}) => {
  if (R.isNil(type) || R.isEmpty(type)) {
    throw FunctionalError(`You need to specify a type when loading a element`);
  }
  const loadArgs = R.assoc('type', type, args);
  return internalLoadById(user, id, loadArgs);
};
const transformRawRelationsToAttributes = (data, orientation) => {
  return R.mergeAll(
    Object.entries(
      R.groupBy(
        (a) => a.rel.entity_type,
        R.filter((f) => f.direction === orientation, data)
      )
    ).map(([k, v]) => ({
      [k]: R.map((i) => {
        return { ...i.to, i_relation: i.rel };
      }, v),
    }))
  );
};

const loadElementDependencies = async (user, element, args = {}) => {
  const { onlyMarking = false, noCache = false } = args;
  const elementId = element.internal_id;
  // For marking directly, we dont have any dependencies
  if (element.entity_type === ENTITY_TYPE_MARKING_DEFINITION) return {};
  // On non impacted entities, we can only ask for markings.
  const isDependenciesRestricted = isUnimpactedEntity(element);
  if (isDependenciesRestricted && !onlyMarking) return {};
  // Allow resolution
  const relType = onlyMarking ? 'object-marking' : 'stix-relationship';
  // Resolve all relations
  const relations = await listAllRelations(user, relType, { elementId, noCache });
  if (relations.length > 0) {
    const dataFromRels = relations.map((rel) => {
      const direction = rel.fromId === elementId ? 'from' : 'to';
      const toPart = { internal_id: rel.toId, entity_type: rel.toType };
      const fromPart = { internal_id: rel.fromId, entity_type: rel.fromType };
      const match = rel.fromId === elementId ? toPart : fromPart;
      return { rel, to: match, direction };
    });
    // Resolve all targets
    const toResolvedIds = R.uniq(dataFromRels.map((d) => d.to.internal_id));
    const dataResolved = await elFindByIds(user, toResolvedIds, null, { toMap: true });
    const resolvedRels = dataFromRels.map((d) => ({ ...d, to: dataResolved[d.to.internal_id] }));
    const data = {};
    data.i_relations_from = transformRawRelationsToAttributes(resolvedRels, 'from');
    data.i_relations_to = transformRawRelationsToAttributes(resolvedRels, 'to');
    // Filter if needed
    const grouped = R.groupBy((a) => relationTypeToInputName(a.rel.entity_type), resolvedRels);
    const entries = Object.entries(grouped);
    for (let index = 0; index < entries.length; index += 1) {
      const [key, values] = entries[index];
      data[key] = R.map((v) => v.to, values);
    }
    return data;
  }
  return {};
};
export const loadByIdFullyResolved = async (user, id, type, args = {}) => {
  const typeOpts = type ? args : R.assoc('type', type, args);
  const element = await internalLoadById(user, id, typeOpts);
  if (!element) return null;
  // eslint-disable-next-line no-use-before-define
  const depsPromise = loadElementDependencies(user, element, typeOpts);
  const isRelation = element.base_type === BASE_TYPE_RELATION;
  if (isRelation) {
    const fromPromise = loadByIdFullyResolved(user, element.fromId, null, { onlyMarking: true });
    const toPromise = loadByIdFullyResolved(user, element.toId, null, { onlyMarking: true });
    const [from, to, deps] = await Promise.all([fromPromise, toPromise, depsPromise]);
    return R.mergeRight(element, { i_fully_resolved: true, from, to, ...deps });
  }
  const deps = await depsPromise;
  return R.mergeRight(element, { i_fully_resolved: true, ...deps });
};

export const stixElementLoader = async (user, id, type) => {
  const element = await loadByIdFullyResolved(user, id, type);
  return element && buildStixData(element);
};
// endregion

// region Graphics
const restrictedAggElement = { name: 'Restricted', entity_type: 'Malware', parent_types: [] };
const convertAggregateDistributions = async (user, limit, orderingFunction, distribution) => {
  const data = R.take(limit, R.sortWith([orderingFunction(R.prop('value'))])(distribution));
  // eslint-disable-next-line prettier/prettier
  const resolveLabels = await elFindByIds(user, data.map((d) => d.label), null, { toMap: true });
  return R.map((n) => {
    const resolved = resolveLabels[n.label];
    const resolvedData = resolved || restrictedAggElement;
    return R.assoc('entity', resolvedData, n);
  }, data);
};
export const timeSeriesEntities = async (user, entityType, filters, options) => {
  // filters: [ { isRelation: true, type: stix_relation, value: uuid } ]
  //            { isRelation: false, type: report_class, value: string } ]
  const { startDate, endDate, field, interval, toTypes = [] } = options;
  // Check if can be supported by ES
<<<<<<< HEAD
  const histogramData = await elHistogramCount(user, entityType, field, interval, startDate, endDate, filters);
=======
  const histogramData = await elHistogramCount(entityType, field, interval, startDate, endDate, toTypes, filters);
>>>>>>> 6231fb13
  return fillTimeSeries(startDate, endDate, interval, histogramData);
};
export const timeSeriesRelations = async (user, options) => {
  // filters: [ { isRelation: true, type: stix_relation, value: uuid }
  //            { isRelation: false, type: report_class, value: string } ]
  const { startDate, endDate, relationship_type: relationshipType, field, interval, toTypes = [] } = options;
  const { fromId } = options;
  // Check if can be supported by ES
  const entityType = relationshipType ? escape(relationshipType) : 'stix-relationship';
  const filters = fromId ? [{ isRelation: false, isNested: true, type: 'connections.internal_id', value: fromId }] : [];
<<<<<<< HEAD
  const histogramData = await elHistogramCount(user, entityType, field, interval, startDate, endDate, filters);
=======
  const histogramData = await elHistogramCount(entityType, field, interval, startDate, endDate, toTypes, filters);
>>>>>>> 6231fb13
  return fillTimeSeries(startDate, endDate, interval, histogramData);
};
export const distributionEntities = async (user, entityType, filters = [], options) => {
  // filters: { isRelation: true, type: stix_relation, start: date, end: date, value: uuid }
  const { limit = 10, order = 'desc' } = options;
  const { startDate, endDate, field } = options;
  // Unsupported in cache: const { isRelation, value, from, to, start, end, type };
  if (field.includes('.') && !field.endsWith('internal_id')) {
    throw FunctionalError('Distribution entities does not support relation aggregation field');
  }
  let finalField = field;
  if (field.includes('.')) {
    finalField = REL_INDEX_PREFIX + field;
  }
  const distributionData = await elAggregationCount(user, entityType, finalField, startDate, endDate, filters);
  // Take a maximum amount of distribution depending on the ordering.
  const orderingFunction = order === 'asc' ? R.ascend : R.descend;
  if (field.includes(ID_INTERNAL)) {
    return convertAggregateDistributions(user, limit, orderingFunction, distributionData);
  }
  return R.take(limit, R.sortWith([orderingFunction(R.prop('value'))])(distributionData));
};
export const distributionRelations = async (user, options) => {
  const { field } = options; // Mandatory fields
  const { limit = 50, order } = options;
  const { relationship_type: relationshipType, dateAttribute = 'created_at' } = options;
  const entityType = relationshipType ? escape(relationshipType) : ABSTRACT_STIX_CORE_RELATIONSHIP;
  const distDateAttribute = isStixMetaRelationship(entityType) ? 'created_at' : dateAttribute;
  // Using elastic can only be done if the distribution is a count on types
  const opts = { ...options, dateAttribute: distDateAttribute };
  const distributionData = await elAggregationRelationsCount(user, entityType, opts);
  // Take a maximum amount of distribution depending on the ordering.
  const orderingFunction = order === 'asc' ? R.ascend : R.descend;
  if (field === ID_INTERNAL) {
    return convertAggregateDistributions(user, limit, orderingFunction, distributionData);
  }
  return R.take(limit, R.sortWith([orderingFunction(R.prop('value'))])(distributionData));
};
// endregion

// region mutation common
const TRX_CREATION = 'creation';
const TRX_UPDATE = 'update';
const depsKeys = [
  { src: 'fromId', dst: 'from' },
  { src: 'toId', dst: 'to' },
  { src: 'createdBy' },
  { src: 'objectMarking' },
  { src: 'objectLabel' },
  { src: 'killChainPhases' },
  { src: 'externalReferences' },
  { src: 'objects' },
];
const inputResolveRefs = async (user, input) => {
  const deps = [];
  const expectedIds = [];
  for (let index = 0; index < depsKeys.length; index += 1) {
    const { src, dst } = depsKeys[index];
    const destKey = dst || src;
    let id = input[src];
    if (!R.isNil(id) && !R.isEmpty(id)) {
      const isListing = Array.isArray(id);
      // Handle specific case of object label that can be directly the value instead of the key.
      let keyPromise;
      if (src === 'objectLabel') {
        const idLabel = (label) => {
          return isAnId(label) ? label : generateStandardId(ENTITY_TYPE_LABEL, { value: normalizeName(label) });
        };
        id = R.map((label) => idLabel(label), id);
        expectedIds.push(...id);
        keyPromise = internalFindByIds(user, id);
      } else if (src === 'fromId' || src === 'toId') {
        keyPromise = loadByIdFullyResolved(user, id, null, { onlyMarking: true });
        expectedIds.push(id);
      } else if (isListing) {
        keyPromise = internalFindByIds(user, id);
        expectedIds.push(...id);
      } else {
        keyPromise = internalLoadById(user, id);
        expectedIds.push(id);
      }
      const dataPromise = keyPromise.then((data) => ({ [destKey]: data }));
      deps.push(dataPromise);
    }
  }
  const resolved = await Promise.all(deps);
  const resolvedIds = R.flatten(
    R.map((r) => {
      const [, val] = R.head(Object.entries(r));
      if (isNotEmptyField(val)) {
        const values = Array.isArray(val) ? val : [val];
        return R.map((v) => [v.internal_id, v.standard_id, ...(v.x_opencti_stix_ids || [])], values);
      }
      return [];
    }, resolved)
  );
  const unresolvedIds = R.filter((n) => !R.includes(n, resolvedIds), expectedIds);
  if (unresolvedIds.length > 0) {
    throw MissingReferenceError({ input, unresolvedIds });
  }
  const patch = R.mergeAll(resolved);
  return R.mergeRight(input, patch);
};
const indexCreatedElement = async ({ type, element, relations, indexInput }) => {
  if (type === TRX_CREATION) {
    await elIndexElements([element]);
  } else if (indexInput) {
    // Can be null in case of unneeded update on upsert
    await elUpdateElement(indexInput);
  }
  if (relations.length > 0) {
    await elIndexElements(relations);
  }
};
const computeConfidenceLevel = (input) => {
  let confidence = 15;
  const creator = input.createdBy;
  if (creator) {
    switch (creator.x_opencti_reliability) {
      case 'A':
        confidence = 85;
        break;
      case 'B':
        confidence = 75;
        break;
      case 'C':
        confidence = 50;
        break;
      default:
        confidence = 15;
    }
  }
  return confidence;
};
// endregion

// region mutation update
const mergeDeepRightAll = R.unapply(R.reduce(R.mergeDeepRight, {}));
const updatedInputsToData = (inputs) => {
  const inputPairs = R.map((input) => {
    const { key, value } = input;
    const val = R.includes(key, multipleAttributes) ? value : R.head(value);
    return { [key]: val };
  }, inputs);
  return mergeDeepRightAll(...inputPairs);
};
const mergeInstanceWithInputs = (instance, inputs) => {
  const data = updatedInputsToData(inputs);
  return R.mergeRight(instance, data);
};
const partialInstanceWithInputs = (instance, inputs) => {
  const inputData = updatedInputsToData(inputs);
  return {
    _index: instance._index,
    internal_id: instance.internal_id,
    entity_type: instance.entity_type,
    ...inputData,
  };
};
const rebuildAndMergeInputFromExistingData = (rawInput, instance, options = {}) => {
  const { forceUpdate = false, operation = UPDATE_OPERATION_REPLACE } = options;
  const { key, value } = rawInput; // value can be multi valued
  const isMultiple = R.includes(key, multipleAttributes);
  let finalVal;
  let finalKey = key;
  if (dictAttributes[key]) {
    throw UnsupportedError('Dictionary attribute cant be updated directly', { rawInput });
  }
  // region rebuild input values consistency
  if (key.includes('.')) {
    // In case of dict attributes, patching the content is possible through first level path
    const splitKey = key.split('.');
    if (splitKey.length > 2) {
      throw UnsupportedError('Multiple path follow is not supported', { rawInput });
    }
    const [baseKey, targetKey] = splitKey;
    if (!dictAttributes[baseKey]) {
      throw UnsupportedError('Path update only available for dictionary attributes', { rawInput });
    }
    finalKey = baseKey;
    const currentJson = instance[baseKey];
    const valueToTake = R.head(value);
    const compareValue = R.isEmpty(valueToTake) || R.isNil(valueToTake) ? undefined : valueToTake;
    if (currentJson[targetKey] === compareValue) {
      return []; // No need to update the attribute
    }
    // If data is empty, remove the key
    if (R.isEmpty(valueToTake) || R.isNil(valueToTake)) {
      finalVal = [R.dissoc(targetKey, currentJson)];
    } else {
      finalVal = [R.assoc(targetKey, valueToTake, currentJson)];
    }
  } else if (isMultiple) {
    const currentValues = instance[key] || [];
    if (operation === UPDATE_OPERATION_ADD) {
      finalVal = R.pipe(R.append(value), R.flatten, R.uniq)(currentValues);
    } else if (operation === UPDATE_OPERATION_REMOVE) {
      finalVal = R.filter((n) => !R.includes(n, value), currentValues);
    } else {
      finalVal = value;
    }
    if (!forceUpdate && R.equals(finalVal.sort(), currentValues.sort())) {
      return {}; // No need to update the attribute
    }
  } else {
    finalVal = value;
    if (!forceUpdate && R.equals(instance[key], R.head(value))) {
      return {}; // No need to update the attribute
    }
  }
  // endregion
  // region cleanup cases
  if (finalKey === IDS_STIX) {
    // Special stixIds uuid v1 cleanup.
    finalVal = cleanStixIds(finalVal);
  }
  // endregion
  return { key: finalKey, value: finalVal };
};

const targetedRelations = (entities, direction) => {
  return R.flatten(
    R.map((s) => {
      const relations = [];
      const directedRelations = s[`i_relations_${direction}`];
      const info = directedRelations ? Object.entries(directedRelations) : [];
      for (let index = 0; index < info.length; index += 1) {
        const [key, values] = info[index];
        if (key !== RELATION_CREATED_BY) {
          // Except created by ref (mono valued)
          relations.push(
            ...R.map((val) => {
              return {
                entity_type: key,
                connect: val.internal_id,
                connect_index: val._index,
                relation: val.i_relation,
                internal_id: val.i_relation.internal_id,
                standard_id: val.i_relation.standard_id,
              };
            }, values)
          );
        }
      }
      return relations;
    }, entities)
  );
};

const ed = (date) => isEmptyField(date) || date === FROM_START_STR || date === UNTIL_END_STR;
const noDate = (e) => ed(e.first_seen) && ed(e.last_seen) && ed(e.start_time) && ed(e.stop_time);
const filterTargetByExisting = (sources, targets) => {
  const filtered = [];
  const cache = [];
  for (let index = 0; index < sources.length; index += 1) {
    const source = sources[index];
    // If the relation source is already in target = filtered
    const finder = (t) => t.entity_type === source.entity_type && t.connect === source.connect && noDate(t.relation);
    const id = `${source.entity_type}-${source.connect}`;
    if (!R.find(finder, targets) && !cache.includes(id)) {
      filtered.push(source);
      cache.push(id);
    }
  }
  return filtered;
};

// const buildMergeParticipants = (entities) => {
//   // TODO NEED ALSO TO RESOLVE ALL RELATIONS AND IMPACTED ENTITIES
//   return entities.map((e) => `merge_${e.internal_id}`);
// };
const mergeEntitiesRaw = async (user, targetEntity, sourceEntities, opts = {}) => {
  // 01 Check if everything is fully resolved.
  const elements = [targetEntity, ...sourceEntities];
  const notFullyResolved = elements.filter((e) => e.i_fully_resolved).length !== elements.length;
  if (notFullyResolved) {
    throw UnsupportedError('[OPENCTI] Merging required full resolved inputs');
  }
  logger.info(`[OPENCTI] Merging ${sourceEntities.map((i) => i.internal_id).join(',')} in ${targetEntity.internal_id}`);
  const { chosenFields = {} } = opts;
  // Pre-checks
  const sourceIds = R.map((e) => e.internal_id, sourceEntities);
  if (R.includes(targetEntity.internal_id, sourceIds)) {
    throw FunctionalError(`Cannot merge an entity on itself`, {
      dest: targetEntity.internal_id,
      source: sourceIds,
    });
  }
  const targetType = targetEntity.entity_type;
  const sourceTypes = R.map((s) => s.entity_type, sourceEntities);
  const isWorkingOnSameType = sourceTypes.every((v) => v === targetType);
  if (!isWorkingOnSameType) {
    throw FunctionalError(`Cannot merge entities of different types`, {
      dest: targetType,
      source: sourceTypes,
    });
  }
  const updateAttributes = [];
  // 1. Update all possible attributes
  const attributes = await queryAttributes(targetType);
  const sourceFields = R.map((a) => a.node.value, attributes.edges).filter((s) => !s.startsWith('i_'));
  for (let fieldIndex = 0; fieldIndex < sourceFields.length; fieldIndex += 1) {
    const sourceFieldKey = sourceFields[fieldIndex];
    const mergedEntityCurrentFieldValue = targetEntity[sourceFieldKey];
    const chosenSourceEntityId = chosenFields[sourceFieldKey];
    // Select the one that will fill the empty MONO value of the target
    const takenFrom = chosenSourceEntityId
      ? R.find((i) => i.standard_id === chosenSourceEntityId, sourceEntities)
      : R.head(sourceEntities); // If not specified, take the first one.
    const sourceFieldValue = takenFrom[sourceFieldKey];
    const fieldValues = R.flatten(sourceEntities.map((s) => s[sourceFieldKey])).filter((s) => isNotEmptyField(s));
    // Check if we need to do something
    if (isDictionaryAttribute(sourceFieldKey)) {
      // Special case of dictionary
      const mergedDict = R.mergeAll([...fieldValues, mergedEntityCurrentFieldValue]);
      const dictInputs = Object.entries(mergedDict).map(([k, v]) => ({
        key: `${sourceFieldKey}.${k}`,
        value: [v],
      }));
      updateAttributes.push(...dictInputs);
    } else if (isMultipleAttribute(sourceFieldKey)) {
      const sourceValues = fieldValues || [];
      // For aliased entities, get name of the source to add it as alias of the target
      if (sourceFieldKey === ATTRIBUTE_ALIASES || sourceFieldKey === ATTRIBUTE_ALIASES_OPENCTI) {
        sourceValues.push(...sourceEntities.map((s) => s.name));
      }
      // If multiple attributes, concat all values
      if (sourceValues.length > 0) {
        const multipleValues = R.uniq(R.concat(mergedEntityCurrentFieldValue || [], sourceValues));
        updateAttributes.push({ key: sourceFieldKey, value: multipleValues });
      }
    } else if (isEmptyField(mergedEntityCurrentFieldValue) && isNotEmptyField(sourceFieldValue)) {
      // Single value. Put the data in the merged field only if empty.
      updateAttributes.push({ key: sourceFieldKey, value: [sourceFieldValue] });
    }
  }
  // eslint-disable-next-line no-use-before-define
  const data = await updateAttributeRaw(user, targetEntity, updateAttributes);
  const { impactedInputs } = data;
  // region Update elasticsearch
  // Elastic update with partial instance to prevent data override
  if (impactedInputs.length > 0) {
    const updateAsInstance = partialInstanceWithInputs(targetEntity, impactedInputs);
    await elUpdateElement(updateAsInstance);
    logger.info(`[OPENCTI] Merging attributes success for ${targetEntity.internal_id}`, { update: updateAsInstance });
  }
  // 2. EACH SOURCE (Ignore createdBy)
  // - EVERYTHING I TARGET (->to) ==> We change to relationship FROM -> TARGET ENTITY
  // - EVERYTHING TARGETING ME (-> from) ==> We change to relationship TO -> TARGET ENTITY
  // region CHANGING FROM
  const allTargetToRelations = targetedRelations([targetEntity], 'from');
  const allSourcesToRelations = targetedRelations(sourceEntities, 'from');
  const relationsToRedirectFrom = filterTargetByExisting(allSourcesToRelations, allTargetToRelations);
  // region CHANGING TO
  const allTargetFromRelations = targetedRelations([targetEntity], 'to');
  const allSourcesFromRelations = targetedRelations(sourceEntities, 'to');
  const relationsFromRedirectTo = filterTargetByExisting(allSourcesFromRelations, allTargetFromRelations);
  const updateConnections = [];
  const updateEntities = [];
  // FROM (x -> MERGED TARGET) --- (from) relation (to) ---- RELATED_ELEMENT
  // noinspection DuplicatedCode
  for (let indexFrom = 0; indexFrom < relationsToRedirectFrom.length; indexFrom += 1) {
    const r = relationsToRedirectFrom[indexFrom];
    const sideToRedirect = r.relation.fromId;
    const sideToKeep = r.relation.toId;
    const sideToKeepType = r.relation.toType;
    const sideTarget = targetEntity.internal_id;
    const relationType = r.relation.entity_type;
    // Replace relation connection fromId with the new TARGET
    const relUpdate = {
      _index: r.relation._index,
      id: r.internal_id,
      toReplace: sideToRedirect,
      entity_type: relationType,
      data: { internal_id: sideTarget, name: targetEntity.name },
    };
    updateConnections.push(relUpdate);
    // Update the side that will remain (RELATED_ELEMENT)
    updateEntities.push({
      _index: r.connect_index,
      id: sideToKeep,
      toReplace: sideToRedirect,
      relationType,
      entity_type: sideToKeepType,
      data: { internal_id: sideTarget },
    });
    // Update the MERGED TARGET (Need to add the relation side)
    updateEntities.push({
      _index: targetEntity._index,
      id: sideTarget,
      toReplace: null,
      relationType,
      entity_type: targetEntity.entity_type,
      data: { internal_id: sideToKeep },
    });
  }
  // RELATED_ELEMENT --- (from) relation (to) ---- TO (x -> MERGED TARGET)
  // noinspection DuplicatedCode
  for (let indexTo = 0; indexTo < relationsFromRedirectTo.length; indexTo += 1) {
    const r = relationsFromRedirectTo[indexTo];
    const sideToRedirect = r.relation.toId;
    const sideToKeep = r.relation.fromId;
    const sideToKeepType = r.relation.fromType;
    const sideTarget = targetEntity.internal_id;
    const relationType = r.relation.entity_type;
    const relUpdate = {
      _index: r.relation._index,
      id: r.internal_id,
      toReplace: sideToRedirect,
      entity_type: relationType,
      data: { internal_id: sideTarget, name: targetEntity.name },
    };
    updateConnections.push(relUpdate);
    // Update the side that will remain (RELATED_ELEMENT)
    updateEntities.push({
      _index: r.connect_index,
      id: sideToKeep,
      toReplace: sideToRedirect,
      relationType,
      entity_type: sideToKeepType,
      data: { internal_id: sideTarget },
    });
    // Update the MERGED TARGET (Need to add the relation side)
    updateEntities.push({
      _index: targetEntity._index,
      id: sideTarget,
      toReplace: null,
      relationType,
      entity_type: targetEntity.entity_type,
      data: { internal_id: sideToKeep },
    });
  }
  // Update all impacted relations.
  logger.info(`[OPENCTI] Merging updating ${updateConnections.length} relations for ${targetEntity.internal_id}`);
  let currentRelsUpdateCount = 0;
  const groupsOfRelsUpdate = R.splitEvery(MAX_SPLIT, updateConnections);
  const concurrentRelsUpdate = async (connsToUpdate) => {
    await elUpdateRelationConnections(connsToUpdate);
    currentRelsUpdateCount += connsToUpdate.length;
    logger.info(`[OPENCTI] Merging, updating relations ${currentRelsUpdateCount} / ${updateConnections.length}`);
  };
  await Promise.map(groupsOfRelsUpdate, concurrentRelsUpdate, { concurrency: ES_MAX_CONCURRENCY });
  // Update all impacted entities
  logger.info(`[OPENCTI] Merging impacting ${updateEntities.length} entities for ${targetEntity.internal_id}`);
  const updatesByEntity = R.groupBy((i) => i.id, updateEntities);
  const entries = Object.entries(updatesByEntity);
  let currentEntUpdateCount = 0;
  // eslint-disable-next-line prettier/prettier
  const updateBulkEntities = entries
    .filter(([, values]) => values.length === 1)
    .map(([, values]) => values)
    .flat();
  const groupsOfEntityUpdate = R.splitEvery(MAX_SPLIT, updateBulkEntities);
  const concurrentEntitiesUpdate = async (entitiesToUpdate) => {
    await elUpdateEntityConnections(entitiesToUpdate);
    currentEntUpdateCount += entitiesToUpdate.length;
    logger.info(`[OPENCTI] Merging updating bulk entities ${currentEntUpdateCount} / ${updateBulkEntities.length}`);
  };
  await Promise.map(groupsOfEntityUpdate, concurrentEntitiesUpdate, { concurrency: ES_MAX_CONCURRENCY });
  // Take care of multi update
  const updateMultiEntities = entries.filter(([, values]) => values.length > 1);
  await Promise.map(
    updateMultiEntities,
    async ([id, values]) => {
      logger.info(`[OPENCTI] Merging, updating single entity ${id} / ${values.length}`);
      const changeOperations = values.filter((element) => element.toReplace !== null);
      const addOperations = values.filter((element) => element.toReplace === null);
      // Group all simple add into single operation
      const groupedAddOperations = R.groupBy((s) => s.relationType, addOperations);
      const operations = Object.entries(groupedAddOperations)
        .map(([key, vals]) => {
          // eslint-disable-next-line camelcase
          const { _index, entity_type } = R.head(vals);
          const ids = vals.map((v) => v.data.internal_id);
          return { id, _index, toReplace: null, relationType: key, entity_type, data: { internal_id: ids } };
        })
        .flat();
      operations.push(...changeOperations);
      // then execute each other one by one
      for (let index = 0; index < operations.length; index += 1) {
        const operation = operations[index];
        await elUpdateEntityConnections([operation]);
      }
    },
    { concurrency: ES_MAX_CONCURRENCY }
  );
  // All not move relations will be deleted, so we need to remove impacted rel in entities.
  await elDeleteElements(user, sourceEntities);
};
export const mergeEntities = async (user, targetEntity, sourceEntities, opts = {}) => {
  // targetEntity and sourceEntities must be fully resolved elements
  const { locks = [] } = opts;
  // We need to lock all elements not locked yet.
  const allTargets = [targetEntity, ...sourceEntities].map((entity) => [
    entity,
    Object.values(entity.i_relations_from || []),
    Object.values(entity.i_relations_to || []),
  ]);
  const participantIds = R.uniq(
    R.flatten(allTargets)
      .filter((f) => !isUnimpactedEntity(f))
      .map((i) => i.internal_id)
      .filter((a) => !locks.includes(a))
  );
  let lock;
  try {
    // Lock the participants that will be merged
    lock = await lockResource(participantIds);
    // - TRANSACTION PART
    await mergeEntitiesRaw(user, targetEntity, sourceEntities, opts);
    await storeMergeEvent(user, targetEntity, sourceEntities);
    // - END TRANSACTION
    return loadById(user, targetEntity.id, ABSTRACT_STIX_CORE_OBJECT).then((finalStixCoreObject) =>
      notify(BUS_TOPICS[ABSTRACT_STIX_CORE_OBJECT].EDIT_TOPIC, finalStixCoreObject, user)
    );
  } catch (err) {
    if (err.name === TYPE_LOCK_ERROR) {
      throw LockTimeoutError({ participantIds });
    }
    throw err;
  } finally {
    if (lock) await lock.unlock();
  }
};

const transformPathToInput = (patch) => {
  return R.pipe(
    R.toPairs,
    R.map((t) => {
      const val = R.last(t);
      return { key: R.head(t), value: Array.isArray(val) ? val : [val] };
    })
  )(patch);
};
const checkAttributeConsistency = (entityType, key) => {
  let masterKey = key;
  if (key.includes('.')) {
    const [firstPart] = key.split('.');
    masterKey = firstPart;
  }
  if (!R.includes(masterKey, schemaTypes.getAttributes(entityType))) {
    throw FunctionalError(`This attribute key ${key} is not allowed on the type ${entityType}`);
  }
};
const innerUpdateAttribute = async (user, instance, rawInput, options = {}) => {
  const { key } = rawInput;
  // Check consistency
  checkAttributeConsistency(instance.entity_type, key);
  const input = rebuildAndMergeInputFromExistingData(rawInput, instance, options);
  if (R.isEmpty(input)) return [];
  const updatedInputs = [input];
  // --- 01 Get the current attribute types
  // Adding dates elements
  const updateOperations = [];
  if (R.includes(key, statsDateAttributes)) {
    const dayValue = dayFormat(R.head(input.value));
    const monthValue = monthFormat(R.head(input.value));
    const yearValue = yearFormat(R.head(input.value));
    const dayInput = { key: `i_${key}_day`, value: [dayValue] };
    updatedInputs.push(dayInput);
    updateOperations.push(innerUpdateAttribute(user, instance, dayInput));
    const monthInput = { key: `i_${key}_month`, value: [monthValue] };
    updatedInputs.push(monthInput);
    updateOperations.push(innerUpdateAttribute(user, instance, monthInput));
    const yearInput = { key: `i_${key}_year`, value: [yearValue] };
    updatedInputs.push(yearInput);
    updateOperations.push(innerUpdateAttribute(user, instance, yearInput));
  }
  // Update modified / updated_at
  if (isStixDomainObject(instance.entity_type) && key !== 'modified' && key !== 'updated_at') {
    const today = now();
    const updatedAtInput = { key: 'updated_at', value: [today] };
    updatedInputs.push(updatedAtInput);
    updateOperations.push(innerUpdateAttribute(user, instance, updatedAtInput));
    const modifiedAtInput = { key: 'modified', value: [today] };
    updatedInputs.push(modifiedAtInput);
    updateOperations.push(innerUpdateAttribute(user, instance, modifiedAtInput));
  }
  // Update created
  if (instance.entity_type === ENTITY_TYPE_CONTAINER_REPORT && key === 'published') {
    const createdInput = { key: 'created', value: input.value };
    updatedInputs.push(createdInput);
    updateOperations.push(innerUpdateAttribute(user, instance, createdInput));
  }
  await Promise.all(updateOperations);
  return updatedInputs;
};

function prepareAttributes(elements) {
  return R.map((input) => {
    // Check integer
    if (R.includes(input.key, numericAttributes)) {
      return {
        key: input.key,
        value: R.map((value) => {
          const parsedValue = parseInt(value, 10);
          return Number.isNaN(parsedValue) ? null : parsedValue;
        }, input.value),
      };
    }
    // Check boolean
    if (R.includes(input.key, booleanAttributes)) {
      return {
        key: input.key,
        value: R.map((value) => {
          return value === true || value === 'true';
        }, input.value),
      };
    }
    return input;
  }, elements);
}

export const updateAttributeRaw = async (user, instance, inputs, options = {}) => {
  const elements = Array.isArray(inputs) ? inputs : [inputs];
  const updatedInputs = [];
  const impactedInputs = [];
  const instanceType = instance.entity_type;
  // Prepare attributes
  const preparedElements = prepareAttributes(elements);
  // Update all needed attributes
  for (let index = 0; index < preparedElements.length; index += 1) {
    const input = preparedElements[index];
    const ins = await innerUpdateAttribute(user, instance, input, options);
    if (ins.length > 0) {
      updatedInputs.push(input);
      impactedInputs.push(...ins);
    }
    // If named entity name updated, modify the aliases ids
    if (isStixObjectAliased(instanceType) && (input.key === NAME_FIELD || input.key === X_MITRE_ID_FIELD)) {
      const name = R.head(input.value);
      const aliases = [name, ...(instance[ATTRIBUTE_ALIASES] || []), ...(instance[ATTRIBUTE_ALIASES_OPENCTI] || [])];
      const aliasesId = generateAliasesId(aliases);
      const aliasInput = { key: INTERNAL_IDS_ALIASES, value: aliasesId };
      const aliasIns = await innerUpdateAttribute(user, instance, aliasInput, options);
      impactedInputs.push(...aliasIns);
    }
    // If is valid_until modification, update also revoked
    if (input.key === VALID_UNTIL) {
      const untilDate = R.head(input.value);
      const untilDateTime = utcDate(untilDate).toDate();
      const revokedInput = { key: REVOKED, value: [untilDateTime < utcDate().toDate()] };
      const revokedIn = await innerUpdateAttribute(user, instance, revokedInput, options);
      if (revokedIn.length > 0) {
        updatedInputs.push(revokedInput);
        impactedInputs.push(...revokedIn);
      }
    }
    // If input impact aliases (aliases or x_opencti_aliases), regenerate internal ids
    const aliasesAttrs = [ATTRIBUTE_ALIASES, ATTRIBUTE_ALIASES_OPENCTI];
    const isAliasesImpacted = aliasesAttrs.includes(input.key) && !R.isEmpty(ins.length);
    if (isAliasesImpacted) {
      const aliasesId = generateAliasesId([instance.name, ...input.value]);
      const aliasInput = { key: INTERNAL_IDS_ALIASES, value: aliasesId };
      const aliasIns = await innerUpdateAttribute(user, instance, aliasInput, options);
      if (aliasIns.length > 0) {
        impactedInputs.push(...aliasIns);
      }
    }
  }
  // If update is part of the key, update the standard_id
  const keys = R.map((t) => t.key, impactedInputs);
  if (isFieldContributingToStandardId(instance, keys)) {
    const updatedInstance = mergeInstanceWithInputs(instance, impactedInputs);
    const standardId = generateStandardId(instanceType, updatedInstance);
    const standardInput = { key: ID_STANDARD, value: [standardId] };
    const ins = await innerUpdateAttribute(user, instance, standardInput, options);
    if (ins.length > 0) {
      impactedInputs.push(...ins);
    }
  }
  // Return fully updated instance
  return {
    updatedInputs, // Sourced inputs for event stream
    impactedInputs, // All inputs with dependencies
    updatedInstance: mergeInstanceWithInputs(instance, impactedInputs),
  };
};
export const updateAttribute = async (user, id, type, inputs, options = {}) => {
  const elements = Array.isArray(inputs) ? inputs : [inputs];
  const { operation = UPDATE_OPERATION_REPLACE } = options;
  if (operation !== UPDATE_OPERATION_REPLACE && elements.length > 1) {
    throw FunctionalError(`Unsupported operation`, { operation, elements });
  }
  const instance = await loadById(user, id, type, options);
  if (!instance) {
    throw FunctionalError(`Cant find element to update`, { id, type });
  }
  const participantIds = [instance.internal_id, instance.standard_id];
  // 01. Check if updating alias lead to entity conflict
  const keys = R.map((t) => t.key, elements);
  if (isStixObjectAliased(instance.entity_type)) {
    // If user ask for aliases modification, we need to check if it not already belong to another entity.
    const isInputAliases = (input) => input.key === ATTRIBUTE_ALIASES || input.key === ATTRIBUTE_ALIASES_OPENCTI;
    const aliasedInputs = R.filter((input) => isInputAliases(input), elements);
    if (aliasedInputs.length > 0) {
      const aliases = R.uniq(R.flatten(R.map((a) => a.value, aliasedInputs)));
      const aliasesIds = generateAliasesId(aliases);
      const existingEntities = await internalFindByIds(user, aliasesIds, { type: instance.entity_type });
      const differentEntities = R.filter((e) => e.internal_id !== id, existingEntities);
      if (differentEntities.length > 0) {
        throw FunctionalError(`This update will produce a duplicate`, { id: instance.id, type });
      }
    }
  }
  // 02. Check if this update is not resulting to an entity merging
  let eventualNewStandardId = null;
  if (isFieldContributingToStandardId(instance, keys)) {
    // In this case we need to reconstruct the data like if an update already appears
    // Based on that we will be able to generate the correct standard id
    const mergeInput = (input) => rebuildAndMergeInputFromExistingData(input, instance, options);
    const remappedInputs = R.map((i) => mergeInput(i), elements);
    const resolvedInputs = R.filter((f) => !R.isEmpty(f), remappedInputs);
    const updatedInstance = mergeInstanceWithInputs(instance, resolvedInputs);
    const targetStandardId = generateStandardId(instance.entity_type, updatedInstance);
    if (targetStandardId !== instance.standard_id) {
      participantIds.push(targetStandardId);
      eventualNewStandardId = targetStandardId;
    }
  }
  // --- take lock, ensure no one currently create or update this element
  let lock;
  try {
    // Try to get the lock in redis
    lock = await lockResource(participantIds);
    // Only for StixCyberObservable
    if (eventualNewStandardId) {
      const existingEntity = await loadByIdFullyResolved(user, eventualNewStandardId);
      if (existingEntity) {
        // If stix observable, we can merge. If not throw an error.
        if (isStixCyberObservable(existingEntity.entity_type)) {
          const source = await loadByIdFullyResolved(user, instance.internal_id);
          // noinspection UnnecessaryLocalVariableJS
          const merged = await mergeEntities(user, existingEntity, [source], { locks: participantIds });
          // Return merged element after waiting for it.
          return merged;
        }
        throw FunctionalError(`This update will produce a duplicate`, { id: instance.id, type });
      }
    }
    // noinspection UnnecessaryLocalVariableJS
    const data = await updateAttributeRaw(user, instance, inputs, options);
    const { updatedInstance, impactedInputs } = data;
    if (impactedInputs.length > 0) {
      const updateAsInstance = partialInstanceWithInputs(instance, impactedInputs);
      await elUpdateElement(updateAsInstance);
    }
    // Only push event in stream if modifications really happens
    if (data.updatedInputs.length > 0) {
      const updatedData = updatedInputsToData(data.updatedInputs);
      await storeUpdateEvent(user, instance, [{ [operation]: updatedData }]);
    }
    // Return updated element after waiting for it.
    return updatedInstance;
  } catch (err) {
    if (err.name === TYPE_LOCK_ERROR) {
      throw LockTimeoutError({ participantIds });
    }
    throw err;
  } finally {
    if (lock) await lock.unlock();
  }
};

export const patchAttributeRaw = async (user, instance, patch, options = {}) => {
  const inputs = transformPathToInput(patch);
  return updateAttributeRaw(user, instance, inputs, options);
};
export const patchAttribute = async (user, id, type, patch, options = {}) => {
  const inputs = transformPathToInput(patch);
  return updateAttribute(user, id, type, inputs, options);
};
// endregion

// region mutation relation
const buildRelationInput = (input) => {
  const { relationship_type: relationshipType } = input;
  // 03. Generate the ID
  const internalId = generateInternalId();
  const standardId = generateStandardId(relationshipType, input);
  // 05. Prepare the relation to be created
  const today = now();
  let relationAttributes = {};
  relationAttributes._index = inferIndexFromConceptType(relationshipType);
  // basic-relationship
  relationAttributes.internal_id = internalId;
  relationAttributes.standard_id = standardId;
  relationAttributes.entity_type = relationshipType;
  relationAttributes.created_at = today;
  relationAttributes.updated_at = today;
  // stix-relationship
  if (isStixRelationShipExceptMeta(relationshipType)) {
    relationAttributes.x_opencti_stix_ids = isNotEmptyField(input.stix_id) ? [input.stix_id] : [];
    relationAttributes.spec_version = STIX_SPEC_VERSION;
    relationAttributes.revoked = R.isNil(input.revoked) ? false : input.revoked;
    relationAttributes.confidence = R.isNil(input.confidence) ? 0 : input.confidence;
    relationAttributes.lang = R.isNil(input.lang) ? 'en' : input.lang;
    relationAttributes.created = R.isNil(input.created) ? today : input.created;
    relationAttributes.modified = R.isNil(input.modified) ? today : input.modified;
  }
  // stix-core-relationship
  if (isStixCoreRelationship(relationshipType)) {
    relationAttributes.relationship_type = relationshipType;
    relationAttributes.description = input.description ? input.description : '';
    relationAttributes.start_time = R.isNil(input.start_time) ? new Date(FROM_START) : input.start_time;
    relationAttributes.stop_time = R.isNil(input.stop_time) ? new Date(UNTIL_END) : input.stop_time;
    /* istanbul ignore if */
    if (relationAttributes.start_time > relationAttributes.stop_time) {
      throw DatabaseError('You cant create a relation with a start_time less than the stop_time', {
        from: input.fromId,
        input,
      });
    }
  }
  // stix-observable-relationship
  if (isStixCyberObservableRelationship(relationshipType)) {
    relationAttributes.relationship_type = relationshipType;
    relationAttributes.start_time = R.isNil(input.start_time) ? new Date(FROM_START) : input.start_time;
    relationAttributes.stop_time = R.isNil(input.stop_time) ? new Date(UNTIL_END) : input.stop_time;
    /* istanbul ignore if */
    if (relationAttributes.start_time > relationAttributes.stop_time) {
      throw DatabaseError('You cant create a relation with a start_time less than the stop_time', {
        from: input.fromId,
        input,
      });
    }
  }
  // stix-sighting-relationship
  if (isStixSightingRelationship(relationshipType)) {
    relationAttributes.description = R.isNil(input.description) ? '' : input.description;
    relationAttributes.attribute_count = R.isNil(input.attribute_count) ? 1 : input.attribute_count;
    relationAttributes.x_opencti_negative = R.isNil(input.x_opencti_negative) ? false : input.x_opencti_negative;
    relationAttributes.first_seen = R.isNil(input.first_seen) ? new Date(FROM_START) : input.first_seen;
    relationAttributes.last_seen = R.isNil(input.last_seen) ? new Date(UNTIL_END) : input.last_seen;
    /* istanbul ignore if */
    if (relationAttributes.first_seen > relationAttributes.last_seen) {
      throw DatabaseError('You cant create a relation with a first_seen less than the last_seen', {
        from: input.fromId,
        input,
      });
    }
  }
  // Add the additional fields for dates (day, month, year)
  const dataKeys = Object.keys(relationAttributes);
  for (let index = 0; index < dataKeys.length; index += 1) {
    // Adding dates elements
    if (R.includes(dataKeys[index], statsDateAttributes)) {
      const dayValue = dayFormat(relationAttributes[dataKeys[index]]);
      const monthValue = monthFormat(relationAttributes[dataKeys[index]]);
      const yearValue = yearFormat(relationAttributes[dataKeys[index]]);
      relationAttributes = R.pipe(
        R.assoc(`i_${dataKeys[index]}_day`, dayValue),
        R.assoc(`i_${dataKeys[index]}_month`, monthValue),
        R.assoc(`i_${dataKeys[index]}_year`, yearValue)
      )(relationAttributes);
    }
  }
  return { relation: relationAttributes };
};
const buildInnerRelation = (from, to, type) => {
  const targets = Array.isArray(to) ? to : [to];
  if (!to || R.isEmpty(targets)) return [];
  const relations = [];
  // Relations cannot be created in parallel.
  for (let i = 0; i < targets.length; i += 1) {
    const target = targets[i];
    const input = { from, to: target, relationship_type: type };
    const { relation } = buildRelationInput(input);
    const basicRelation = {
      id: relation.internal_id,
      from,
      fromId: from.internal_id,
      fromRole: `${type}_from`,
      fromType: from.entity_type,
      to: target,
      toId: target.internal_id,
      toRole: `${type}_to`,
      toType: target.entity_type,
      base_type: BASE_TYPE_RELATION,
      parent_types: getParentTypes(relation.entity_type),
      ...relation,
    };
    relations.push({ relation: basicRelation });
  }
  return relations;
};
const upsertElementRaw = async (user, id, type, data) => {
  let element = await loadByIdFullyResolved(user, id, type, { onlyMarking: true });
  const updatedAddInputs = []; // Direct modified inputs (add)
  const updatedReplaceInputs = []; // Direct modified inputs (replace)
  const impactedInputs = []; // Inputs impacted by updated inputs + updated inputs
  // Handle attributes updates
  if (isNotEmptyField(data.stix_id)) {
    const patch = { x_opencti_stix_ids: [data.stix_id] };
    const patched = await patchAttributeRaw(user, element, patch, {
      operation: UPDATE_OPERATION_ADD,
    });
    impactedInputs.push(...patched.impactedInputs);
    updatedAddInputs.push(...patched.updatedInputs);
  }
  // Upsert the aliases
  if (isStixObjectAliased(type)) {
    const { name } = data;
    const key = resolveAliasesField(type);
    const aliases = [...(data[ATTRIBUTE_ALIASES] || []), ...(data[ATTRIBUTE_ALIASES_OPENCTI] || [])];
    if (normalizeName(element.name) !== normalizeName(name)) aliases.push(name);
    const patch = { [key]: aliases };
    const patched = await patchAttributeRaw(user, element, patch, { operation: UPDATE_OPERATION_ADD });
    impactedInputs.push(...patched.impactedInputs);
    updatedAddInputs.push(...patched.updatedInputs);
  }
  if (isStixSightingRelationship(type) && data.attribute_count) {
    const patch = { attribute_count: element.attribute_count + data.attribute_count };
    const patched = await patchAttributeRaw(user, element, patch);
    impactedInputs.push(...patched.impactedInputs);
    updatedReplaceInputs.push(...patched.updatedInputs);
  }
  if (isStixDomainObject(type) && data.update === true) {
    const fields = stixDomainObjectFieldsToBeUpdated[type];
    if (fields) {
      const patch = {};
      for (let fieldIndex = 0; fieldIndex < fields.length; fieldIndex += 1) {
        const fieldKey = fields[fieldIndex];
        const inputData = data[fieldKey];
        if (isNotEmptyField(inputData)) {
          patch[fieldKey] = Array.isArray(inputData) ? inputData : [inputData];
        }
      }
      if (!R.isEmpty(patch)) {
        const patched = await patchAttributeRaw(user, element, patch);
        impactedInputs.push(...patched.impactedInputs);
        updatedReplaceInputs.push(...patched.updatedInputs);
      }
    }
  }
  // Upsert markings
  const rawRelations = [];
  const targetsPerType = [];
  if (data.objectMarking && data.objectMarking.length > 0) {
    const markings = [];
    const markingsIds = R.map((m) => m.internal_id, element.objectMarking || []);
    const markingToCreate = R.filter((m) => !markingsIds.includes(m.internal_id), data.objectMarking);
    for (let index = 0; index < markingToCreate.length; index += 1) {
      const markingTo = markingToCreate[index];
      const dataRels = buildInnerRelation(element, markingTo, RELATION_OBJECT_MARKING);
      const builtQuery = R.head(dataRels);
      rawRelations.push(builtQuery.relation);
      markings.push(markingTo);
    }
    targetsPerType.push({ objectMarking: markings });
  }
  // Build the stream input
  const streamInputs = [];
  if (updatedReplaceInputs.length > 0) {
    streamInputs.push({ [UPDATE_OPERATION_REPLACE]: updatedInputsToData(updatedReplaceInputs) });
  }
  if (updatedAddInputs.length > 0 || rawRelations.length > 0) {
    let streamInput = updatedInputsToData(updatedAddInputs);
    if (rawRelations.length > 0) {
      streamInput = { ...streamInput, ...R.mergeAll(targetsPerType) };
    }
    streamInputs.push({ [UPDATE_OPERATION_ADD]: streamInput });
  }
  let indexInput;
  if (impactedInputs.length > 0) {
    element = mergeInstanceWithInputs(element, impactedInputs);
    // Build the input to reindex in elastic
    indexInput = partialInstanceWithInputs(element, impactedInputs);
  }
  // Return all elements requirement for stream and indexation
  return { type: TRX_UPDATE, element, relations: rawRelations, streamInputs, indexInput };
};

const getLocksFromInput = (type, input) => {
  const standardId = input.standard_id || generateStandardId(type, input);
  const inputIds = [...(input.externalReferences || []), ...(input.objects || [])].map((e) => e.internal_id);
  const lockIds = [standardId, ...inputIds];
  if (isNotEmptyField(input.stix_id)) {
    lockIds.push(input.stix_id);
  }
  if (isStixObjectAliased(type)) {
    const aliases = [input.name, ...(input.aliases || []), ...(input.x_opencti_aliases || [])];
    if (type === ENTITY_TYPE_ATTACK_PATTERN && input.x_mitre_id && !aliases.includes(input.x_mitre_id)) {
      aliases.push(input.x_mitre_id);
    }
    lockIds.push(...generateAliasesId(aliases));
  }
  return lockIds;
};

const createRelationRaw = async (user, input) => {
  const { from, to, relationship_type: relationshipType } = input;
  // 01. Generate the ID
  const internalId = generateInternalId();
  const standardId = generateStandardId(relationshipType, input);
  // region 02. Check existing relationship
  const listingArgs = { fromId: from.internal_id, toId: to.internal_id };
  if (isStixCoreRelationship(relationshipType)) {
    if (!R.isNil(input.start_time)) {
      listingArgs.startTimeStart = prepareDate(moment(input.start_time).subtract(1, 'months').utc());
      listingArgs.startTimeStop = prepareDate(moment(input.start_time).add(1, 'months').utc());
    }
    if (!R.isNil(input.stop_time)) {
      listingArgs.stopTimeStart = prepareDate(moment(input.stop_time).subtract(1, 'months'));
      listingArgs.stopTimeStop = prepareDate(moment(input.stop_time).add(1, 'months'));
    }
  } else if (isStixSightingRelationship(relationshipType)) {
    if (!R.isNil(input.first_seen)) {
      listingArgs.firstSeenStart = prepareDate(moment(input.first_seen).subtract(1, 'months').utc());
      listingArgs.firstSeenStop = prepareDate(moment(input.first_seen).add(1, 'months').utc());
    }
    if (!R.isNil(input.last_seen)) {
      listingArgs.lastSeenStart = prepareDate(moment(input.last_seen).subtract(1, 'months'));
      listingArgs.lastSeenStop = prepareDate(moment(input.last_seen).add(1, 'months'));
    }
  }
  const existingRelationships = await listRelations(user, relationshipType, listingArgs);
  // endregion
  let existingRelationship = null;
  if (existingRelationships.edges.length > 0) {
    existingRelationship = R.head(existingRelationships.edges).node;
  }
  if (existingRelationship) {
    return upsertElementRaw(user, existingRelationship.id, relationshipType, input);
  }
  // 03. Prepare the relation to be created
  const today = now();
  let data = {};
  // Default attributes
  // basic-relationship
  data._index = inferIndexFromConceptType(relationshipType);
  data.internal_id = internalId;
  data.standard_id = standardId;
  data.entity_type = relationshipType;
  data.created_at = today;
  data.updated_at = today;
  // stix-relationship
  if (isStixRelationShipExceptMeta(relationshipType)) {
    data.x_opencti_stix_ids = isNotEmptyField(input.stix_id) ? [input.stix_id] : [];
    data.spec_version = STIX_SPEC_VERSION;
    data.revoked = R.isNil(input.revoked) ? false : input.revoked;
    data.confidence = R.isNil(input.confidence) ? computeConfidenceLevel(input) : input.confidence;
    data.lang = R.isNil(input.lang) ? 'en' : input.lang;
    data.created = R.isNil(input.created) ? today : input.created;
    data.modified = R.isNil(input.modified) ? today : input.modified;
  }
  // stix-core-relationship
  if (isStixCoreRelationship(relationshipType)) {
    data.relationship_type = relationshipType;
    data.description = input.description ? input.description : '';
    data.start_time = R.isNil(input.start_time) ? new Date(FROM_START) : input.start_time;
    data.stop_time = R.isNil(input.stop_time) ? new Date(UNTIL_END) : input.stop_time;
    /* istanbul ignore if */
    if (data.start_time > data.stop_time) {
      throw DatabaseError('You cant create a relation with a start_time less than the stop_time', {
        from: input.fromId,
        input,
      });
    }
  }
  // stix-observable-relationship
  if (isStixCyberObservableRelationship(relationshipType)) {
    data.relationship_type = relationshipType;
    data.start_time = R.isNil(input.start_time) ? new Date(FROM_START) : input.start_time;
    data.stop_time = R.isNil(input.stop_time) ? new Date(UNTIL_END) : input.stop_time;
    /* istanbul ignore if */
    if (data.start_time > data.stop_time) {
      throw DatabaseError('You cant create a relation with a start_time less than the stop_time', {
        from: input.fromId,
        input,
      });
    }
  }
  // stix-sighting-relationship
  if (isStixSightingRelationship(relationshipType)) {
    data.description = R.isNil(input.description) ? '' : input.description;
    data.attribute_count = R.isNil(input.attribute_count) ? 1 : input.attribute_count;
    data.x_opencti_negative = R.isNil(input.x_opencti_negative) ? false : input.x_opencti_negative;
    data.first_seen = R.isNil(input.first_seen) ? new Date(FROM_START) : input.first_seen;
    data.last_seen = R.isNil(input.last_seen) ? new Date(UNTIL_END) : input.last_seen;
    /* istanbul ignore if */
    if (data.first_seen > data.last_seen) {
      throw DatabaseError('You cant create a relation with a first_seen less than the last_seen', {
        from: input.fromId,
        input,
      });
    }
  }
  // Add the additional fields for dates (day, month, year)
  const dataKeys = Object.keys(data);
  for (let index = 0; index < dataKeys.length; index += 1) {
    // Adding dates elements
    if (R.includes(dataKeys[index], statsDateAttributes)) {
      const dayValue = dayFormat(data[dataKeys[index]]);
      const monthValue = monthFormat(data[dataKeys[index]]);
      const yearValue = yearFormat(data[dataKeys[index]]);
      data = R.pipe(
        R.assoc(`i_${dataKeys[index]}_day`, dayValue),
        R.assoc(`i_${dataKeys[index]}_month`, monthValue),
        R.assoc(`i_${dataKeys[index]}_year`, yearValue)
      )(data);
    }
  }
  // 04. Create the relation
  const fromRole = `${relationshipType}_from`;
  const toRole = `${relationshipType}_to`;
  // Build final query
  const relToCreate = [];
  if (isStixCoreRelationship(relationshipType)) {
    relToCreate.push(...buildInnerRelation(data, input.createdBy, RELATION_CREATED_BY));
    relToCreate.push(...buildInnerRelation(data, input.objectMarking, RELATION_OBJECT_MARKING));
    relToCreate.push(...buildInnerRelation(data, input.killChainPhases, RELATION_KILL_CHAIN_PHASE));
  }
  if (isStixSightingRelationship(relationshipType)) {
    relToCreate.push(...buildInnerRelation(data, input.createdBy, RELATION_CREATED_BY));
    relToCreate.push(...buildInnerRelation(data, input.objectMarking, RELATION_OBJECT_MARKING));
  }
  // 05. Prepare the final data
  const created = R.pipe(
    R.assoc('id', internalId),
    R.assoc('from', from),
    R.assoc('fromId', from.internal_id),
    R.assoc('fromRole', fromRole),
    R.assoc('fromType', from.entity_type),
    R.assoc('to', to),
    R.assoc('toId', to.internal_id),
    R.assoc('toRole', toRole),
    R.assoc('toType', to.entity_type),
    R.assoc('entity_type', relationshipType),
    R.assoc('parent_types', getParentTypes(relationshipType)),
    R.assoc('base_type', BASE_TYPE_RELATION)
  )(data);
  // 06. Return result if no need to reverse the relations from and to
  const relations = relToCreate.map((r) => r.relation);
  return { type: TRX_CREATION, element: created, relations };
};
const checkRelationConsistency = (relationshipType, fromType, toType) => {
  // Check if StixCoreRelationship is allowed
  if (isStixCoreRelationship(relationshipType)) {
    if (!checkStixCoreRelationshipMapping(fromType, toType, relationshipType)) {
      throw FunctionalError(
        `The relationship type ${relationshipType} is not allowed between ${fromType} and ${toType}`
      );
    }
  }
  // Check if StixCyberObservableRelationship is allowed
  if (isStixCyberObservableRelationship(relationshipType)) {
    if (!checkStixCyberObservableRelationshipMapping(fromType, toType, relationshipType)) {
      throw FunctionalError(
        `The relationship type ${relationshipType} is not allowed between ${fromType} and ${toType}`
      );
    }
  }
};
export const createRelation = async (user, input) => {
  let lock;
  const { fromId, toId, relationship_type: relationshipType } = input;
  if (fromId === toId) {
    /* istanbul ignore next */
    const errorData = { from: input.fromId, relationshipType };
    throw UnsupportedError(`Relation cant be created with the same source and target`, errorData);
  }
  // We need to check existing dependencies
  const resolvedInput = await inputResolveRefs(user, input);
  const { from, to } = resolvedInput;
  // Check consistency
  checkRelationConsistency(relationshipType, from.entity_type, to.entity_type);
  // Build lock ids
  const participantIds = getLocksFromInput(relationshipType, resolvedInput);
  if (!isUnimpactedEntity(from)) participantIds.push(from.internal_id);
  if (!isUnimpactedEntity(to)) participantIds.push(to.internal_id);
  try {
    // Try to get the lock in redis
    lock = await lockResource(participantIds);
    // - TRANSACTION PART
    const dataRel = await createRelationRaw(user, resolvedInput);
    // Index the created element
    await indexCreatedElement(dataRel);
    // Push the input in the stream
    if (dataRel.type === TRX_CREATION) {
      // If new marking, redispatch an entity creation
      if (input.relationship_type === RELATION_OBJECT_MARKING) {
        const markings = [...(from.objectMarking || []), resolvedInput.to];
        const inputEvent = R.assoc('objectMarking', markings, from);
        // In case of relation we need to full reload the from entity to redispatch it.
        // From and to of the source are required for stream message generation
        let fromCreation = from;
        if (from.base_type === BASE_TYPE_RELATION) {
          fromCreation = await loadByIdFullyResolved(user, from.internal_id, from.entity_type);
        }
        await storeCreateEvent(user, fromCreation, inputEvent);
      } else {
        // Else just dispatch the relation creation
        const relWithConnections = { ...dataRel.element, from, to };
        await storeCreateEvent(user, relWithConnections, resolvedInput);
      }
    } else if (dataRel.streamInputs.length > 0) {
      // If upsert with new data
      await storeUpdateEvent(user, dataRel.element, dataRel.streamInputs);
    }
    // - TRANSACTION END
    return dataRel.element;
  } catch (err) {
    if (err.name === TYPE_LOCK_ERROR) {
      throw LockTimeoutError({ participantIds });
    }
    throw err;
  } finally {
    if (lock) await lock.unlock();
  }
};
/* istanbul ignore next */
export const createRelations = async (user, inputs) => {
  const createdRelations = [];
  // Relations cannot be created in parallel. (Concurrent indexing on same key)
  // Could be improve by grouping and indexing in one shot.
  for (let i = 0; i < inputs.length; i += 1) {
    const relation = await createRelation(user, inputs[i]);
    createdRelations.push(relation);
  }
  return createdRelations;
};
// endregion

// region mutation entity
const createEntityRaw = async (user, standardId, participantIds, input, type) => {
  // Generate the internal id if needed
  const internalId = input.internal_id || generateInternalId();
  // Check if the entity exists
  const existingEntities = await internalFindByIds(user, participantIds, { type });
  // If existing entities have been found and type is a STIX Core Object
  if (existingEntities.length > 0) {
    if (existingEntities.length === 1) {
      return upsertElementRaw(user, R.head(existingEntities).id, type, input);
    }
    // If creation is not by a reference
    // We can in best effort try to merge a common stix_id
    if (input.update === false) {
      // Sometimes multiple entities can match
      // Looking for aliasA, aliasB, find in different entities for example
      // In this case, we try to find if one match the standard id
      const existingByStandard = R.find((e) => e.standard_id === standardId, existingEntities);
      if (existingByStandard) {
        // If a STIX ID has been passed in the creation
        if (input.stix_id) {
          // Find the entity corresponding to this STIX ID
          const stixIdFinder = (e) => e.standard_id === input.stix_id || e.x_opencti_stix_ids.includes(input.stix_id);
          const existingByGivenStixId = R.find(stixIdFinder, existingEntities);
          // If the entity exists by the stix id and not the same as the previously founded.
          if (existingByGivenStixId && existingByGivenStixId.internal_id !== existingByStandard.internal_id) {
            // Merge this entity into the one matching the standard id
            const existingByStandardPromise = loadByIdFullyResolved(user, existingByStandard.internal_id);
            const existingByGivenStixIdPromise = loadByIdFullyResolved(user, existingByGivenStixId.internal_id);
            const [target, source] = await Promise.all([existingByStandardPromise, existingByGivenStixIdPromise]);
            await mergeEntities(user, target, [source], { locks: participantIds });
          }
        }
        // In this mode we can safely consider this entity like the existing one.
        // We can upsert element except the aliases that are part of other entities
        const concurrentEntities = R.filter((e) => e.standard_id !== standardId, existingEntities);
        const key = resolveAliasesField(type);
        const concurrentAliases = R.uniq(R.flatten(R.map((c) => c[key], concurrentEntities)));
        const filteredAliases = input[key] ? R.filter((i) => !concurrentAliases.includes(i), input[key]) : [];
        const inputAliases = { ...input, [key]: filteredAliases };
        return upsertElementRaw(user, existingByStandard.id, type, inputAliases);
      }
    } else {
      // The new one is new reference, merge all found entities
      // Target entity is existingByStandard by default or any other
      const targetEntity = R.find((e) => e.standard_id === standardId, existingEntities) || R.head(existingEntities);
      const sourceEntities = R.filter((e) => e.internal_id !== targetEntity.internal_id, existingEntities);
      const targetEntityPromise = loadByIdFullyResolved(user, targetEntity.internal_id, ABSTRACT_STIX_CORE_OBJECT);
      const sourceEntitiesPromise = Promise.all(
        sourceEntities.map((sourceEntity) => loadByIdFullyResolved(user, sourceEntity.internal_id))
      );
      const [target, sources] = await Promise.all([targetEntityPromise, sourceEntitiesPromise]);
      await mergeEntities(user, target, sources, { locks: participantIds });
      return upsertElementRaw(user, target.internal_id, type, input);
    }
    // If not we dont know what to do, just throw an exception.
    const entityIds = R.map((i) => i.standard_id, existingEntities);
    throw UnsupportedError('Cant upsert entity. Too many entities resolved', { input, entityIds });
  }
  // Complete with identifiers
  const today = now();
  // Default attributes
  let data = R.pipe(
    R.assoc(ID_INTERNAL, internalId),
    R.assoc(ID_STANDARD, standardId),
    R.assoc('_index', inferIndexFromConceptType(type)),
    R.assoc('entity_type', type),
    R.dissoc('update'),
    R.dissoc('createdBy'),
    R.dissoc('objectMarking'),
    R.dissoc('objectLabel'),
    R.dissoc('killChainPhases'),
    R.dissoc('externalReferences'),
    R.dissoc('objects')
  )(input);
  // Some internal objects have dates
  if (isDatedInternalObject(type)) {
    data = R.pipe(R.assoc('created_at', today), R.assoc('updated_at', today))(data);
  }
  // Stix-Object
  if (isStixObject(type)) {
    data = R.pipe(
      R.assoc(IDS_STIX, isNotEmptyField(input.stix_id) ? [input.stix_id.toLowerCase()] : []),
      R.dissoc('stix_id'),
      R.assoc('spec_version', STIX_SPEC_VERSION),
      R.assoc('created_at', today),
      R.assoc('updated_at', today)
    )(data);
  }
  // Stix-Meta-Object
  if (isStixMetaObject(type)) {
    data = R.pipe(
      R.assoc('created', R.isNil(input.created) ? today : input.created),
      R.assoc('modified', R.isNil(input.modified) ? today : input.modified)
    )(data);
  }
  // STIX-Core-Object
  // -- STIX-Domain-Object
  if (isStixDomainObject(type)) {
    data = R.pipe(
      R.assoc('revoked', R.isNil(data.revoked) ? false : data.revoked),
      R.assoc('confidence', R.isNil(data.confidence) ? computeConfidenceLevel(input) : data.confidence),
      R.assoc('lang', R.isNil(data.lang) ? 'en' : data.lang),
      R.assoc('created', R.isNil(input.created) ? today : input.created),
      R.assoc('modified', R.isNil(input.modified) ? today : input.modified)
    )(data);
  }
  // -- Aliased entities
  if (isStixObjectAliased(type)) {
    const aliases = [input.name, ...(data[ATTRIBUTE_ALIASES] || []), ...(data[ATTRIBUTE_ALIASES_OPENCTI] || [])];
    if (type === ENTITY_TYPE_ATTACK_PATTERN && input.x_mitre_id && !aliases.includes(input.x_mitre_id)) {
      aliases.push(input.x_mitre_id);
    }
    data = R.assoc(INTERNAL_IDS_ALIASES, generateAliasesId(aliases), data);
  }
  // Add the additional fields for dates (day, month, year)
  const dataKeys = Object.keys(data);
  for (let index = 0; index < dataKeys.length; index += 1) {
    // Adding dates elements
    if (R.includes(dataKeys[index], statsDateAttributes)) {
      const dayValue = dayFormat(data[dataKeys[index]]);
      const monthValue = monthFormat(data[dataKeys[index]]);
      const yearValue = yearFormat(data[dataKeys[index]]);
      data = R.pipe(
        R.assoc(`i_${dataKeys[index]}_day`, dayValue),
        R.assoc(`i_${dataKeys[index]}_month`, monthValue),
        R.assoc(`i_${dataKeys[index]}_year`, yearValue)
      )(data);
    }
  }
  // Create the input
  const relToCreate = [];
  if (isStixCoreObject(type)) {
    relToCreate.push(...buildInnerRelation(data, input.createdBy, RELATION_CREATED_BY));
    relToCreate.push(...buildInnerRelation(data, input.objectMarking, RELATION_OBJECT_MARKING));
    relToCreate.push(...buildInnerRelation(data, input.objectLabel, RELATION_OBJECT_LABEL));
    relToCreate.push(...buildInnerRelation(data, input.killChainPhases, RELATION_KILL_CHAIN_PHASE));
    relToCreate.push(...buildInnerRelation(data, input.externalReferences, RELATION_EXTERNAL_REFERENCE));
    relToCreate.push(...buildInnerRelation(data, input.objects, RELATION_OBJECT));
  }
  // Transaction succeed, complete the result to send it back
  const created = R.pipe(
    R.assoc('id', internalId),
    R.assoc('base_type', BASE_TYPE_ENTITY),
    R.assoc('parent_types', getParentTypes(type))
  )(data);
  // Simply return the data
  const relations = relToCreate.map((r) => r.relation);
  return { type: TRX_CREATION, element: created, relations };
};
export const createEntity = async (user, input, type) => {
  let lock;
  // We need to check existing dependencies
  const resolvedInput = await inputResolveRefs(user, input);
  // Generate all the possibles ids
  // For marking def, we need to force the standard_id
  const standardId = input.standard_id || generateStandardId(type, resolvedInput);
  const participantIds = getLocksFromInput(type, resolvedInput);
  // Create the element
  try {
    // Try to get the lock in redis
    lock = await lockResource(participantIds);
    // - TRANSACTION PART
    const dataEntity = await createEntityRaw(user, standardId, participantIds, resolvedInput, type);
    // Index the created element
    await indexCreatedElement(dataEntity);
    // Push the input in the stream
    if (dataEntity.type === TRX_CREATION) {
      await storeCreateEvent(user, dataEntity.element, resolvedInput);
    } else if (dataEntity.streamInputs.length > 0) {
      // If upsert with new data
      await storeUpdateEvent(user, dataEntity.element, dataEntity.streamInputs);
    }
    // - TRANSACTION END
    // Return created element after waiting for it.
    return R.assoc('i_upserted', dataEntity.type !== TRX_CREATION, dataEntity.element);
  } catch (err) {
    if (err.name === TYPE_LOCK_ERROR) {
      throw LockTimeoutError({ participantIds });
    }
    throw err;
  } finally {
    if (lock) await lock.unlock();
  }
};
// endregion

// region mutation deletion
export const deleteElementById = async (user, elementId, type, options = {}) => {
  if (R.isNil(type)) {
    /* istanbul ignore next */
    throw FunctionalError(`You need to specify a type when deleting an entity`);
  }
  // Check consistency
  const opts = { ...options, onlyMarking: true };
  const element = await loadByIdFullyResolved(user, elementId, type, opts);
  await elDeleteElement(user, element);
  await storeDeleteEvent(user, element);
  // Return id
  return elementId;
};
export const deleteRelationsByFromAndTo = async (user, fromId, toId, relationshipType, scopeType, opts = {}) => {
  /* istanbul ignore if */
  if (R.isNil(scopeType)) {
    throw FunctionalError(`You need to specify a scope type when deleting a relation with from and to`);
  }
  const fromThing = await internalLoadById(user, fromId, opts);
  const toThing = await internalLoadById(user, toId, opts);
  // Looks like the caller doesnt give the correct from, to currently
  const relationsToDelete = await elFindByFromAndTo(user, fromThing.internal_id, toThing.internal_id, relationshipType);
  for (let i = 0; i < relationsToDelete.length; i += 1) {
    const r = relationsToDelete[i];
    await deleteElementById(user, r.internal_id, r.entity_type, opts);
  }
  return true;
};
// endregion<|MERGE_RESOLUTION|>--- conflicted
+++ resolved
@@ -470,11 +470,7 @@
   //            { isRelation: false, type: report_class, value: string } ]
   const { startDate, endDate, field, interval, toTypes = [] } = options;
   // Check if can be supported by ES
-<<<<<<< HEAD
-  const histogramData = await elHistogramCount(user, entityType, field, interval, startDate, endDate, filters);
-=======
-  const histogramData = await elHistogramCount(entityType, field, interval, startDate, endDate, toTypes, filters);
->>>>>>> 6231fb13
+  const histogramData = await elHistogramCount(user, entityType, field, interval, startDate, endDate, toTypes, filters);
   return fillTimeSeries(startDate, endDate, interval, histogramData);
 };
 export const timeSeriesRelations = async (user, options) => {
@@ -485,11 +481,7 @@
   // Check if can be supported by ES
   const entityType = relationshipType ? escape(relationshipType) : 'stix-relationship';
   const filters = fromId ? [{ isRelation: false, isNested: true, type: 'connections.internal_id', value: fromId }] : [];
-<<<<<<< HEAD
-  const histogramData = await elHistogramCount(user, entityType, field, interval, startDate, endDate, filters);
-=======
-  const histogramData = await elHistogramCount(entityType, field, interval, startDate, endDate, toTypes, filters);
->>>>>>> 6231fb13
+  const histogramData = await elHistogramCount(user, entityType, field, interval, startDate, endDate, toTypes, filters);
   return fillTimeSeries(startDate, endDate, interval, histogramData);
 };
 export const distributionEntities = async (user, entityType, filters = [], options) => {
