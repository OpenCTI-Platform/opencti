--- conflicted
+++ resolved
@@ -509,11 +509,7 @@
   const { limit = 50, order } = options;
   const { relationship_type: relationshipType, dateAttribute = 'created_at' } = options;
   const entityType = relationshipType ? escape(relationshipType) : ABSTRACT_STIX_CORE_RELATIONSHIP;
-<<<<<<< HEAD
-  const distDateAttribute = isStixMetaRelationship(entityType) ? 'created_at' : dateAttribute;
-=======
-  const finalDateAttribute = dateAttribute || 'created_at';
->>>>>>> 9b55402f
+  const distDateAttribute = dateAttribute || 'created_at';
   // Using elastic can only be done if the distribution is a count on types
   const opts = { ...options, dateAttribute: distDateAttribute };
   const distributionData = await elAggregationRelationsCount(user, entityType, opts);
@@ -1729,40 +1725,7 @@
     }
     // If creation is not by a reference
     // We can in best effort try to merge a common stix_id
-<<<<<<< HEAD
-    if (input.update === false) {
-      // Sometimes multiple entities can match
-      // Looking for aliasA, aliasB, find in different entities for example
-      // In this case, we try to find if one match the standard id
-      const existingByStandard = R.find((e) => e.standard_id === standardId, existingEntities);
-      if (existingByStandard) {
-        // If a STIX ID has been passed in the creation
-        if (input.stix_id) {
-          // Find the entity corresponding to this STIX ID
-          const stixIdFinder = (e) => e.standard_id === input.stix_id || e.x_opencti_stix_ids.includes(input.stix_id);
-          const existingByGivenStixId = R.find(stixIdFinder, existingEntities);
-          // If the entity exists by the stix id and not the same as the previously founded.
-          if (existingByGivenStixId && existingByGivenStixId.internal_id !== existingByStandard.internal_id) {
-            // Merge this entity into the one matching the standard id
-            const existingByStandardPromise = loadByIdFullyResolved(user, existingByStandard.internal_id);
-            const existingByGivenStixIdPromise = loadByIdFullyResolved(user, existingByGivenStixId.internal_id);
-            const [target, source] = await Promise.all([existingByStandardPromise, existingByGivenStixIdPromise]);
-            await mergeEntities(user, target, [source], { locks: participantIds });
-          }
-        }
-        // In this mode we can safely consider this entity like the existing one.
-        // We can upsert element except the aliases that are part of other entities
-        const concurrentEntities = R.filter((e) => e.standard_id !== standardId, existingEntities);
-        const key = resolveAliasesField(type);
-        const concurrentAliases = R.uniq(R.flatten(R.map((c) => c[key], concurrentEntities)));
-        const filteredAliases = input[key] ? R.filter((i) => !concurrentAliases.includes(i), input[key]) : [];
-        const inputAliases = { ...input, [key]: filteredAliases };
-        return upsertElementRaw(user, existingByStandard.id, type, inputAliases);
-      }
-    } else {
-=======
     if (input.update === true) {
->>>>>>> 9b55402f
       // The new one is new reference, merge all found entities
       // Target entity is existingByStandard by default or any other
       const targetEntity = R.find((e) => e.standard_id === standardId, existingEntities) || R.head(existingEntities);
