import moment from 'moment';
import * as R from 'ramda';
import DataLoader from 'dataloader';
import { Promise } from 'bluebird';
import { compareUnsorted } from 'js-deep-equals';
import { SEMATTRS_DB_NAME, SEMATTRS_DB_OPERATION } from '@opentelemetry/semantic-conventions';
import * as jsonpatch from 'fast-json-patch';
import nconf from 'nconf';
import {
  AccessRequiredError,
  ALREADY_DELETED_ERROR,
  AlreadyDeletedError,
  DatabaseError,
  ForbiddenAccess,
  FunctionalError,
  LockTimeoutError,
  MissingReferenceError,
  TYPE_LOCK_ERROR,
  UnsupportedError,
  ValidationError
} from '../config/errors';
import { extractEntityRepresentativeName } from './entity-representative';
import {
  computeAverage,
  extractIdsFromStoreObject,
  extractObjectsPirsFromInputs,
  extractObjectsRestrictionsFromInputs,
  fillTimeSeries,
  INDEX_INFERRED_RELATIONSHIPS,
  inferIndexFromConceptType,
  isEmptyField,
  isInferredIndex,
  isNotEmptyField,
  isObjectPathTargetMultipleAttribute,
  READ_DATA_INDICES,
  READ_DATA_INDICES_INFERRED,
  READ_INDEX_HISTORY,
  READ_INDEX_INFERRED_RELATIONSHIPS,
  READ_RELATIONSHIPS_INDICES,
  READ_RELATIONSHIPS_INDICES_WITHOUT_INFERRED,
  UPDATE_OPERATION_ADD,
  UPDATE_OPERATION_REMOVE,
  UPDATE_OPERATION_REPLACE
} from './utils';
import {
  elAggregationCount,
  elAggregationRelationsCount,
  elConnection,
  elDeleteElements,
  elFindByIds,
  elHistogramCount,
  elIndexElements,
  elList,
  elMarkElementsAsDraftDelete,
  elPaginate,
  elUpdateElement,
  elUpdateEntityConnections,
  elUpdateRelationConnections,
  ES_MAX_CONCURRENCY,
  ES_MAX_PAGINATION,
  isImpactedTypeAndSide,
  MAX_BULK_OPERATIONS,
  ROLE_FROM,
  ROLE_TO
} from './engine';
import {
  FIRST_OBSERVED,
  FIRST_SEEN,
  generateAliasesId,
  generateHashedObservableStandardIds,
  generateStandardId,
  getInputIds,
  getInstanceIds,
  idGenFromData,
  INTERNAL_FROM_FIELD,
  INTERNAL_TO_FIELD,
  isFieldContributingToStandardId,
  isStandardIdDowngraded,
  isStandardIdUpgraded,
  LAST_OBSERVED,
  LAST_SEEN,
  NAME_FIELD,
  normalizeName,
  REVOKED,
  START_TIME,
  STOP_TIME,
  VALID_FROM,
  VALID_UNTIL,
  VALUE_FIELD,
  X_DETECTION,
  X_WORKFLOW_ID
} from '../schema/identifier';
import { notify, redisAddDeletions, storeCreateEntityEvent, storeCreateRelationEvent, storeDeleteEvent, storeMergeEvent, storeUpdateEvent } from './redis';
import { cleanStixIds } from './stix';
import {
  ABSTRACT_BASIC_RELATIONSHIP,
  ABSTRACT_STIX_CORE_OBJECT,
  ABSTRACT_STIX_OBJECT,
  ABSTRACT_STIX_RELATIONSHIP,
  BASE_TYPE_ENTITY,
  BASE_TYPE_RELATION,
  buildRefRelationKey,
  ID_INTERNAL,
  ID_STANDARD,
  IDS_STIX,
  INPUT_CREATED_BY,
  INPUT_LABELS,
  INPUT_MARKINGS,
  INTERNAL_IDS_ALIASES,
  INTERNAL_PREFIX,
  REL_INDEX_PREFIX,
  RULE_PREFIX
} from '../schema/general';
import { isAnId, isValidDate } from '../schema/schemaUtils';
import {
  isStixRefRelationship,
  RELATION_CREATED_BY,
  RELATION_EXTERNAL_REFERENCE,
  RELATION_GRANTED_TO,
  RELATION_OBJECT,
  RELATION_OBJECT_MARKING,
  STIX_REF_RELATIONSHIP_TYPES
} from '../schema/stixRefRelationship';
import { ENTITY_TYPE_SETTINGS, ENTITY_TYPE_STATUS, ENTITY_TYPE_USER } from '../schema/internalObject';
import { isStixCoreObject } from '../schema/stixCoreObject';
import { isBasicRelationship } from '../schema/stixRelationship';
import {
  dateForEndAttributes,
  dateForLimitsAttributes,
  dateForStartAttributes,
  extractNotFuzzyHashValues,
  isModifiedObject,
  isUpdatedAtObject,
  noReferenceAttributes
} from '../schema/fieldDataAdapter';
import { isStixCoreRelationship, RELATION_REVOKED_BY, RELATION_TARGETS, RELATION_USES } from '../schema/stixCoreRelationship';
import {
  ATTRIBUTE_ADDITIONAL_NAMES,
  ATTRIBUTE_ALIASES,
  ATTRIBUTE_ALIASES_OPENCTI,
  ENTITY_TYPE_ATTACK_PATTERN,
  ENTITY_TYPE_IDENTITY_INDIVIDUAL,
  ENTITY_TYPE_VULNERABILITY,
  isStixDomainObjectIdentity,
  isStixDomainObjectShareableContainer,
  isStixObjectAliased,
  resolveAliasesField,
  STIX_ORGANIZATIONS_UNRESTRICTED
} from '../schema/stixDomainObject';
import { ENTITY_TYPE_EXTERNAL_REFERENCE, ENTITY_TYPE_LABEL, ENTITY_TYPE_MARKING_DEFINITION } from '../schema/stixMetaObject';
import { isStixSightingRelationship } from '../schema/stixSightingRelationship';
import { ENTITY_HASHED_OBSERVABLE_ARTIFACT, ENTITY_HASHED_OBSERVABLE_STIX_FILE, isStixCyberObservable, isStixCyberObservableHashedObservable } from '../schema/stixCyberObservable';
import conf, { BUS_TOPICS, extendedErrors, logApp } from '../config/conf';
import { computeDateFromEventId, FROM_START_STR, mergeDeepRightAll, now, prepareDate, UNTIL_END_STR, utcDate } from '../utils/format';
import { checkObservableSyntax } from '../utils/syntax';
import { elUpdateRemovedFiles } from './file-search';
import {
  AccessOperation,
  CONTAINER_SHARING_USER,
  controlUserRestrictDeleteAgainstElement,
  executionContext,
  isBypassUser,
  isMarkingAllowed,
  isOrganizationAllowed,
  isUserCanAccessStoreElement,
  isUserHasCapability,
  KNOWLEDGE_KNUPDATE_KNBYPASSREFERENCE,
  KNOWLEDGE_ORGANIZATION_RESTRICT,
  RULE_MANAGER_USER,
  SYSTEM_USER,
  userFilterStoreElements,
  validateUserAccessOperation
} from '../utils/access';
import { isRuleUser, RULES_ATTRIBUTES_BEHAVIOR } from '../rules/rules-utils';
import { instanceMetaRefsExtractor, isSingleRelationsRef, } from '../schema/stixEmbeddedRelationship';
import { createEntityAutoEnrichment, updateEntityAutoEnrichment } from '../domain/enrichment';
import { convertExternalReferenceToStix, convertStoreToStix_2_1 } from './stix-2-1-converter';
import { convertStoreToStix } from './stix-common-converter';
import {
  buildAggregationRelationFilter,
  buildEntityFilters,
  buildThingsFilters,
  fullEntitiesThroughRelationsToList,
  fullRelationsList,
  internalFindByIds,
  internalLoadById,
  storeLoadById,
  topEntitiesList,
  topRelationsList
} from './middleware-loader';
import { checkRelationConsistency, isRelationConsistent } from '../utils/modelConsistency';
import { getEntitiesListFromCache, getEntitiesMapFromCache, getEntityFromCache } from './cache';
import { ACTION_TYPE_SHARE, ACTION_TYPE_UNSHARE, createListTask } from '../domain/backgroundTask-common';
import { ENTITY_TYPE_VOCABULARY, vocabularyDefinitions } from '../modules/vocabulary/vocabulary-types';
import { getVocabulariesCategories, getVocabularyCategoryForField, isEntityFieldAnOpenVocabulary, updateElasticVocabularyValue } from '../modules/vocabulary/vocabulary-utils';
import { depsKeysRegister, isDateAttribute, isMultipleAttribute, isNumericAttribute, isObjectAttribute, schemaAttributesDefinition } from '../schema/schema-attributes';
import { fillDefaultValues, getAttributesConfiguration, getEntitySettingFromCache } from '../modules/entitySetting/entitySetting-utils';
import { schemaRelationsRefDefinition } from '../schema/schema-relationsRef';
import { validateInputCreation, validateInputUpdate } from '../schema/schema-validator';
import { telemetry } from '../config/tracing';
import { cleanMarkings, handleMarkingOperations } from '../utils/markingDefinition-utils';
import { buildUpdatePatchForUpsert, generateInputsForUpsert } from '../utils/upsert-utils';
import { generateCreateMessage, generateRestoreMessage, generateUpdatePatchMessage, getKeyName, getKeyValuesFromPatchElements } from './generate-message';
import {
  authorizedMembers,
  authorizedMembersActivationDate,
  confidence,
  creators as creatorsAttribute,
  iAliasedIds,
  iAttributes,
  modified,
  updatedAt,
} from '../schema/attribute-definition';
import { ENTITY_TYPE_INDICATOR } from '../modules/indicator/indicator-types';
import { FilterMode, FilterOperator, Version } from '../generated/graphql';
import { getMandatoryAttributesForSetting } from '../modules/entitySetting/entitySetting-attributeUtils';
import { ENTITY_TYPE_IDENTITY_ORGANIZATION } from '../modules/organization/organization-types';
import {
  adaptUpdateInputsConfidence,
  controlCreateInputWithUserConfidence,
  controlUpsertInputWithUserConfidence,
  controlUserConfidenceAgainstElement,
  shouldCheckConfidenceOnRefRelationship
} from '../utils/confidence-level';
import { buildEntityData, buildInnerRelation, buildRelationData } from './data-builder';
import { isIndividualAssociatedToUser, verifyCanDeleteIndividual, verifyCanDeleteOrganization } from './data-consistency';
import { deleteAllObjectFiles, moveAllFilesFromEntityToAnother, storeFileConverter, uploadToStorage } from './file-storage';
import { getFileContent } from './raw-file-storage';
import { getDraftContext } from '../utils/draftContext';
import { getDraftChanges, isDraftSupportedEntity } from './draft-utils';
import { lockResources } from '../lock/master-lock';
import { STIX_EXT_OCTI } from '../types/stix-2-1-extensions';
import { isRequestAccessEnabled } from '../modules/requestAccess/requestAccessUtils';
import { ENTITY_TYPE_CONTAINER_CASE_RFI } from '../modules/case/case-rfi/case-rfi-types';
import { ENTITY_TYPE_ENTITY_SETTING } from '../modules/entitySetting/entitySetting-types';
import { RELATION_ACCESSES_TO } from '../schema/internalRelationship';
import { generateVulnerabilitiesUpdates } from '../utils/vulnerabilities';
import { idLabel } from '../schema/schema-labels';
import { pirExplanation } from '../modules/attributes/internalRelationship-registrationAttributes';
import { modules } from '../schema/module';
import { doYield } from '../utils/eventloop-utils';
<<<<<<< HEAD
import { RELATION_COVERED } from '../modules/securityCoverage/securityCoverage-types';
import { findById as findDraftById } from '../modules/draftWorkspace/draftWorkspace-domain';
=======
import {ENTITY_TYPE_SECURITY_COVERAGE, RELATION_COVERED} from '../modules/securityCoverage/securityCoverage-types';
>>>>>>> ed8db9c8

// region global variables
const MAX_BATCH_SIZE = nconf.get('elasticsearch:batch_loader_max_size') ?? 300;
const MAX_EXPLANATIONS_PER_RULE = nconf.get('rule_engine:max_explanations_per_rule') ?? 100;
// endregion

// region request access
export const canRequestAccess = async (context, user, elements) => {
  const settings = await getEntityFromCache(context, user, ENTITY_TYPE_SETTINGS);
  const hasPlatformOrg = !!settings.platform_organization;
  const elementsThatRequiresAccess = [];
  for (let i = 0; i < elements.length; i += 1) {
    const currentElement = elements[i];
    if (!isOrganizationAllowed(context, currentElement, user, hasPlatformOrg)) {
      // Check that group has marking allowed or else request accesss RFI will be useless
      const requestAccessSettings = await loadEntity(context, user, [ENTITY_TYPE_ENTITY_SETTING], {
        filters: {
          mode: 'and',
          filters: [{ key: 'target_type', values: [ENTITY_TYPE_CONTAINER_CASE_RFI] }],
          filterGroups: [],
        }
      });
      if (requestAccessSettings.request_access_workflow && requestAccessSettings.request_access_workflow?.approval_admin.length > 0) {
        const adminGroupId = requestAccessSettings.request_access_workflow?.approval_admin[0];
        const adminGroupMarking = await fullEntitiesThroughRelationsToList(context, user, adminGroupId, RELATION_ACCESSES_TO, ENTITY_TYPE_MARKING_DEFINITION);
        const authorizedGroupMarkings = adminGroupMarking.map((a) => a.internal_id);

        if (isMarkingAllowed(currentElement, authorizedGroupMarkings)) {
          elementsThatRequiresAccess.push(elements[i]);
        }
      }
    }
  }
  return elementsThatRequiresAccess;
};
// end region request access

// region Loader common
export const batchLoader = (loader, context, user) => {
  const dataLoader = new DataLoader(
    (elements) => {
      const elementsToLoad = elements.map((e) => e.elementToLoad);
      return loader(context, user, elementsToLoad);
    },
    { maxBatchSize: MAX_BATCH_SIZE, cache: false }
  );
  return {
    load: (element) => {
      return dataLoader.load({ elementToLoad: element });
    },
  };
};

const checkIfInferenceOperationIsValid = (user, element) => {
  const isRuleManaged = isRuleUser(user);
  const ifElementInferred = isInferredIndex(element._index);
  if (ifElementInferred && !isRuleManaged) {
    throw UnsupportedError('Manual inference deletion is not allowed', { id: element.id });
  }
};
// endregion

// Standard listing
export const topEntitiesOrRelationsList = async (context, user, thingsTypes, args = {}) => {
  const { indices = READ_DATA_INDICES } = args;
  const paginateArgs = buildThingsFilters(thingsTypes, args);
  return elPaginate(context, user, indices, { ...paginateArgs, connectionFormat: false });
};
export const pageEntitiesOrRelationsConnection = async (context, user, thingsTypes, args = {}) => {
  const { indices = READ_DATA_INDICES } = args;
  const paginateArgs = buildThingsFilters(thingsTypes, args);
  return elPaginate(context, user, indices, { ...paginateArgs, connectionFormat: true });
};
export const fullEntitiesOrRelationsList = async (context, user, thingsTypes, args = {}) => {
  const { indices = READ_DATA_INDICES } = args;
  const paginateArgs = buildThingsFilters(thingsTypes, args);
  return elList(context, user, indices, paginateArgs);
};
export const fullEntitiesOrRelationsConnection = async (context, user, thingsTypes, args = {}) => {
  const { indices = READ_DATA_INDICES } = args;
  const paginateArgs = buildThingsFilters(thingsTypes, args);
  return elConnection(context, user, indices, paginateArgs);
};
export const loadEntity = async (context, user, entityTypes, args = {}) => {
  const entities = await topEntitiesList(context, user, entityTypes, args);
  if (entities.length > 1) {
    throw DatabaseError('Expect only one response', { entityTypes, args });
  }
  return R.head(entities);
};
// endregion

// region Loader element
const loadElementMetaDependencies = async (context, user, elements, args = {}) => {
  const { onlyMarking = true } = args;
  const workingElements = Array.isArray(elements) ? elements : [elements];
  const workingElementsMap = new Map(workingElements.map((i) => [i.internal_id, i]));
  const workingIds = Array.from(workingElementsMap.keys());
  const relTypes = onlyMarking ? [RELATION_OBJECT_MARKING] : STIX_REF_RELATIONSHIP_TYPES;
  // Resolve all relations, huge filters are inefficient, splitting will maximize the query speed
  const refsRelations = [];
  const groupOfWorkingIds = R.splitEvery(ES_MAX_PAGINATION, workingIds);
  for (let i = 0; i < groupOfWorkingIds.length; i += 1) {
    const fromIds = groupOfWorkingIds[i];
    const relationFilter = { mode: FilterMode.And, filters: [{ key: ['fromId'], values: fromIds }], filterGroups: [] };
    // All callback to iteratively push the relations to the global ref relations array
    // As fullRelationsList can bring more than 100K+ relations, we need to split the append
    // due to nodejs limitation to 100K function parameters limit
    const allRelCallback = async (relations) => {
      refsRelations.push(...relations);
    };
    await fullRelationsList(context, user, relTypes, { baseData: true, filters: relationFilter, callback: allRelCallback });
  }
  const refsPerElements = R.groupBy((r) => r.fromId, refsRelations);
  // Parallel resolutions
  const toResolvedIds = R.uniq(refsRelations.map((rel) => rel.toId));
  const toResolvedTypes = R.uniq(refsRelations.map((rel) => rel.toType));
  const toResolvedElements = await elFindByIds(context, user, toResolvedIds, { type: toResolvedTypes, toMap: true });
  const refEntries = Object.entries(refsPerElements);
  const loadedElementMap = new Map();
  for (let indexRef = 0; indexRef < refEntries.length; indexRef += 1) {
    const [refId, dependencies] = refEntries[indexRef];
    const element = workingElementsMap.get(refId);
    // Build flatten view inside the data for stix meta
    const data = {};
    if (element) {
      const grouped = R.groupBy((a) => a.entity_type, dependencies);
      const entries = Object.entries(grouped);
      for (let index = 0; index < entries.length; index += 1) {
        const [key, values] = entries[index];
        const invalidRelations = [];
        const resolvedElementsWithRelation = [];
        for (let valueIndex = 0; valueIndex < values.length; valueIndex += 1) {
          await doYield();
          const v = values[valueIndex];
          const resolvedElement = toResolvedElements[v.toId];
          if (resolvedElement) {
            resolvedElementsWithRelation.push({ ...resolvedElement, i_relation: v });
          } else {
            invalidRelations.push({ relation_id: v.id, target_id: v.toId });
          }
        }
        if (invalidRelations.length > 0) {
          // Some targets can be unresolved in case of potential inconsistency between relation and target
          // This kind of situation can happen if:
          // - Access rights are asymmetric, should not happen for meta relationships.
          // - Relations is invalid, should not happen in platform data consistency.
          const relations = invalidRelations.map((v) => ({ relation_id: v.id, target_id: v.toId }));
          logApp.info('Targets of loadElementMetaDependencies not found', { relations });
        }
        const inputKey = schemaRelationsRefDefinition.convertDatabaseNameToInputName(element.entity_type, key);
        const metaRefKey = schemaRelationsRefDefinition.getRelationRef(element.entity_type, inputKey);
        if (isEmptyField(metaRefKey)) {
          throw UnsupportedError('Schema validation failure when loading dependencies', { key, inputKey, type: element.entity_type });
        }
        data[key] = !metaRefKey.multiple ? R.head(resolvedElementsWithRelation)?.internal_id : resolvedElementsWithRelation.map((r) => r.internal_id);
        data[inputKey] = !metaRefKey.multiple ? R.head(resolvedElementsWithRelation) : resolvedElementsWithRelation;
      }
      loadedElementMap.set(refId, data);
    }
  }
  return loadedElementMap;
};

export const loadElementsWithDependencies = async (context, user, elements, opts = {}) => {
  const fileMarkings = [];
  const elementsToDeps = [...elements];
  let fromAndToPromise = Promise.resolve();
  let fileMarkingsPromise = Promise.resolve();
  const targetsToResolved = [];
  elements.forEach((e) => {
    const isRelation = e.base_type === BASE_TYPE_RELATION;
    if (isRelation) {
      elementsToDeps.push({ internal_id: e.fromId, entity_type: e.fromType });
      elementsToDeps.push({ internal_id: e.toId, entity_type: e.toType });
      targetsToResolved.push(...[e.fromId, e.toId]);
    }
    if (isNotEmptyField(e.x_opencti_files)) {
      e.x_opencti_files.forEach((f) => {
        if (isNotEmptyField(f.file_markings)) {
          fileMarkings.push(...f.file_markings);
        }
      });
    }
  });
  const depsPromise = loadElementMetaDependencies(context, user, elementsToDeps, opts);
  if (targetsToResolved.length > 0) {
    // Load with System user, access rights will be dynamically change after
    fromAndToPromise = elFindByIds(context, SYSTEM_USER, targetsToResolved, { toMap: true });
  }
  if (fileMarkings.length > 0) {
    const args = { type: ENTITY_TYPE_MARKING_DEFINITION, toMap: true, baseData: true };
    fileMarkingsPromise = elFindByIds(context, SYSTEM_USER, R.uniq(fileMarkings), args);
  }
  const [fromAndToMap, depsElementsMap, fileMarkingsMap] = await Promise.all([fromAndToPromise, depsPromise, fileMarkingsPromise]);
  const loadedElements = [];
  for (let i = 0; i < elements.length; i += 1) {
    await doYield();
    const element = elements[i];
    const files = [];
    if (isNotEmptyField(element.x_opencti_files) && isNotEmptyField(fileMarkingsMap)) {
      element.x_opencti_files.forEach((f) => {
        if (isNotEmptyField(f.file_markings)) {
          files.push({ ...f, [INPUT_MARKINGS]: f.file_markings.map((m) => fileMarkingsMap[m]).filter((fm) => fm) });
        } else {
          files.push(f);
        }
      });
    }
    const deps = depsElementsMap.get(element.id) ?? {};
    if (isNotEmptyField(files)) {
      deps.x_opencti_files = files;
    }
    const isRelation = element.base_type === BASE_TYPE_RELATION;
    if (isRelation) {
      const rawFrom = fromAndToMap[element.fromId];
      const rawTo = fromAndToMap[element.toId];
      // Check relations consistency
      if (isEmptyField(rawFrom) || isEmptyField(rawTo)) {
        const validFrom = isEmptyField(rawFrom) ? 'invalid' : 'valid';
        const validTo = isEmptyField(rawTo) ? 'invalid' : 'valid';
        const detail = `From ${element.fromId} is ${validFrom}, To ${element.toId} is ${validTo}`;
        logApp.warn('Auto delete of invalid relation', { id: element.id, detail });
        // Auto deletion of the invalid relation
        await elDeleteElements(context, SYSTEM_USER, [element]);
      } else {
        const from = { ...rawFrom, ...depsElementsMap.get(element.fromId) };
        const to = { ...rawTo, ...depsElementsMap.get(element.toId) };
        // Check relations marking access.
        const canAccessFrom = await isUserCanAccessStoreElement(context, user, from);
        const canAccessTo = await isUserCanAccessStoreElement(context, user, to);
        if (canAccessFrom && canAccessTo) {
          loadedElements.push(R.mergeRight(element, { from, to, ...deps }));
        }
      }
    } else {
      loadedElements.push(R.mergeRight(element, { ...deps }));
    }
  }
  return loadedElements;
};
const loadByIdsWithDependencies = async (context, user, ids, opts = {}) => {
  const elements = await elFindByIds(context, user, ids, opts);
  if (elements.length > 0) {
    return loadElementsWithDependencies(context, user, elements, opts);
  }
  return [];
};
const loadByFiltersWithDependencies = async (context, user, types, args = {}) => {
  const { indices = READ_DATA_INDICES } = args;
  const paginateArgs = buildEntityFilters(types, args);
  const elements = await elList(context, user, indices, paginateArgs);
  if (elements.length > 0) {
    return loadElementsWithDependencies(context, user, elements, { ...args, onlyMarking: false });
  }
  return [];
};
// Get element with every elements connected element -> rel -> to
export const storeLoadByIdsWithRefs = async (context, user, ids, opts = {}) => {
  // When loading with explicit references, data must be loaded without internal rels
  // As rels are here for search and sort there is some data that conflict after references explication resolutions
  return loadByIdsWithDependencies(context, user, ids, { ...opts, onlyMarking: false });
};
export const storeLoadByIdWithRefs = async (context, user, id, opts = {}) => {
  const elements = await storeLoadByIdsWithRefs(context, user, [id], opts);
  return elements.length > 0 ? R.head(elements) : null;
};
export const stixLoadById = async (context, user, id, opts = {}) => {
  const instance = await storeLoadByIdWithRefs(context, user, id, opts);
  const { version = Version.Stix_2_1 } = opts;
  return instance ? convertStoreToStix(instance, version) : undefined;
};
const convertStoreToStixWithResolvedFiles = async (instance, version = Version.Stix_2_1) => {
  const instanceInStix = convertStoreToStix(instance, version);
  const nonResolvedFiles = instanceInStix.extensions[STIX_EXT_OCTI].files;
  if (nonResolvedFiles) {
    for (let i = 0; i < nonResolvedFiles.length; i += 1) {
      const currentFile = nonResolvedFiles[i];
      const currentFileUri = currentFile.uri;
      const fileId = currentFileUri.replace('/storage/get/', '');
      currentFile.data = await getFileContent(fileId, 'base64');
      currentFile.no_trigger_import = true;
    }
  }
  return instanceInStix;
};
export const stixLoadByIds = async (context, user, ids, opts = {}) => {
  const { resolveStixFiles = false, version = Version.Stix_2_1 } = opts;
  const elements = await storeLoadByIdsWithRefs(context, user, ids, opts);
  // As stix load by ids doesn't respect the ordering we need to remap the result
  const loadedInstancesMap = new Map(elements.map((i) => ({ instance: i, ids: extractIdsFromStoreObject(i) }))
    .flat().map((o) => o.ids.map((id) => [id, o.instance])).flat());
  if (resolveStixFiles) {
    const fileResolvedInstancesPromise = ids.map((id) => loadedInstancesMap.get(id))
      .filter((i) => isNotEmptyField(i))
      .map((e) => (convertStoreToStixWithResolvedFiles(e, version)));
    return Promise.all(fileResolvedInstancesPromise);
  }
  return ids.map((id) => loadedInstancesMap.get(id))
    .filter((i) => isNotEmptyField(i))
    .map((e) => (convertStoreToStix(e, version)));
};
export const stixBundleByIdStringify = async (context, user, type, id) => {
  const resolver = modules.get(type)?.bundleResolver;
  if (!resolver) {
    return null;
  }
  return await resolver(context, user, id);
};

export const stixLoadByIdStringify = async (context, user, id, opts = {}) => {
  const { version = Version.Stix_2_1 } = opts;
  const data = await stixLoadById(context, user, id, { version });
  return data ? JSON.stringify(data) : '';
};
export const stixLoadByFilters = async (context, user, types, args) => {
  const elements = await loadByFiltersWithDependencies(context, user, types, args);
  return elements ? elements.map((element) => convertStoreToStix_2_1(element)) : [];
};
// endregion

// used to get a "restricted" value of a current attribute value depending on the value type
const restrictValue = (entityValue) => {
  if (Array.isArray((entityValue))) return [];
  if (isValidDate(entityValue)) return FROM_START_STR;
  const type = typeof entityValue;
  switch (type) {
    case 'string': return 'Restricted';
    case 'object': return null;
    default: return undefined;
  }
};

// restricted entities need to be able to be queried through the API
// we need to keep all of the entity attributes, but restrict their values
export const buildRestrictedEntity = (resolvedEntity) => {
  // we first create a deep copy of the resolved entity
  const restrictedEntity = structuredClone(resolvedEntity);
  // for every attribute of the entity, we restrict it's value: we obfuscate the real value with a fake default value
  for (let i = 0; i < Object.keys(restrictedEntity).length; i += 1) {
    const item = Object.keys(restrictedEntity)[i];
    restrictedEntity[item] = restrictedEntity[item] ? restrictValue(restrictedEntity[item]) : restrictedEntity[item];
  }
  // we return the restricted entity with some additional restricted data in it
  return {
    ...restrictedEntity,
    id: resolvedEntity.internal_id,
    name: 'Restricted',
    entity_type: resolvedEntity.entity_type,
    parent_types: resolvedEntity.parent_types,
    representative: { main: 'Restricted', secondary: 'Restricted' }
  };
};

// region Graphics
const convertAggregateDistributions = async (context, user, limit, orderingFunction, distribution) => {
  const data = R.take(limit, R.sortWith([orderingFunction(R.prop('value'))])(distribution));
  // resolve all of them with system user
  const allResolveLabels = await elFindByIds(context, SYSTEM_USER, data.map((d) => d.label), { toMap: true });
  // filter out unresolved data (like the SYSTEM user for instance)
  const filteredData = data.filter((n) => isNotEmptyField(allResolveLabels[n.label.toLowerCase()]));
  // entities not granted shall be sent as "restricted" with limited information
  const grantedIds = [];
  for (let i = 0; i < filteredData.length; i += 1) {
    const resolved = allResolveLabels[filteredData[i].label.toLowerCase()];
    const canAccess = await isUserCanAccessStoreElement(context, user, resolved);
    if (canAccess) {
      grantedIds.push(filteredData[i].label.toLowerCase());
    }
  }
  return filteredData
    .map((n) => {
      const element = allResolveLabels[n.label.toLowerCase()];
      if (grantedIds.includes(n.label.toLowerCase())) {
        return {
          ...n,
          entity: element
        };
      }
      return {
        ...n,
        entity: buildRestrictedEntity(element)
      };
    });
};
export const timeSeriesHistory = async (context, user, types, args) => {
  const { startDate, endDate, interval } = args;
  const histogramData = await elHistogramCount(context, user, READ_INDEX_HISTORY, args);
  return fillTimeSeries(startDate, endDate, interval, histogramData);
};
export const timeSeriesEntities = async (context, user, types, args) => {
  const timeSeriesArgs = buildEntityFilters(types, args);
  const histogramData = await elHistogramCount(context, user, args.onlyInferred ? READ_DATA_INDICES_INFERRED : READ_DATA_INDICES, timeSeriesArgs);
  const { startDate, endDate, interval } = args;
  return fillTimeSeries(startDate, endDate, interval, histogramData);
};
export const timeSeriesRelations = async (context, user, args) => {
  const { startDate, endDate, relationship_type: relationshipTypes, interval } = args;
  const types = relationshipTypes || ['stix-core-relationship', 'object', 'stix-sighting-relationship'];
  const timeSeriesArgs = buildEntityFilters(types, args);
  const histogramData = await elHistogramCount(context, user, args.onlyInferred ? INDEX_INFERRED_RELATIONSHIPS : READ_RELATIONSHIPS_INDICES, timeSeriesArgs);
  return fillTimeSeries(startDate, endDate, interval, histogramData);
};
export const distributionHistory = async (context, user, types, args) => {
  const { limit = 10, order = 'desc', field } = args;
  if (field.includes('.') && (!field.endsWith('internal_id') && !field.includes('context_data') && !field.includes('opinions_metrics'))) {
    throw FunctionalError('Distribution entities does not support relation aggregation field', { field });
  }
  let finalField = field;
  if (field.includes('.') && !field.includes('context_data') && !field.includes('opinions_metrics')) {
    finalField = REL_INDEX_PREFIX + field;
  }
  if (field === 'name') {
    finalField = 'internal_id';
  }
  const distributionData = await elAggregationCount(context, user, READ_INDEX_HISTORY, {
    ...args,
    field: finalField,
  });
  // Take a maximum amount of distribution depending on the ordering.
  const orderingFunction = order === 'asc' ? R.ascend : R.descend;
  if (field.includes(ID_INTERNAL) || field === 'creator_id' || field === 'user_id' || field === 'group_ids' || field === 'organization_ids' || field.includes('.id') || field.includes('_id')) {
    return convertAggregateDistributions(context, user, limit, orderingFunction, distributionData);
  }
  if (field === 'name' || field === 'context_data.id') {
    let result = [];
    await convertAggregateDistributions(context, user, limit, orderingFunction, distributionData)
      .then((hits) => {
        result = hits.map((hit) => ({
          label: hit.entity.name ?? extractEntityRepresentativeName(hit.entity),
          value: hit.value,
          entity: hit.entity,
        }));
      });
    return result;
  }
  return R.take(limit, R.sortWith([orderingFunction(R.prop('value'))])(distributionData));
};
export const distributionEntities = async (context, user, types, args) => {
  const distributionArgs = buildEntityFilters(types, args);
  const { limit = 10, order = 'desc', field } = args;
  const aggregationNotSupported = field.includes('.')
    && !field.endsWith('internal_id')
    && !field.includes('opinions_metrics');
  if (aggregationNotSupported) {
    throw FunctionalError('Distribution entities does not support relation aggregation field', { field });
  }
  let finalField = field;
  if (field.includes('.') && !field.includes('opinions_metrics')) {
    finalField = REL_INDEX_PREFIX + field;
  }
  if (field === 'name') {
    finalField = 'internal_id';
  }
  const distributionData = await elAggregationCount(context, user, args.onlyInferred ? READ_DATA_INDICES_INFERRED : READ_DATA_INDICES, {
    ...distributionArgs,
    field: finalField
  });
  // Take a maximum amount of distribution depending on the ordering.
  const orderingFunction = order === 'asc' ? R.ascend : R.descend;
  if (field.includes(ID_INTERNAL) || field === 'creator_id' || field === 'x_opencti_workflow_id') {
    return convertAggregateDistributions(context, user, limit, orderingFunction, distributionData);
  }
  if (field === 'name') {
    let result = [];
    await convertAggregateDistributions(context, user, limit, orderingFunction, distributionData)
      .then((hits) => {
        result = hits.map((hit) => ({
          label: hit.entity.name ?? extractEntityRepresentativeName(hit.entity),
          value: hit.value,
          entity: hit.entity,
        }));
      });
    return result;
  }
  return R.take(limit, R.sortWith([orderingFunction(R.prop('value'))])(distributionData)); // label not good
};
export const distributionRelations = async (context, user, args) => {
  const { field } = args; // Mandatory fields
  const { limit = 50, order } = args;
  const { relationship_type: relationshipTypes, dateAttribute = 'created_at' } = args;
  const types = relationshipTypes || [ABSTRACT_BASIC_RELATIONSHIP];
  const distributionDateAttribute = dateAttribute || 'created_at';
  let finalField = field;
  if (field.includes('.') && !field.includes(pirExplanation.name)) {
    finalField = REL_INDEX_PREFIX + field;
  }
  // Using elastic can only be done if the distribution is a count on types
  const opts = { ...args, dateAttribute: distributionDateAttribute, field: finalField };
  const distributionArgs = buildAggregationRelationFilter(types, opts);
  const distributionData = await elAggregationRelationsCount(context, user, args.onlyInferred ? READ_INDEX_INFERRED_RELATIONSHIPS : READ_RELATIONSHIPS_INDICES, distributionArgs);
  // Take a maximum amount of distribution depending on the ordering.
  const orderingFunction = order === 'asc' ? R.ascend : R.descend;
  if (field.includes(ID_INTERNAL) || field === 'creator_id' || field === 'x_opencti_workflow_id' || field.includes('author_id')) {
    return convertAggregateDistributions(context, user, limit, orderingFunction, distributionData);
  }
  return R.take(limit, R.sortWith([orderingFunction(R.prop('value'))])(distributionData));
};
// endregion

// region mutation common
const depsKeys = (type) => ([
  ...depsKeysRegister.get(),
  ...[
    // Relationship
    { src: 'fromId', dst: 'from' },
    { src: 'toId', dst: 'to' },
    // Other meta refs
    ...schemaRelationsRefDefinition.getInputNames(type).map((e) => ({ src: e })),
  ],
]);

const idVocabulary = (nameOrId, category) => {
  return isAnId(nameOrId) ? nameOrId : generateStandardId(ENTITY_TYPE_VOCABULARY, { name: nameOrId, category });
};

/**
 * Verify that the Entity in createdBy is one of Identity entity.
 * If not throw functional error to stop creation or update.
 * @param context
 * @param user
 * @param createdById
 * @returns {Bluebird.Promise<void>}
 */
export const validateCreatedBy = async (context, user, createdById) => {
  if (createdById) {
    const createdByEntity = await internalLoadById(context, user, createdById);
    if (createdByEntity && createdByEntity.entity_type) {
      if (!isStixDomainObjectIdentity(createdByEntity.entity_type)) {
        throw FunctionalError('CreatedBy relation must be an Identity entity.', {
          createdBy: createdById
        });
      }
    }
  }
};

export const inputResolveRefs = async (context, user, input, type, entitySetting) => {
  const inputResolveRefsFn = async () => {
    const fetchingIdsMap = new Map();
    const expectedIds = [];
    const cleanedInput = { _index: inferIndexFromConceptType(type), ...input };
    let embeddedFromResolution;
    const dependencyKeys = depsKeys(type);
    for (let index = 0; index < dependencyKeys.length; index += 1) {
      const { src, dst, types } = dependencyKeys[index];
      const depTypes = types ?? [];
      const destKey = dst || src;
      const id = input[src];
      const isValidType = depTypes.length > 0 ? depTypes.includes(type) : true;
      const isAlreadyResolved = Array.isArray(id) ? id[0]?._id : id?._id;
      if (isValidType && !R.isNil(id) && !R.isEmpty(id) && !isAlreadyResolved) {
        const isListing = Array.isArray(id);
        const hasOpenVocab = isEntityFieldAnOpenVocabulary(destKey, type);
        // Handle specific case of object label that can be directly the value instead of the key.
        if (src === INPUT_LABELS) {
          R.uniq(id.map((label) => idLabel(label)))
            .forEach((labelId) => {
              const labelElement = { id: labelId, destKey, multiple: true };
              if (fetchingIdsMap.has(labelId)) {
                fetchingIdsMap.get(labelId).push(labelElement);
              } else {
                fetchingIdsMap.set(labelId, [labelElement]);
              }
              expectedIds.push(labelId);
            });
        } else if (hasOpenVocab) {
          const ids = isListing ? id : [id];
          const { category, field } = getVocabularyCategoryForField(destKey, type);
          ids.forEach((i) => {
            if (field.composite && field.multiple) {
              throw FunctionalError('Composite vocab only support single definition', { field });
            }
            const vocabularyId = field.composite ? idVocabulary(i[field.composite], category) : idVocabulary(i, category);
            const vocabularyElement = { id: vocabularyId, destKey, vocab: { field, data: i }, multiple: isListing };
            if (fetchingIdsMap.has(vocabularyId)) {
              fetchingIdsMap.get(vocabularyId).push(vocabularyElement);
            } else {
              fetchingIdsMap.set(vocabularyId, [vocabularyElement]);
            }
          });
        } else if (isListing) {
          id.forEach((i) => {
            const listingElement = { id: i, destKey, multiple: true };
            if (fetchingIdsMap.has(i)) {
              if (fetchingIdsMap.get(i).includes((e) => e.destKey === destKey)) {
                return;
              }
              fetchingIdsMap.get(i).push(listingElement);
            } else {
              fetchingIdsMap.set(i, [listingElement]);
            }
            expectedIds.push(i);
          });
        } else { // Single
          if (dst === 'from' && isStixRefRelationship(type)) {
            // If resolution is due to embedded ref, the from must be fully resolved
            // This will be used to generated a correct stream message
            embeddedFromResolution = id;
          } else {
            const singleElement = { id, destKey, multiple: false };
            if (fetchingIdsMap.has(id)) {
              fetchingIdsMap.get(id).push(singleElement);
            } else {
              fetchingIdsMap.set(id, [singleElement]);
            }
          }
          if (!expectedIds.includes(id)) {
            expectedIds.push(id);
          }
        }
        cleanedInput[src] = null;
      }
    }
    // TODO Improve type restriction from targeted ref inferred types
    // This information must be added in the model
    const idsToFetch = Array.from(fetchingIdsMap.keys());
    const simpleResolutionsPromise = internalFindByIds(context, user, idsToFetch);
    let embeddedFromPromise = Promise.resolve();
    if (embeddedFromResolution) {
      fetchingIdsMap.set(embeddedFromResolution, [{ id: embeddedFromResolution, destKey: 'from', multiple: false }]);
      embeddedFromPromise = storeLoadByIdWithRefs(context, user, embeddedFromResolution);
    }
    const [resolvedElements, embeddedFrom] = await Promise.all([simpleResolutionsPromise, embeddedFromPromise]);
    if (embeddedFrom) {
      resolvedElements.push(embeddedFrom);
    }
    const resolutionsMap = new Map();
    const resolvedIds = new Set();
    for (let i = 0; i < resolvedElements.length; i += 1) {
      const resolvedElement = resolvedElements[i];
      const instanceIds = getInstanceIds(resolvedElement);
      const matchingConfigs = [];
      instanceIds.forEach((instanceId) => {
        resolvedIds.add(instanceId);
        if (fetchingIdsMap.has(instanceId)) {
          matchingConfigs.push(...fetchingIdsMap.get(instanceId));
        }
      });
      for (let configIndex = 0; configIndex < matchingConfigs.length; configIndex += 1) {
        await doYield();
        const c = matchingConfigs[configIndex];
        const data = { ...resolvedElement, i_group: c };
        const dataKey = `${resolvedElement.internal_id}|${c.destKey}`;
        resolutionsMap.set(dataKey, data);
      }
    }
    const groupByTypeElements = R.groupBy((e) => e.i_group.destKey, resolutionsMap.values());
    const resolved = Object.entries(groupByTypeElements).map(([k, val]) => {
      const attr = schemaAttributesDefinition.getAttribute(type, k);
      const ref = schemaRelationsRefDefinition.getRelationRef(type, k);
      if (!ref && !attr) {
        throw UnsupportedError('Invalid attribute resolution', { key: k, type, doc_code: 'ELEMENT_NOT_FOUND' });
      }
      const isMultiple = attr?.multiple || ref?.multiple;
      // If single value
      if (!isMultiple) {
        const rawValues = Array.isArray(val) ? val : [val];
        if (rawValues.length > 1) {
          throw UnsupportedError('Input resolve refs expect single value', { key: k, values: rawValues, doc_code: 'ELEMENT_ID_COLLISION' });
        }
        const rawValue = rawValues[0];
        const { vocab } = rawValue.i_group;
        if (vocab) {
          if (vocab.field.composite) {
            return { [k]: { ...vocab.data, [vocab.field.composite]: rawValue.name } };
          }
          return { [k]: rawValue.name };
        }
        return { [k]: rawValue };
      }
      // If multiple values
      const result = [];
      val.forEach((rawValue) => {
        const { vocab } = rawValue.i_group;
        if (vocab) {
          if (vocab.field.composite) {
            result.push({ ...vocab.data, [vocab.field.composite]: rawValue.name });
          } else {
            result.push(rawValue.name);
          }
        } else {
          result.push(rawValue);
        }
      });
      return { [k]: result };
    });
    const unresolvedIds = expectedIds.filter((id) => !resolvedIds.has(id));
    // In case of missing from / to, fail directly
    const expectedUnresolvedIds = unresolvedIds.filter((u) => u === input.fromId || u === input.toId);
    if (expectedUnresolvedIds.length > 0) {
      throw MissingReferenceError({ unresolvedIds: expectedUnresolvedIds, doc_code: 'ELEMENT_NOT_FOUND', ...extendedErrors({ input }) });
    }
    // In case of missing reference NOT from or to, we reject twice before accepting
    // TODO this retry must be removed in favor of reworking the workers synchronization
    const retryNumber = user.origin?.call_retry_number;
    const optionalRefsUnresolvedIds = unresolvedIds.filter((u) => u !== input.fromId || u !== input.toId);
    const attributesConfiguration = getAttributesConfiguration(entitySetting);
    const defaultValues = attributesConfiguration?.map((attr) => attr.default_values).flat() ?? [];
    const expectedUnresolvedIdsNotDefault = optionalRefsUnresolvedIds.filter((id) => !defaultValues.includes(id));
    if (isNotEmptyField(retryNumber) && expectedUnresolvedIdsNotDefault.length > 0 && retryNumber <= 2) {
      throw MissingReferenceError({ unresolvedIds: expectedUnresolvedIdsNotDefault, doc_code: 'ELEMENT_NOT_FOUND', ...extendedErrors({ input }) });
    }
    const complete = { ...cleanedInput, entity_type: type };
    const inputResolved = R.mergeRight(complete, R.mergeAll(resolved));
    // Check Open vocab in resolved to convert them back to the raw value
    const entityVocabs = Object.values(vocabularyDefinitions).filter(({ entity_types }) => entity_types.includes(type));
    entityVocabs.forEach(({ fields }) => {
      const existingFields = fields.filter(({ key }) => Boolean(input[key]));
      existingFields.forEach(({ key, required, composite, multiple }) => {
        const resolvedData = inputResolved[key];
        if (isEmptyField(resolvedData) && required) {
          throw FunctionalError('Missing mandatory attribute for vocabulary', { key });
        }
        if (isNotEmptyField(resolvedData)) {
          const isArrayValues = Array.isArray(resolvedData);
          if (isArrayValues && !multiple && !composite) {
            throw FunctionalError('Find multiple vocabularies for single one', { key, data: resolvedData });
          }
        }
      });
    });
    // Check the marking allow for the user and asked inside the input
    if (!isBypassUser(user) && inputResolved[INPUT_MARKINGS]) {
      const inputMarkingIds = inputResolved[INPUT_MARKINGS].map((marking) => marking.internal_id);
      const userMarkingIds = user.allowed_marking.map((marking) => marking.internal_id);
      if (!inputMarkingIds.every((v) => userMarkingIds.includes(v))) {
        throw MissingReferenceError({ reason: 'User trying to create the data has missing markings', doc_code: 'ELEMENT_NOT_FOUND' });
      }
    }
    // Check if available created_by is a correct identity
    const inputCreatedBy = inputResolved[INPUT_CREATED_BY];
    if (inputCreatedBy) {
      if (!isStixDomainObjectIdentity(inputCreatedBy.entity_type)) {
        throw FunctionalError('CreatedBy relation must be an Identity entity', { entityType: inputCreatedBy.entity_type });
      }
    }
    return inputResolved;
  };
  return telemetry(context, user, `INPUTS RESOLVE ${type}`, {
    [SEMATTRS_DB_NAME]: 'middleware',
    [SEMATTRS_DB_OPERATION]: 'resolver',
  }, inputResolveRefsFn);
};
const isRelationTargetGrants = (elementGrants, relation, type) => {
  const isTargetType = relation.base_type === BASE_TYPE_RELATION && relation.entity_type === RELATION_OBJECT;
  if (!isTargetType) return false;
  const isUnrestricted = [relation.to.entity_type, ...relation.to.parent_types]
    .some((r) => STIX_ORGANIZATIONS_UNRESTRICTED.includes(r));
  if (isUnrestricted) return false;
  return type === ACTION_TYPE_UNSHARE || !elementGrants.every((v) => (relation.to[RELATION_GRANTED_TO] ?? []).includes(v));
};
const createContainerSharingTask = (context, type, element, relations = []) => {
  // If object_refs relations are newly created
  // One side is a container, the other side must inherit from the granted_refs
  const targetGrantIds = [];
  let taskPromise = Promise.resolve();
  const elementGrants = (relations ?? []).filter((e) => e.entity_type === RELATION_GRANTED_TO).map((r) => r.to.internal_id);
  // If container is granted, we need to grant every new children.
  if (element.base_type === BASE_TYPE_ENTITY && isStixDomainObjectShareableContainer(element.entity_type)) {
    elementGrants.push(...(element[RELATION_GRANTED_TO] ?? []));
    if (elementGrants.length > 0) {
      // A container has created or modified (addition of some object_refs)
      // We need to compute the granted_refs on the container and apply it on new child
      // Apply will be done on a background task to not slow the main ingestion process.
      const newChildrenIds = (relations ?? [])
        .filter((e) => isRelationTargetGrants(elementGrants, e, type))
        .map((r) => r.to.internal_id);
      targetGrantIds.push(...newChildrenIds);
    }
  }
  if (element.base_type === BASE_TYPE_RELATION && isStixDomainObjectShareableContainer(element.from.entity_type)) {
    elementGrants.push(...(element.from[RELATION_GRANTED_TO] ?? []));
    // A new object_ref relation was created between a shareable container and an element
    // If this element is compatible we need to apply the granted_refs of the container on this new element
    if (elementGrants.length > 0 && isRelationTargetGrants(elementGrants, element, type)) {
      targetGrantIds.push(element.to.internal_id);
    }
  }
  // If element needs to be updated, start a SHARE background task
  if (targetGrantIds.length > 0) {
    const sharingDescription = `${type} organizations of ${element.name} to contained objects`;
    const input = { ids: targetGrantIds, scope: 'KNOWLEDGE', actions: [{ type, context: { values: elementGrants } }], description: sharingDescription };
    taskPromise = createListTask(context, CONTAINER_SHARING_USER, input);
  }
  return taskPromise;
};
const indexCreatedElement = async (context, user, { element, relations }) => {
  // Continue the creation of the element and the connected relations
  const indexPromise = elIndexElements(context, user, element.entity_type, [element, ...(relations ?? [])]);
  const taskPromise = createContainerSharingTask(context, ACTION_TYPE_SHARE, element, relations);
  await Promise.all([taskPromise, indexPromise]);
};
export const updatedInputsToData = (instance, inputs) => {
  const inputPairs = R.map((input) => {
    const { key, value } = input;
    let val = value;
    if (!isMultipleAttribute(instance.entity_type, key) && val) {
      val = R.head(value);
    }
    return { [key]: val };
  }, inputs);
  return mergeDeepRightAll(...inputPairs);
};
export const mergeInstanceWithInputs = (instance, inputs) => {
  // standard_id must be maintained
  // const inputsWithoutId = inputs.filter((i) => i.key !== ID_STANDARD);
  const data = updatedInputsToData(instance, inputs);
  const updatedInstance = R.mergeRight(instance, data);
  return R.reject(R.equals(null))(updatedInstance);
};
const partialInstanceWithInputs = (instance, inputs) => {
  const inputData = updatedInputsToData(instance, inputs);
  return {
    _index: instance._index,
    _id: instance._id,
    internal_id: instance.internal_id,
    entity_type: instance.entity_type,
    ...inputData,
  };
};
const rebuildAndMergeInputFromExistingData = (rawInput, instance) => {
  const { key, value, object_path, operation = UPDATE_OPERATION_REPLACE } = rawInput; // value can be multi valued
  const isMultiple = isMultipleAttribute(instance.entity_type, key);
  let finalVal;
  if (isMultiple) {
    const filledCurrentValues = isNotEmptyField(instance[key]) ? instance[key] : [];
    const currentValues = Array.isArray(filledCurrentValues) ? filledCurrentValues : [filledCurrentValues];
    if (operation === UPDATE_OPERATION_ADD) {
      if (isObjectAttribute(key)) {
        const path = object_path ?? key;
        const preparedPath = path.startsWith('/') ? path : `/${path}`;
        const instanceKeyValues = jsonpatch.getValueByPointer(instance, preparedPath);
        let patch;
        if (instanceKeyValues === undefined) {
          // if the instance has not yet this key, we need to add the full key as a new array
          patch = [{ op: operation, path: `${preparedPath}`, value }];
        } else {
          // otherwise we need to add the values to the existing array, using jsonpatch indexed path
          patch = value.map((v, index) => {
            const afterIndex = index + instanceKeyValues.length;
            return { op: operation, path: `${preparedPath}/${afterIndex}`, value: v };
          });
        }
        const patchedInstance = jsonpatch.applyPatch(structuredClone(instance), patch).newDocument;
        finalVal = patchedInstance[key];
      } else {
        finalVal = R.uniq([...currentValues, value].flat().filter((v) => isNotEmptyField(v)));
      }
    }
    if (operation === UPDATE_OPERATION_REMOVE) {
      if (isObjectAttribute(key)) {
        const path = object_path ?? key;
        const preparedPath = path.startsWith('/') ? path : `/${path}`;
        const patch = [{ op: operation, path: preparedPath }];
        const patchedInstance = jsonpatch.applyPatch(structuredClone(instance), patch).newDocument;
        finalVal = patchedInstance[key];
      } else {
        finalVal = R.filter((n) => !R.includes(n, value), currentValues);
      }
    }
    if (operation === UPDATE_OPERATION_REPLACE) {
      if (isObjectAttribute(key)) {
        const path = object_path ?? key;
        const preparedPath = path.startsWith('/') ? path : `/${path}`;
        const targetIsMultiple = isObjectPathTargetMultipleAttribute(instance, preparedPath);
        const patch = [{ op: operation, path: preparedPath, value: targetIsMultiple ? value : R.head(value) }];
        const patchedInstance = jsonpatch.applyPatch(structuredClone(instance), patch).newDocument;
        finalVal = patchedInstance[key];
      } else { // Replace general
        finalVal = value;
      }
    }
    // TODO: solve case where ordering is important and we should use regular 'compare'
    if (key !== 'overview_layout_customization' && (compareUnsorted(finalVal ?? [], currentValues) || (isEmptyField(finalVal) && isEmptyField(currentValues)))) {
      return {}; // No need to update the attribute
    }
  } else if (isObjectAttribute(key) && object_path) {
    const preparedPath = object_path.startsWith('/') ? object_path : `/${object_path}`;
    const targetIsMultiple = isObjectPathTargetMultipleAttribute(instance, preparedPath);
    const patch = [{ op: operation, path: preparedPath, value: targetIsMultiple ? value : R.head(value) }];
    const clonedInstance = structuredClone(instance);
    clonedInstance[key] = clonedInstance[key] ?? {}; // Patch on complete empty value is not supported by jsonpatch
    const patchedInstance = jsonpatch.applyPatch(clonedInstance, patch).newDocument;
    if (compareUnsorted(patchedInstance[key], instance[key])) {
      return {}; // No need to update the attribute
    }
    finalVal = [patchedInstance[key]];
  } else {
    // now we  check if the new value would actually result in no change in database
    let evaluateValue = value ? R.head(value) : null;
    // string values will be trimmed before indexing ; we should not update attribute if the value once trimmed is identical.
    if (typeof evaluateValue === 'string') {
      evaluateValue = evaluateValue.trim();
    }
    if (isDateAttribute(key)) {
      if (isEmptyField(evaluateValue)) {
        if (instance[key] === FROM_START_STR || instance[key] === UNTIL_END_STR) {
          return {};
        }
      }
      if (utcDate(instance[key]).isSame(utcDate(evaluateValue))) {
        return {};
      }
    }
    if (R.equals(instance[key], evaluateValue) || (isEmptyField(instance[key]) && isEmptyField(evaluateValue))) {
      return {}; // No need to update the attribute
    }
    finalVal = value;
  }
  // endregion
  // region cleanup cases
  if (key === IDS_STIX) {
    // Special stixIds uuid v1 cleanup.
    finalVal = cleanStixIds(finalVal);
  }
  // endregion
  if (isDateAttribute(key)) {
    const finalValElement = R.head(finalVal);
    if (isEmptyField(finalValElement)) {
      finalVal = [null];
    }
  }
  if (dateForLimitsAttributes.includes(key)) {
    const finalValElement = R.head(finalVal);
    if (dateForStartAttributes.includes(key) && isEmptyField(finalValElement)) {
      finalVal = [FROM_START_STR];
    }
    if (dateForEndAttributes.includes(key) && isEmptyField(finalValElement)) {
      finalVal = [UNTIL_END_STR];
    }
  }
  return { key, value: finalVal, operation };
};
const mergeInstanceWithUpdateInputs = (base, inputs) => {
  const instance = structuredClone(base);
  const updates = Array.isArray(inputs) ? inputs : [inputs];
  const metaKeys = [...schemaRelationsRefDefinition.getStixNames(instance.entity_type), ...schemaRelationsRefDefinition.getInputNames(instance.entity_type)];
  const attributes = updates.filter((e) => !metaKeys.includes(e.key));
  const mergeInput = (input) => rebuildAndMergeInputFromExistingData(input, instance);
  const remappedInputs = R.map((i) => mergeInput(i), attributes);
  const resolvedInputs = R.filter((f) => !R.isEmpty(f), remappedInputs);
  return mergeInstanceWithInputs(instance, resolvedInputs);
};
const listEntitiesByHashes = async (context, user, type, hashes) => {
  if (isEmptyField(hashes)) {
    return [];
  }
  const searchHashes = extractNotFuzzyHashValues(hashes); // Search hashes must filter the fuzzy hashes
  if (searchHashes.length === 0) {
    return [];
  }
  return topEntitiesList(context, user, [type], {
    filters: {
      mode: 'and',
      filters: [{ key: 'hashes.*', values: searchHashes, operator: 'wildcard' }],
      filterGroups: [],
    },
    noFiltersChecking: true,
  });
};
export const hashMergeValidation = (instances) => {
  // region Specific check for observables with hashes
  // If multiple results start by checking the possible merge validity
  const allHashes = instances.map((h) => h.hashes).filter((e) => isNotEmptyField(e));
  if (allHashes.length > 0) {
    const elements = allHashes.map((e) => Object.entries(e)).flat();
    const groupElements = R.groupBy(([key]) => key, elements);
    Object.entries(groupElements).forEach(([algo, values]) => {
      const hashes = R.uniq(values.map(([, data]) => data));
      if (hashes.length > 1) {
        const field = `hashes_${algo.toUpperCase()}`;
        throw ValidationError('Hashes collision', field, { algorithm: algo });
      }
    });
  }
};
// endregion

// region mutation update
const ed = (date) => isEmptyField(date) || date === FROM_START_STR || date === UNTIL_END_STR;
const noDate = (e) => ed(e.first_seen) && ed(e.last_seen) && ed(e.start_time) && ed(e.stop_time);
const filterTargetByExisting = async (context, targetEntity, redirectSide, sourcesDependencies, targetDependencies) => {
  const cache = [];
  const filtered = [];
  const sources = sourcesDependencies[`i_relations_${redirectSide}`];
  const targets = targetDependencies[`i_relations_${redirectSide}`];
  const markingSources = sources.filter((r) => r.i_relation.entity_type === RELATION_OBJECT_MARKING);
  const markingTargets = targets.filter((r) => r.i_relation.entity_type === RELATION_OBJECT_MARKING);
  const markings = [...markingSources, ...markingTargets];
  const filteredMarkings = await cleanMarkings(context, markings.map((m) => m.internal_id));
  const filteredMarkingIds = filteredMarkings.map((m) => m.internal_id);
  const markingTargetDeletions = markingTargets.filter((m) => !filteredMarkingIds.includes(m.internal_id)).map((m) => m.i_relation);
  for (let index = 0; index < sources.length; index += 1) {
    const source = sources[index];
    // If the relation source is already in target = filtered
    const finder = (t) => {
      const sameTarget = t.internal_id === source.internal_id;
      const sameRelationType = t.i_relation.entity_type === source.i_relation.entity_type;
      return sameRelationType && sameTarget && noDate(t.i_relation);
    };
    // In case of single meta to move, check if the target have not already this relation.
    // If yes, we keep it, if not we rewrite it
    const relationRefType = redirectSide === 'from' ? source.i_relation.fromType : source.i_relation.toType;
    const isSingleMeta = isSingleRelationsRef(relationRefType, source.i_relation.entity_type);
    const relationInputName = schemaRelationsRefDefinition.convertDatabaseNameToInputName(targetEntity.entity_type, source.i_relation.entity_type);
    const existingSingleMeta = isSingleMeta && isNotEmptyField(targetEntity[relationInputName]);
    // For single meta only rely on entity type to prevent relation duplications
    const id = (isSingleMeta && redirectSide === 'from') ? source.i_relation.entity_type : `${source.i_relation.entity_type}-${source.internal_id}`;
    // Self ref relationships is not allowed, need to compare the side that will be kept with the target
    const relationSideToKeep = redirectSide === 'from' ? 'toId' : 'fromId';
    const isSelfMeta = isStixRefRelationship(source.i_relation.entity_type) && (targetEntity.internal_id === source.i_relation[relationSideToKeep]);
    // Markings duplication definition group
    const isMarkingToKeep = source.i_relation.entity_type === RELATION_OBJECT_MARKING ? filteredMarkingIds.includes(source.internal_id) : true;
    // Check and add the relation in the processing list if needed
    if (!existingSingleMeta && !isSelfMeta && isMarkingToKeep && !R.find(finder, targets) && !cache.includes(id)) {
      filtered.push(source);
      cache.push(id);
    }
  }
  return { deletions: markingTargetDeletions, redirects: filtered };
};

const mergeEntitiesRaw = async (context, user, targetEntity, sourceEntities, targetDependencies, sourcesDependencies, opts = {}) => {
  const { chosenFields = {} } = opts;
  // 01 Check if everything is fully resolved.
  const elements = [targetEntity, ...sourceEntities];
  logApp.info(`[OPENCTI] Merging ${sourceEntities.map((i) => i.internal_id).join(',')} in ${targetEntity.internal_id}`);
  // Pre-checks
  // - No self merge
  const sourceIds = R.map((e) => e.internal_id, sourceEntities);
  if (R.includes(targetEntity.internal_id, sourceIds)) {
    throw FunctionalError('Cannot merge an entity on itself', {
      dest: targetEntity.internal_id,
      source: sourceIds,
    });
  }
  // - No inferences
  const elementsInferences = elements.filter((s) => isInferredIndex(s._index));
  if (elementsInferences.length > 0) {
    throw FunctionalError('Cannot merge inferred entities', {
      inferences: elementsInferences.map((e) => e.internal_id)
    });
  }
  // - No different types
  const targetType = targetEntity.entity_type;
  const sourceTypes = R.map((s) => s.entity_type, sourceEntities);
  const isWorkingOnSameType = sourceTypes.every((v) => v === targetType);
  if (!isWorkingOnSameType) {
    throw FunctionalError('Cannot merge entities of different types', { dest: targetType, source: sourceTypes });
  }
  // Check supported entities
  if (!isStixCoreObject(targetEntity.entity_type) && targetEntity.entity_type !== ENTITY_TYPE_VOCABULARY) {
    throw FunctionalError('Unsupported entity type for merging', { type: targetType });
  }
  // For vocabularies, extra elastic query is required
  if (targetEntity.entity_type === ENTITY_TYPE_VOCABULARY) {
    // Merge is only possible between same categories
    const categories = new Set([targetEntity.category, ...sourceEntities.map((s) => s.category)]);
    if (categories.size > 1) {
      throw FunctionalError('Cannot merge vocabularies of different category', { categories });
    }
    const completeCategory = getVocabulariesCategories().find(({ key }) => key === targetEntity.category);
    await updateElasticVocabularyValue(sourceEntities.map((s) => s.name), targetEntity.name, completeCategory);
  }

  // Prepare S3 file move
  // Merge files on S3 and update x_opencti_files path in source => it will be added to target by the merge operation.
  logApp.info('[OPENCTI] Copying files on S3 before merging x_opencti_files');
  const sourceEntitiesWithFiles = sourceEntities.filter((entity) => { return entity.x_opencti_files ? entity.x_opencti_files.length > 0 : true; });
  for (let i = 0; i < sourceEntitiesWithFiles.length; i += 1) {
    const sourceEntity = sourceEntitiesWithFiles[i];
    if (sourceEntity.x_opencti_files && sourceEntity.x_opencti_files.length > 0) {
      sourceEntity.x_opencti_files = await moveAllFilesFromEntityToAnother(context, user, sourceEntity, targetEntity);
    }
  }
  logApp.info('[OPENCTI] Copy of files on S3 ended.');

  // 2. EACH SOURCE (Ignore createdBy)
  // - EVERYTHING I TARGET (->to) ==> We change to relationship FROM -> TARGET ENTITY
  // - EVERYTHING TARGETING ME (-> from) ==> We change to relationship TO -> TARGET ENTITY
  // region CHANGING FROM
  const { deletions: fromDeletions, redirects: relationsToRedirectFrom } = await filterTargetByExisting(context, targetEntity, 'from', sourcesDependencies, targetDependencies);
  // region CHANGING TO
  const { deletions: toDeletions, redirects: relationsFromRedirectTo } = await filterTargetByExisting(context, targetEntity, 'to', sourcesDependencies, targetDependencies);
  const updateConnections = [];
  const updateEntities = [];
  // FROM (x -> MERGED TARGET) --- (from) relation (to) ---- RELATED_ELEMENT
  // noinspection DuplicatedCode
  for (let indexFrom = 0; indexFrom < relationsToRedirectFrom.length; indexFrom += 1) {
    const entity = relationsToRedirectFrom[indexFrom];
    const sideTarget = targetEntity.internal_id;
    const sideToRedirect = entity.i_relation.fromId;
    const sideToKeep = entity.i_relation.toId;
    const sideToKeepType = entity.i_relation.toType;
    const relationType = entity.i_relation.entity_type;
    // Replace relation connection fromId with the new TARGET
    const relUpdate = {
      _index: entity.i_relation._index,
      id: entity.i_relation.internal_id,
      standard_id: entity.i_relation.standard_id,
      toReplace: sideToRedirect,
      entity_type: relationType,
      side: 'source_ref',
      data: { internal_id: sideTarget, name: targetEntity.name },
    };
    updateConnections.push(relUpdate);
    // Update the side that will remain (RELATED_ELEMENT)
    if (isImpactedTypeAndSide(entity.i_relation.entity_type, entity.i_relation.fromType, entity.i_relation.toType, ROLE_TO)) {
      updateEntities.push({
        _index: entity._index,
        id: sideToKeep,
        toReplace: sideToRedirect,
        relationType,
        entity_type: sideToKeepType,
        data: { internal_id: sideTarget },
      });
    }
    // Update the MERGED TARGET (Need to add the relation side)
    if (isImpactedTypeAndSide(entity.i_relation.entity_type, entity.i_relation.fromType, entity.i_relation.toType, ROLE_FROM)) {
      updateEntities.push({
        _index: targetEntity._index,
        id: sideTarget,
        toReplace: null,
        relationType,
        entity_type: targetEntity.entity_type,
        data: { internal_id: sideToKeep },
      });
    }
  }
  // RELATED_ELEMENT --- (from) relation (to) ---- TO (x -> MERGED TARGET)
  // noinspection DuplicatedCode
  for (let indexTo = 0; indexTo < relationsFromRedirectTo.length; indexTo += 1) {
    const entity = relationsFromRedirectTo[indexTo];
    const sideToRedirect = entity.i_relation.toId;
    const sideToKeep = entity.i_relation.fromId;
    const sideToKeepType = entity.i_relation.fromType;
    const sideTarget = targetEntity.internal_id;
    const relationType = entity.i_relation.entity_type;
    const relUpdate = {
      _index: entity.i_relation._index,
      id: entity.i_relation.internal_id,
      standard_id: entity.i_relation.standard_id,
      toReplace: sideToRedirect,
      entity_type: relationType,
      side: 'target_ref',
      data: { internal_id: sideTarget, name: targetEntity.name },
    };
    updateConnections.push(relUpdate);
    // Update the side that will remain (RELATED_ELEMENT)
    if (isImpactedTypeAndSide(entity.i_relation.entity_type, entity.i_relation.fromType, entity.i_relation.toType, ROLE_FROM)) {
      updateEntities.push({
        _index: entity._index,
        id: sideToKeep,
        toReplace: sideToRedirect,
        relationType,
        entity_type: sideToKeepType,
        data: { internal_id: sideTarget },
      });
    }
    // Update the MERGED TARGET (Need to add the relation side)
    if (isImpactedTypeAndSide(entity.i_relation.entity_type, entity.i_relation.fromType, entity.i_relation.toType, ROLE_TO)) {
      updateEntities.push({
        _index: targetEntity._index,
        id: sideTarget,
        toReplace: null,
        relationType,
        entity_type: targetEntity.entity_type,
        data: { internal_id: sideToKeep },
      });
    }
  }
  // Update all impacted relations.
  logApp.info(`[OPENCTI] Merging updating ${updateConnections.length} relations for ${targetEntity.internal_id}`);
  let currentRelsUpdateCount = 0;
  const groupsOfRelsUpdate = R.splitEvery(MAX_BULK_OPERATIONS, updateConnections);
  const concurrentRelsUpdate = async (connsToUpdate) => {
    await elUpdateRelationConnections(connsToUpdate);
    currentRelsUpdateCount += connsToUpdate.length;
    logApp.info(`[OPENCTI] Merging, updating relations ${currentRelsUpdateCount} / ${updateConnections.length}`);
  };
  await Promise.map(groupsOfRelsUpdate, concurrentRelsUpdate, { concurrency: ES_MAX_CONCURRENCY });
  // Update all impacted entities
  logApp.info(`[OPENCTI] Merging impacting ${updateEntities.length} entities for ${targetEntity.internal_id}`);
  const updatesByEntity = R.groupBy((i) => i.id, updateEntities);
  const entries = Object.entries(updatesByEntity);
  let currentEntUpdateCount = 0;
  const updateBulkEntities = entries.filter(([, values]) => values.length === 1).map(([, values]) => values).flat();
  const groupsOfEntityUpdate = R.splitEvery(MAX_BULK_OPERATIONS, updateBulkEntities);
  const concurrentEntitiesUpdate = async (entitiesToUpdate) => {
    await elUpdateEntityConnections(entitiesToUpdate);
    currentEntUpdateCount += entitiesToUpdate.length;
    logApp.info(`[OPENCTI] Merging updating bulk entities ${currentEntUpdateCount} / ${updateBulkEntities.length}`);
  };
  await Promise.map(groupsOfEntityUpdate, concurrentEntitiesUpdate, { concurrency: ES_MAX_CONCURRENCY });
  // Take care of multi update
  const updateMultiEntities = entries.filter(([, values]) => values.length > 1);
  await Promise.map(
    updateMultiEntities,
    async ([id, values]) => {
      logApp.info(`[OPENCTI] Merging, updating single entity ${id} / ${values.length}`);
      const changeOperations = values.filter((element) => element.toReplace !== null);
      const addOperations = values.filter((element) => element.toReplace === null);
      // Group all simple add into single operation
      const groupedAddOperations = R.groupBy((s) => s.relationType, addOperations);
      const operations = Object.entries(groupedAddOperations)
        .map(([key, vals]) => {
<<<<<<< HEAD
=======
           
>>>>>>> ed8db9c8
          const { _index, entity_type } = R.head(vals);
          const ids = vals.map((v) => v.data.internal_id);
          return { id, _index, toReplace: null, relationType: key, entity_type, data: { internal_id: ids } };
        })
        .flat();
      operations.push(...changeOperations);
      // then execute each other one by one
      for (let index = 0; index < operations.length; index += 1) {
        const operation = operations[index];
        await elUpdateEntityConnections([operation]);
      }
    },
    { concurrency: ES_MAX_CONCURRENCY }
  );

  // Take care of relations deletions to prevent duplicate marking definitions.
  const elementToRemoves = [...sourceEntities, ...fromDeletions, ...toDeletions];
  // All not move relations will be deleted, so we need to remove impacted rel in entities.
  await elDeleteElements(context, SYSTEM_USER, elementToRemoves);
  // Everything if fine update remaining attributes
  const updateAttributes = [];
  // 1. Update all possible attributes
  const attributes = schemaAttributesDefinition.getAttributeNames(targetType);
  const targetFields = attributes.filter((s) => !s.startsWith(INTERNAL_PREFIX));
  for (let fieldIndex = 0; fieldIndex < targetFields.length; fieldIndex += 1) {
    const targetFieldKey = targetFields[fieldIndex];
    const mergedEntityCurrentFieldValue = targetEntity[targetFieldKey];
    const chosenSourceEntityId = chosenFields[targetFieldKey];
    // Select the one that will fill the empty MONO value of the target
    const takenFrom = chosenSourceEntityId
      ? R.find((i) => i.standard_id === chosenSourceEntityId, sourceEntities)
      : R.head(sourceEntities); // If not specified, take the first one.
    const sourceFieldValue = takenFrom[targetFieldKey];
    const fieldValues = R.flatten(sourceEntities.map((s) => s[targetFieldKey])).filter((s) => isNotEmptyField(s));
    // Check if we need to do something
    if (isObjectAttribute(targetFieldKey)) {
      // Special case of object that need to be merged
      const isObjectMultiple = isMultipleAttribute(targetType, targetFieldKey);
      if (isObjectMultiple) {
        updateAttributes.push({ key: targetFieldKey, value: fieldValues, operation: UPDATE_OPERATION_ADD });
      } else {
        const mergedDict = R.mergeAll([...fieldValues, mergedEntityCurrentFieldValue]);
        if (isNotEmptyField(mergedDict)) {
          updateAttributes.push({ key: targetFieldKey, value: [mergedDict] });
        }
      }
    } else if (isMultipleAttribute(targetType, targetFieldKey)) {
      const sourceValues = fieldValues || [];
      // For aliased entities, get name of the source to add it as alias of the target
      if (targetFieldKey === ATTRIBUTE_ALIASES || targetFieldKey === ATTRIBUTE_ALIASES_OPENCTI) {
        sourceValues.push(...sourceEntities.map((s) => s.name).filter((n) => isNotEmptyField(n)));
      }
      // For x_opencti_additional_names exists, add the source name inside
      if (targetFieldKey === ATTRIBUTE_ADDITIONAL_NAMES) {
        sourceValues.push(...sourceEntities.map((s) => s.name).filter((n) => isNotEmptyField(n)));
      }
      // standard_id of merged entities must be kept in x_opencti_stix_ids
      if (targetFieldKey === IDS_STIX) {
        sourceValues.push(...sourceEntities.map((s) => s.standard_id));
      }
      // If multiple attributes, concat all values
      if (sourceValues.length > 0) {
        const multipleValues = R.uniq(R.concat(mergedEntityCurrentFieldValue || [], sourceValues));
        updateAttributes.push({ key: targetFieldKey, value: multipleValues, operation: UPDATE_OPERATION_ADD });
      }
    } else if (isEmptyField(mergedEntityCurrentFieldValue) && isNotEmptyField(sourceFieldValue)) {
      // Single value. Put the data in the merged field only if empty.
      updateAttributes.push({ key: targetFieldKey, value: [sourceFieldValue] });
    }
  }
<<<<<<< HEAD

=======
   
>>>>>>> ed8db9c8
  const data = await updateAttributeRaw(context, user, targetEntity, updateAttributes);
  const { impactedInputs } = data;
  // region Update elasticsearch
  // Elastic update with partial instance to prevent data override
  if (impactedInputs.length > 0) {
    const updateAsInstance = partialInstanceWithInputs(targetEntity, impactedInputs);
    await elUpdateElement(context, user, updateAsInstance);
    logApp.info(`[OPENCTI] Merging attributes success for ${targetEntity.internal_id}`, { update: updateAsInstance });
  }
};

const loadMergeEntitiesDependencies = async (context, user, entityIds) => {
  const data = { [INTERNAL_FROM_FIELD]: [], [INTERNAL_TO_FIELD]: [] };
  for (let entityIndex = 0; entityIndex < entityIds.length; entityIndex += 1) {
    const entityId = entityIds[entityIndex];
    // Internal From
    const listFromCallback = async (elements) => {
      const findArgs = { toMap: true, baseData: true };
      const relTargets = await internalFindByIds(context, user, elements.map((rel) => rel.toId), findArgs);
      for (let index = 0; index < elements.length; index += 1) {
        const rel = elements[index];
        if (relTargets[rel.toId]) {
          data[INTERNAL_FROM_FIELD].push({
            _index: relTargets[rel.toId]._index,
            internal_id: rel.toId,
            entity_type: rel.toType,
            name: rel.toName,
            i_relation: rel
          });
        }
      }
    };
    const fromArgs = { baseData: true, fromId: entityId, callback: listFromCallback };
    await fullRelationsList(context, user, ABSTRACT_STIX_RELATIONSHIP, fromArgs);
    // Internal to
    const listToCallback = async (elements) => {
      const findArgs = { toMap: true, baseData: true };
      const relSources = await internalFindByIds(context, user, elements.map((rel) => rel.fromId), findArgs);
      for (let index = 0; index < elements.length; index += 1) {
        const rel = elements[index];
        if (relSources[rel.fromId]) {
          data[INTERNAL_TO_FIELD].push({
            _index: relSources[rel.fromId]._index,
            internal_id: rel.fromId,
            entity_type: rel.fromType,
            name: rel.fromName,
            i_relation: rel
          });
        }
      }
    };
    const toArgs = { baseData: true, toId: entityId, callback: listToCallback };
    await fullRelationsList(context, user, ABSTRACT_STIX_RELATIONSHIP, toArgs);
  }
  return data;
};

export const mergeEntities = async (context, user, targetEntityId, sourceEntityIds, opts = {}) => {
  // Pre-checks
  if (sourceEntityIds.includes(targetEntityId)) {
    throw FunctionalError('Cannot merge entities, same ID detected in source and destination', {
      targetEntityId,
      sourceEntityIds,
    });
  }
  logApp.info(`[OPENCTI] Merging ${sourceEntityIds} in ${targetEntityId}`);
  // targetEntity and sourceEntities must be accessible
  const mergedIds = [targetEntityId, ...sourceEntityIds];
  const mergedInstances = await internalFindByIds(context, user, mergedIds);
  if (mergedIds.length !== mergedInstances.length) {
    throw FunctionalError('Cannot access all entities for merging');
  }
  mergedInstances.forEach((instance) => controlUserConfidenceAgainstElement(user, instance));
  if (mergedInstances.some(({ entity_type, builtIn }) => entity_type === ENTITY_TYPE_VOCABULARY && Boolean(builtIn))) {
    throw FunctionalError('Cannot merge builtin vocabularies');
  }
  // We need to lock all elements not locked yet.
  const { locks = [] } = opts;
  const participantIds = mergedIds.filter((e) => !locks.includes(e));
  let lock;
  try {
    // Lock the participants that will be merged
    lock = await lockResources(participantIds, { draftId: getDraftContext(context, user) });
    // Entities must be fully loaded with admin user to resolve/move all dependencies
    const initialInstance = await storeLoadByIdWithRefs(context, user, targetEntityId);
    const target = { ...initialInstance };
    const sources = await storeLoadByIdsWithRefs(context, SYSTEM_USER, sourceEntityIds);
    const sourcesDependencies = await loadMergeEntitiesDependencies(context, SYSTEM_USER, sources.map((s) => s.internal_id));
    const targetDependencies = await loadMergeEntitiesDependencies(context, SYSTEM_USER, [initialInstance.internal_id]);
    // - TRANSACTION PART
    lock.signal.throwIfAborted();
    await mergeEntitiesRaw(context, user, target, sources, targetDependencies, sourcesDependencies, opts);
    const mergedInstance = await storeLoadByIdWithRefs(context, user, targetEntityId);
    await storeMergeEvent(context, user, initialInstance, mergedInstance, sources, opts);
    // Temporary stored the deleted elements to prevent concurrent problem at creation
    await redisAddDeletions(sources.map((s) => s.internal_id), getDraftContext(context, user));
    // - END TRANSACTION
    return await storeLoadById(context, user, target.id, ABSTRACT_STIX_OBJECT).then((finalStixCoreObject) => {
      return notify(BUS_TOPICS[ABSTRACT_STIX_CORE_OBJECT].EDIT_TOPIC, finalStixCoreObject, user);
    });
  } catch (err) {
    if (err.name === TYPE_LOCK_ERROR) {
      throw LockTimeoutError({ participantIds });
    }
    throw err;
  } finally {
    if (lock) await lock.unlock();
  }
};

export const transformPatchToInput = (patch, operations = {}) => {
  return R.pipe(
    R.toPairs,
    R.map((t) => {
      const val = R.last(t);
      const key = R.head(t);
      const operation = operations[key] || UPDATE_OPERATION_REPLACE;
      if (!R.isNil(val)) {
        return { key, value: Array.isArray(val) ? val : [val], operation };
      }
      return { key, value: null, operation };
    })
  )(patch);
};
const checkAttributeConsistency = (entityType, key) => {
  if (key.startsWith(RULE_PREFIX)) {
    return;
  }
  // Always ok for creator_id, need a stronger schema definition
  // Waiting for merge of https://github.com/OpenCTI-Platform/opencti/issues/1850
  if (key === 'creator_id') {
    return;
  }
  const entityAttributes = schemaAttributesDefinition.getAttributeNames(entityType);
  if (!R.includes(key, entityAttributes)) {
    throw FunctionalError('This attribute key is not allowed, please check your registration attribute name', { key, entity_type: entityType });
  }
};
const innerUpdateAttribute = (instance, rawInput) => {
  const { key } = rawInput;
  // Check consistency
  checkAttributeConsistency(instance.entity_type, key);
  const input = rebuildAndMergeInputFromExistingData(rawInput, instance);
  if (R.isEmpty(input)) {
    return undefined;
  }
  return input;
};
const prepareAttributesForUpdate = async (context, user, instance, elements) => {
  const instanceType = instance.entity_type;
  const platformStatuses = await getEntitiesListFromCache(context, user, ENTITY_TYPE_STATUS);
  return elements.map((input) => {
    // Dynamic cases, attributes not defined in the schema
    if (input.key.startsWith(RULE_PREFIX) || input.key.startsWith(REL_INDEX_PREFIX)) {
      return input;
    }
    // Fixed cases in schema definition
    const def = schemaAttributesDefinition.getAttribute(instance.entity_type, input.key);
    if (!def) {
      throw UnsupportedError('Cant prepare attribute for update', { type: instance.entity_type, name: input.key });
    }
    // Specific case for Label
    if (input.key === VALUE_FIELD && instanceType === ENTITY_TYPE_LABEL) {
      return {
        key: input.key,
        value: input.value.map((v) => v.toLowerCase())
      };
    }
    // Aliases can't have the same name as entity name and an already existing normalized alias
    if (input.key === ATTRIBUTE_ALIASES || input.key === ATTRIBUTE_ALIASES_OPENCTI) {
      const filteredValues = input.value.filter((e) => normalizeName(e) !== normalizeName(instance.name));
      const uniqAliases = R.uniqBy((e) => normalizeName(e), filteredValues);
      return { key: input.key, value: uniqAliases };
    }
    // For upsert or update, workflow cant be reset or setup on un-existing workflow
    if (input.key === X_WORKFLOW_ID) {
      const workflowId = R.head(input.value);
      const instanceTypeStatuses = platformStatuses.filter((status) => status.type === instance.entity_type);
      // If workflow is not found for current entity type, remove the input
      if (instanceTypeStatuses?.length === 0 || !instanceTypeStatuses.some((entityStatus) => entityStatus.internal_id === workflowId)) {
        return null;
      }
    }
    // Check integer
    if (def.type === 'numeric') {
      return {
        key: input.key,
        value: (input.value ?? []).map((value) => {
          // Like at creation, we need to be sure that confidence is default to 0
          const baseValue = (input.key === confidence.name && isEmptyField(value)) ? 0 : value;
          const parsedValue = baseValue ? Number(baseValue) : baseValue;
          return Number.isNaN(parsedValue) ? null : parsedValue;
        }),
      };
    }
    // Check boolean
    if (def.type === 'boolean') {
      return {
        key: input.key,
        value: (input.value ?? []).map((value) => {
          return value === true || value === 'true';
        }),
      };
    }
    // Check dates for empty values
    if (def.type === 'date') {
      if (dateForStartAttributes.includes(input.key)) {
        const emptyValue = isEmptyField(input.value) || isEmptyField(input.value.at(0));
        return {
          key: input.key,
          value: emptyValue ? [FROM_START_STR] : input.value,
        };
      }
      if (dateForEndAttributes.includes(input.key)) {
        const emptyValue = isEmptyField(input.value) || isEmptyField(input.value.at(0));
        return {
          key: input.key,
          value: emptyValue ? [UNTIL_END_STR] : input.value,
        };
      }
    }
    // No need to rework the input
    return input;
  }).filter((i) => isNotEmptyField(i));
};

const getPreviousInstanceValue = (key, instance) => {
  if (key.includes('.')) {
    const [base, target] = key.split('.');
    const data = instance[base]?.[target];
    return data ? [data] : data;
  }
  const data = instance[key];
  if (isEmptyField(data)) {
    return undefined;
  }
  return isMultipleAttribute(instance.entity_type, key) ? data : [data];
};

const updateDateRangeValidation = (instance, inputs, from, to) => {
  const fromVal = R.head(R.find((e) => e.key === from, inputs)?.value || [instance[from]]);
  const toVal = R.head(R.find((e) => e.key === to, inputs)?.value || [instance[to]]);
  if (utcDate(fromVal) > utcDate(toVal)) {
    const data = { [from]: fromVal, [to]: toVal };
    throw DatabaseError(`You cant update an element with ${to} less than ${from}`, data);
  }
};
const updateAttributeRaw = async (context, user, instance, inputs, opts = {}) => {
  const today = now();
  // Upsert option is only useful to force aliases to be kept when upserting the entity
  const { impactStandardId = true, upsert = false } = opts;
  const elements = Array.isArray(inputs) ? inputs : [inputs];
  const instanceType = instance.entity_type;
  // Prepare attributes
  const preparedElements = await prepareAttributesForUpdate(context, user, instance, elements);
  // region Check date range
  const inputKeys = elements.map((i) => i.key);
  if (inputKeys.includes(START_TIME) || inputKeys.includes(STOP_TIME)) {
    updateDateRangeValidation(instance, preparedElements, START_TIME, STOP_TIME);
  }
  if (inputKeys.includes(FIRST_SEEN) || inputKeys.includes(LAST_SEEN)) {
    updateDateRangeValidation(instance, preparedElements, FIRST_SEEN, LAST_SEEN);
  }
  if (inputKeys.includes(VALID_FROM) || inputKeys.includes(VALID_UNTIL)) {
    updateDateRangeValidation(instance, preparedElements, VALID_FROM, VALID_UNTIL);
  }
  if (inputKeys.includes(FIRST_OBSERVED) || inputKeys.includes(LAST_OBSERVED)) {
    updateDateRangeValidation(instance, preparedElements, FIRST_OBSERVED, LAST_OBSERVED);
  }
  // endregion
  // region Some magic around aliases
  // If named entity name updated or alias are updated, modify the aliases ids
  if (isStixObjectAliased(instanceType)) {
    const aliasField = resolveAliasesField(instanceType).name;
    const nameInput = R.find((e) => e.key === NAME_FIELD, preparedElements);
    const aliasesInput = R.find((e) => e.key === aliasField, preparedElements);
    if (nameInput || aliasesInput) {
      const askedModificationName = nameInput ? R.head(nameInput.value) : undefined;
      // Cleanup the alias input.
      if (aliasesInput) {
        const preparedAliases = (aliasesInput.value ?? [])
          .filter((a) => isNotEmptyField(a))
          .filter((a) => normalizeName(a) !== normalizeName(instance.name)
            && normalizeName(a) !== normalizeName(askedModificationName))
          .map((a) => a.trim());
        aliasesInput.value = R.uniqBy((e) => normalizeName(e), preparedAliases);
      }
      // In case of upsert name change, old name must be pushed in aliases
      // If aliases are also ask for modification, we need to change the input
      if (askedModificationName && normalizeName(instance.name) !== normalizeName(askedModificationName)) {
        // If name change, we need to add the old name in aliases
        const aliases = [...(instance[aliasField] ?? [])];
        if (upsert) {
          // For upsert, we concatenate everything to be none destructive
          aliases.push(...(aliasesInput ? aliasesInput.value : []));
          if (!aliases.includes(instance.name)) {
            // If name changing is part of an upsert, the previous name must be copied into aliases
            aliases.push(instance.name);
          }
          const uniqAliases = R.uniqBy((e) => normalizeName(e), aliases).filter((a) => a !== askedModificationName);
          if (aliasesInput) { // If aliases input also exists
            aliasesInput.value = uniqAliases;
          } else { // We need to create an extra input getting existing aliases
            const generatedAliasesInput = { key: aliasField, value: uniqAliases };
            preparedElements.push(generatedAliasesInput);
          }
        } else if (!aliasesInput) {
          // Name change can create a duplicate with aliases
          // If it's the case aliases must be also patched.
          const currentAliases = instance[aliasField] || [];
          const targetAliases = currentAliases.filter((a) => a !== askedModificationName);
          if (currentAliases.length !== targetAliases.length) {
            const generatedAliasesInput = { key: aliasField, value: targetAliases };
            preparedElements.push(generatedAliasesInput);
          }
        }
        // Regenerated the internal ids with the instance target aliases
        const aliasesId = generateAliasesId(aliases, instance);
        const aliasInput = { key: INTERNAL_IDS_ALIASES, value: aliasesId };
        preparedElements.push(aliasInput);
      } else if (aliasesInput) {
        // No name change asked but aliases addition
        if (upsert) {
          // In upsert we cumulate with current aliases
          aliasesInput.value = R.uniqBy((e) => normalizeName(e), [...aliasesInput.value, ...(instance[aliasField] || [])]);
        }
        // Internal ids alias must be generated again
        const aliasesId = generateAliasesId(aliasesInput.value, instance);
        const aliasIdsInput = { key: INTERNAL_IDS_ALIASES, value: aliasesId };
        preparedElements.push(aliasIdsInput);
        // Purge removed alias IDs from other stix IDS
        const currentStixIds = instance[IDS_STIX] ?? [];
        const removedAliasesIds = instance[INTERNAL_IDS_ALIASES].filter((aid) => !aliasesId.includes(aid));
        const stixIdsInput = R.find((e) => e.key === IDS_STIX, preparedElements);
        if (stixIdsInput) {
          stixIdsInput.value = stixIdsInput.value.filter((sid) => !removedAliasesIds.includes(sid));
        } else {
          const newStixIds = currentStixIds.filter((sid) => !removedAliasesIds.includes(sid));
          if (newStixIds.length < currentStixIds.length) {
            const newStixIdsInput = { key: IDS_STIX, value: newStixIds };
            preparedElements.push(newStixIdsInput);
          }
        }
      }
    }
  }
  // endregion
  // region Artifact and file additional names
  // In case of artifact and file, we need to keep name in additional names in case of upsert
  const isNamedObservable = instanceType === ENTITY_HASHED_OBSERVABLE_ARTIFACT || instanceType === ENTITY_HASHED_OBSERVABLE_STIX_FILE;
  if (upsert && isNamedObservable) {
    const nameInput = R.find((e) => e.key === NAME_FIELD, preparedElements);
    // In Upsert mode, x_opencti_additional_names update must not be destructive, previous names must be kept
    const additionalNamesInput = R.find((e) => e.key === ATTRIBUTE_ADDITIONAL_NAMES, preparedElements);
    if (additionalNamesInput) {
      const names = [...additionalNamesInput.value, ...(instance[ATTRIBUTE_ADDITIONAL_NAMES] ?? [])];
      if (nameInput) { // If name will be replaced, add it in additional names
        names.push(instance[NAME_FIELD]);
      }
      additionalNamesInput.value = R.uniq(names);
    } else if (nameInput) { // If name will be replaced, add it in additional names
      const newAdditional = [instance[NAME_FIELD], ...(instance[ATTRIBUTE_ADDITIONAL_NAMES] ?? [])];
      const addNamesInput = { key: ATTRIBUTE_ADDITIONAL_NAMES, value: R.uniq(newAdditional) };
      preparedElements.push(addNamesInput);
    }
  }
  // endregion
  // region Standard id impact
  // If update is part of the key, update the standard_id
  const keys = R.map((t) => t.key, preparedElements);
  if (impactStandardId && isFieldContributingToStandardId(instance, keys)) {
    const updatedInstance = mergeInstanceWithUpdateInputs(instance, preparedElements);
    // const updatedInstance = mergeInstanceWithInputs(instance, preparedElements);
    const standardId = generateStandardId(instanceType, updatedInstance);
    if (instance.standard_id !== standardId) {
      // In some condition the impacted element will not generate a new standard.
      // It's the case of HASH for example. If SHA1 is added after MD5, it's an impact without actual change
      preparedElements.push({ key: ID_STANDARD, value: [standardId] });
    }
    // For stix element, looking for keeping old stix ids
    if (isStixCyberObservable(instance.entity_type)) {
      // Standard id is generated from data depending on multiple ways and multiple attributes
      if (isStixCyberObservableHashedObservable(instanceType) && preparedElements.length > 0) {
        const instanceStandardIds = generateHashedObservableStandardIds(instance);
        const updatedInstanceStandardIds = generateHashedObservableStandardIds(updatedInstance);
        const instanceStixIds = (instance[IDS_STIX] ?? []);
        const instanceOtherStixIds = instanceStixIds.filter((id) => !instanceStandardIds.includes(id));
        const newStixIds = [...instanceOtherStixIds, ...updatedInstanceStandardIds].filter((id) => id !== standardId);
        const stixIdsHaveNotChanged = instanceStixIds.length === newStixIds.length
          && newStixIds.every((id) => instanceStixIds.includes(id));

        const stixInput = R.find((e) => e.key === IDS_STIX, preparedElements);
        if (stixInput) {
          // If update already contains a change of the other stix ids
          // we need to impact directly the impacted and updated related input
          if (stixInput.operation === UPDATE_OPERATION_REPLACE) {
            const stixIds = [...stixInput.value, ...updatedInstanceStandardIds].filter((id) => id !== standardId);
            stixInput.value = R.uniq(stixIds);
          } else if (stixInput.operation === UPDATE_OPERATION_REMOVE) {
            stixInput.value = R.uniq(newStixIds.filter((id) => !stixInput.value.includes(id)));
          } else {
            stixInput.value = R.uniq([...stixInput.value, ...newStixIds]);
          }
          stixInput.operation = UPDATE_OPERATION_REPLACE;
        } else if (!stixIdsHaveNotChanged) {
          // If no stix ids modification, add the standard id in the list and patch the element
          preparedElements.push({ key: IDS_STIX, value: R.uniq(newStixIds) });
        }
      } else if (isStandardIdUpgraded(instance, updatedInstance)) {
        // If update already contains a change of the other stix ids
        // we need to impact directly the impacted and updated related input
        const stixInput = R.find((e) => e.key === IDS_STIX, preparedElements);
        if (stixInput) {
          stixInput.value = R.uniq([...stixInput.value, instance.standard_id]);
        } else {
          // If no stix ids modification, add the standard id in the list and patch the element
          const ids = R.uniq([...(instance[IDS_STIX] ?? []), instance.standard_id]);
          preparedElements.push({ key: IDS_STIX, value: ids });
        }
      } else if (isStandardIdDowngraded(instance, updatedInstance)) {
        // If standard_id is downgraded, we need to remove the old one from the other stix ids
        const stixInput = R.find((e) => e.key === IDS_STIX, preparedElements);
        if (stixInput) {
          stixInput.operation = UPDATE_OPERATION_REPLACE;
          stixInput.value = stixInput.value.filter((i) => i !== standardId);
        } else {
          // In case of downgrade we purge the other stix ids.
          preparedElements.push({ key: IDS_STIX, value: [] });
        }
      }
    }
  }
  // endregion
  // If is valid_until modification, update also revoked if needed
  const validUntilInput = R.find((e) => e.key === VALID_UNTIL, preparedElements);
  if (validUntilInput) {
    const untilDate = R.head(validUntilInput.value);
    const untilDateTime = utcDate(untilDate).toDate();
    const nowDate = utcDate().toDate();
    const isMustBeRevoked = untilDateTime < nowDate;
    const revokedInput = R.find((e) => e.key === REVOKED, preparedElements);
    if (!revokedInput) {
      preparedElements.push({ key: REVOKED, value: [isMustBeRevoked] });
    }
    const detectionInput = R.find((e) => e.key === X_DETECTION, preparedElements);
    if (!detectionInput && instance.entity_type === ENTITY_TYPE_INDICATOR && untilDateTime <= nowDate) {
      preparedElements.push({ key: X_DETECTION, value: [false] });
    }
  }
  // Update all needed attributes with inner elements if needed
  const updatedInputs = [];
  const impactedInputs = [];
  for (let index = 0; index < preparedElements.length; index += 1) {
    const input = preparedElements[index];
    const ins = innerUpdateAttribute(instance, input);
    if (ins) { // If update will really produce a data change
      impactedInputs.push(ins);
      // region Compute the update to push in the stream
      if (!input.key.startsWith('i_') && input.key !== 'x_opencti_graph_data' && !input.key.startsWith('decay_') && input.key !== 'opinions_metrics') {
        const previous = getPreviousInstanceValue(input.key, instance);
        if (input.operation === UPDATE_OPERATION_ADD || input.operation === UPDATE_OPERATION_REMOVE) {
          // Check symmetric difference for add and remove
          updatedInputs.push({
            operation: input.operation,
            key: input.key,
            value: R.symmetricDifference(previous ?? [], ins.value ?? []),
            previous,
          });
        } else {
          updatedInputs.push({ ...input, previous });
        }
      }
      // endregion
    }
  }
  // Impact the updated_at only if stix data is impacted
  // In case of upsert, this addition will be supported by the parent function
  if (impactedInputs.length > 0 && isUpdatedAtObject(instance.entity_type)
    && !impactedInputs.find((i) => i.key === 'updated_at')) {
    const updatedAtInput = { key: 'updated_at', value: [today] };
    impactedInputs.push(updatedAtInput);
  }
  if (impactedInputs.length > 0 && isModifiedObject(instance.entity_type)
    && !impactedInputs.find((i) => i.key === 'modified')) {
    const modifiedAtInput = { key: 'modified', value: [today] };
    impactedInputs.push(modifiedAtInput);
  }
  if (impactedInputs.length > 0 && isUpdatedAtObject(instance.entity_type)
    && !impactedInputs.find((i) => i.key === 'refreshed_at')) {
    const refreshedAtInput = { key: 'refreshed_at', value: [today] };
    impactedInputs.push(refreshedAtInput);
  }
  return {
    updatedInputs, // Sourced inputs for event stream
    impactedInputs, // All inputs that need to be re-indexed. (so without meta relationships)
    updatedInstance: mergeInstanceWithInputs(instance, impactedInputs),
  };
};

export const generateUpdateMessage = async (context, user, entityType, inputs) => {
  const isWorkflowChange = inputs.filter((i) => i.key === X_WORKFLOW_ID).length > 0;
  const platformStatuses = isWorkflowChange ? await getEntitiesListFromCache(context, user, ENTITY_TYPE_STATUS) : [];
  const resolvedInputs = inputs.map((i) => {
    if (i.key === X_WORKFLOW_ID) {
      // workflow_id is not a relation but message must contain the name and not the internal id
      const workflowId = R.head(i.value);
      const workflowStatus = workflowId ? platformStatuses.find((p) => p.id === workflowId) : workflowId;
      return ({
        ...i,
        value: [workflowStatus ? workflowStatus.name : null],
      });
    }
    return i;
  });

  const inputsByOperations = R.groupBy((m) => m.operation ?? UPDATE_OPERATION_REPLACE, resolvedInputs);
  const patchElements = Object.entries(inputsByOperations);
  if (patchElements.length === 0) {
    throw UnsupportedError('Generating update message with empty inputs fail');
  }

  const authorizedMembersIds = getKeyValuesFromPatchElements(patchElements, authorizedMembers.name).map(({ id }) => id);
  let members = [];
  if (authorizedMembersIds.length > 0) {
    members = await internalFindByIds(context, SYSTEM_USER, authorizedMembersIds, {
      baseData: true,
      baseFields: ['internal_id', 'name']
    });
  }

  const creatorsIds = getKeyValuesFromPatchElements(patchElements, creatorsAttribute.name);
  let creators = [];
  if (creatorsIds.length > 0 && !(creatorsIds.length === 1 && creatorsIds.includes(user.id))) {
    // get creators only if it's not the current user (which will be 'itself')
    const platformUsers = await getEntitiesMapFromCache(context, SYSTEM_USER, ENTITY_TYPE_USER);
    creators = creatorsIds.map((id) => platformUsers.get(id));
  }
  return generateUpdatePatchMessage(patchElements, entityType, { members, creators });
};

const buildAttribute = (array) => {
  return array.map((item) => (typeof item === 'object' ? (item && extractEntityRepresentativeName(item, 250)): item))
  .filter((item) => item !== null && item !== undefined);
};

export const buildChanges = async (context, user, entityType, inputs) => {
  const changes = [];
  for (const input of inputs) {
    const { key, previous, value, operation } = input;
    if (!key) continue;
    const field = getKeyName(entityType, key);
    const attributeDefinition = schemaAttributesDefinition.getAttribute(entityType, key);
    const relationsRefDefinition = schemaRelationsRefDefinition.getRelationRef(entityType, key);
    let isMultiple = false;
    if (attributeDefinition) {
      isMultiple = schemaAttributesDefinition.isMultipleAttribute(entityType, (attributeDefinition?.name ?? ''));
    } else if (relationsRefDefinition) {
      isMultiple = relationsRefDefinition.multiple;
    }

    const previousArrayFull = Array.isArray(previous) ? previous : [previous];
    const valueArrayFull = Array.isArray(value) ? value : [value];
    const previousArray = buildAttribute(previousArrayFull);
    const valueArray = buildAttribute(valueArrayFull);

    if (isMultiple) {
      let added  = [];
      let removed = [];
      let newValues = [];
      if(operation === UPDATE_OPERATION_ADD){
        added = valueArray.filter((valueItem) => !previousArray.find((previousItem) => JSON.stringify(previousItem) === JSON.stringify(valueItem)));
        newValues = previousArray.concat(valueArray);
      } else if(operation === UPDATE_OPERATION_REMOVE){
        removed = valueArray;
        newValues = previousArray.filter((valueItem) => !valueArray.find((previousItem) => JSON.stringify(previousItem) === JSON.stringify(valueItem)));
      } else{
        // UPDATE_OPERATION_REPLACE or no operation is the same
        removed = previousArray.filter((previousItem) => !valueArray.find((valueItem) => JSON.stringify(previousItem) === JSON.stringify(valueItem)));
        added = valueArray.filter((valueItem) => !previousArray.find((previousItem) => JSON.stringify(previousItem) === JSON.stringify(valueItem)));
        newValues = valueArray;
      }

      if (added.length > 0 || removed.length > 0) {
        changes.push({
          field,
          previous: previousArray,
          new: newValues,
          added,
          removed,
        });
      }
    }
    else if (isMultiple === false) {
      const isStatusChange = inputs.filter((i) => i.key === X_WORKFLOW_ID).length > 0;
      const platformStatuses = isStatusChange ? await getEntitiesListFromCache(context, user, ENTITY_TYPE_STATUS) : [];
      const resolvedValue = (array) => {
        if (field === 'Workflow status') {
          // we want the status name and not its internal id
          const statusId = array[0];
          const status = statusId ? platformStatuses.find((p) => p.id === statusId) : statusId;
          return status ? [status.name] : null;
        }
        return array;
      };

      changes.push({
        field,
        previous: resolvedValue(previousArray),
        new: resolvedValue(valueArray),
      });
    } else {
      // This should not happen so better at least log at info level to be able to debug.
      logApp.info('Changes cannot be computed', {inputs, entityType});
    }
  }
  return changes;
};

export const updateAttributeMetaResolved = async (context, user, initial, inputs, opts = {}) => {
  const { locks = [], impactStandardId = true } = opts;
  const updates = Array.isArray(inputs) ? inputs : [inputs];
  const settings = await getEntityFromCache(context, SYSTEM_USER, ENTITY_TYPE_SETTINGS);
  // Region - Pre-Check
  const references = opts.references ? await internalFindByIds(context, user, opts.references, { type: ENTITY_TYPE_EXTERNAL_REFERENCE }) : [];
  if ((opts.references ?? []).length > 0 && references.length !== (opts.references ?? []).length) {
    throw FunctionalError('Cant find element references for commit', { id: initial.internal_id, references: opts.references });
  }
  // Endregion
  // Individual check
  const { bypassIndividualUpdate } = opts;
  if (initial.entity_type === ENTITY_TYPE_IDENTITY_INDIVIDUAL && !isEmptyField(initial.contact_information) && !bypassIndividualUpdate) {
    const isIndividualUser = await isIndividualAssociatedToUser(context, initial);
    if (isIndividualUser) {
      throw FunctionalError('Cannot update an individual corresponding to a user', { id: initial.internal_id });
    }
  }
  if (updates.length === 0) {
    return { element: initial };
  }
  // Check user access update
  let accessOperation = AccessOperation.EDIT;
  if (updates.some((e) => e.key === authorizedMembers.name)) {
    accessOperation = AccessOperation.MANAGE_ACCESS;
    if (schemaAttributesDefinition.getAttribute(initial.entity_type, authorizedMembersActivationDate.name)
      && (!initial.restricted_members || initial.restricted_members.length === 0)
      && updates.some((e) => e.key === authorizedMembers.name && e.value?.length > 0)) {
      updates.push({
        key: authorizedMembersActivationDate.name,
        value: [now()]
      });
    }
  }

  // Vulnerabilities updates
  if (initial.entity_type === ENTITY_TYPE_VULNERABILITY) {
    const vulnerabilitiesUpdates = generateVulnerabilitiesUpdates(initial, updates);
    if (vulnerabilitiesUpdates.length > 0) {
      updates.push(...vulnerabilitiesUpdates);
    }
  }

  if (updates.some((e) => e.key === 'authorized_authorities')) {
    accessOperation = AccessOperation.MANAGE_AUTHORITIES_ACCESS;
  }
  const draftId = getDraftContext(context, user);
  const draft = draftId ? await findDraftById(context, user, draftId) : null;
  if (!validateUserAccessOperation(user, initial, accessOperation, draft)) {
    throw ForbiddenAccess();
  }
  // Split attributes and meta
  // Supports inputs meta or stix meta
  const metaKeys = [
    ...schemaRelationsRefDefinition.getStixNames(initial.entity_type),
    ...schemaRelationsRefDefinition.getInputNames(initial.entity_type)
  ];
  const meta = updates.filter((e) => metaKeys.includes(e.key));
  const attributes = updates.filter((e) => !metaKeys.includes(e.key));
  const updated = mergeInstanceWithUpdateInputs(initial, inputs);
  const keys = R.map((t) => t.key, attributes);
  if (opts.bypassValidation !== true) { // Allow creation directly from the back-end
    const entitySetting = await getEntitySettingFromCache(context, initial.entity_type);
    const isAllowedToByPass = isUserHasCapability(user, KNOWLEDGE_KNUPDATE_KNBYPASSREFERENCE);
    if (!isAllowedToByPass && entitySetting?.enforce_reference) {
      const isNoReferenceKey = noReferenceAttributes.includes(R.head(keys)) && keys.length === 1;
      if (!isNoReferenceKey && isEmptyField(opts.references)) {
        throw ValidationError('You must provide at least one external reference to update', 'references');
      }
    }
  }
  let locksIds = getInstanceIds(initial);
  // 01. Check if updating alias lead to entity conflict
  if (isStixObjectAliased(initial.entity_type)) {
    // If user ask for aliases modification, we need to check if it not already belong to another entity.
    const isInputAliases = (input) => input.key === ATTRIBUTE_ALIASES || input.key === ATTRIBUTE_ALIASES_OPENCTI;
    const aliasedInputs = R.filter((input) => isInputAliases(input), attributes);
    if (aliasedInputs.length > 0) {
      const aliases = R.uniq(aliasedInputs.map((a) => a.value).flat().filter((a) => isNotEmptyField(a)).map((a) => a.trim()));
      const aliasesIds = generateAliasesId(aliases, initial);
      const existingEntities = await internalFindByIds(context, SYSTEM_USER, aliasesIds, { type: initial.entity_type });
      const differentEntities = R.filter((e) => e.internal_id !== initial.internal_id, existingEntities);
      if (differentEntities.length > 0) {
        throw FunctionalError('This update will produce a duplicate', {
          id: initial.internal_id,
          type: initial.entity_type,
          existingIds: existingEntities.map((e) => e.id),
        });
      }
    }
  }
  // 02. Check if this update is not resulting to an entity merging
  let eventualNewStandardId = null;
  const standardIdImpacted = impactStandardId && isFieldContributingToStandardId(initial, keys);
  if (standardIdImpacted) {
    // In this case we need to reconstruct the data like if an update already appears
    // Based on that we will be able to generate the correct standard id
    locksIds = getInstanceIds(updated); // Take lock ids on the new merged initial.
    const targetStandardId = generateStandardId(initial.entity_type, updated);
    const otherIds = [...(initial[IDS_STIX] ?? []), ...(initial[iAliasedIds.name] ?? [])];
    if (targetStandardId !== initial.standard_id && !otherIds.includes(targetStandardId)) {
      locksIds.push(targetStandardId);
      eventualNewStandardId = targetStandardId;
    }
  }
  // --- take lock, ensure no one currently create or update this element
  let lock;
  const participantIds = R.uniq(locksIds.filter((e) => !locks.includes(e)));
  try {
    // Try to get the lock in redis
    lock = await lockResources(participantIds, { draftId: getDraftContext(context, user) });
    // region handle attributes
    // Only for StixCyberObservable
    const lookingEntities = [];
    let existingEntityPromise = Promise.resolve(undefined);
    let existingByHashedPromise = Promise.resolve([]);
    if (eventualNewStandardId) {
      existingEntityPromise = internalLoadById(context, SYSTEM_USER, eventualNewStandardId, { type: initial.entity_type });
    }
    if (isStixCyberObservableHashedObservable(initial.entity_type)) {
      existingByHashedPromise = listEntitiesByHashes(context, SYSTEM_USER, initial.entity_type, updated.hashes)
        .then((entities) => entities.filter((e) => e.id !== initial.internal_id));
    }
    const [existingEntity, existingByHashed] = await Promise.all([existingEntityPromise, existingByHashedPromise]);
    if (existingEntity) {
      lookingEntities.push(existingEntity);
    }
    lookingEntities.push(...existingByHashed);
    const existingEntities = R.uniqBy((e) => e.internal_id, lookingEntities);
    // If already exist entities
    if (existingEntities.length > 0) {
      // If stix observable, we can merge. If not throw an error.
      if (isStixCyberObservable(initial.entity_type)) {
        // Everything ok, let merge
        hashMergeValidation([updated, ...existingEntities]);
        const sourceEntityIds = existingEntities.map((c) => c.internal_id);
        const merged = await mergeEntities(context, user, updated.internal_id, sourceEntityIds, { locks: participantIds });
        // Then apply initial updates on merged result
        return updateAttributeMetaResolved(context, user, merged, updates, { ...opts, locks: participantIds });
      }
      // noinspection ExceptionCaughtLocallyJS
      throw FunctionalError('This update will produce a duplicate', {
        id: initial.id,
        type: initial.entity_type,
        existingIds: existingEntities.map((e) => e.id),
      });
    }
    // noinspection UnnecessaryLocalVariableJS
    const data = await updateAttributeRaw(context, user, initial, attributes, opts);
    const { updatedInstance, impactedInputs, updatedInputs } = data;
    // Check the consistency of the observable.
    if (isStixCyberObservable(updatedInstance.entity_type)) {
      const observableSyntaxResult = checkObservableSyntax(updatedInstance.entity_type, updatedInstance);
      if (observableSyntaxResult !== true) {
        throw FunctionalError('Observable of is not correctly formatted', { id: initial.internal_id, type: initial.entity_type });
      }
    }
    // endregion
    // region handle metas
    const relationsToCreate = [];
    const relationsToDelete = [];
    const buildInstanceRelTo = (to, relType) => buildInnerRelation(initial, to, relType);
    for (let metaIndex = 0; metaIndex < meta.length; metaIndex += 1) {
      const { key: metaKey } = meta[metaIndex];
      const key = schemaRelationsRefDefinition.convertStixNameToInputName(updatedInstance.entity_type, metaKey) || metaKey;
      const relDef = schemaRelationsRefDefinition.getRelationRef(updatedInstance.entity_type, key);
      const relType = relDef.databaseName;
      // ref and _refs are expecting direct identifier in the value
      // We don't care about the operation here, the only thing we can do is replace
      if (!relDef.multiple) {
        const currentValue = updatedInstance[key];
        const { value: targetsCreated } = meta[metaIndex];
        const targetCreated = R.head(targetsCreated);
        // If asking for a real change
        if (currentValue?.id !== targetCreated?.internal_id) {
          // Delete the current relation
          if (currentValue?.standard_id) {
            const currentRels = (await fullRelationsList(context, user, relType, { fromId: initial.id }))
              .map((rel) => ({
                ...rel,
                // we resolve from and to without need of an extra query
                to: targetCreated,
                from: initial,
              }));
            relationsToDelete.push(...currentRels);
          }
          // Create the new one
          if (isNotEmptyField(targetCreated)) {
            relationsToCreate.push(...buildInstanceRelTo(targetCreated, relType));
            const previous = currentValue ? [currentValue] : currentValue;
            updatedInputs.push({ key, value: [targetCreated], previous });
            updatedInstance[key] = targetCreated;
            updatedInstance[relType] = targetCreated.internal_id;
          } else if (currentValue) {
            // Just replace by nothing
            updatedInputs.push({ key, value: null, previous: [currentValue] });
            updatedInstance[key] = null;
            updatedInstance[relType] = null;
          }
        }
      } else {
        // Special access check for RELATION_GRANTED_TO meta
        // If not supported, update must be rejected
        const isUserCanManipulateGrantedRefs = isUserHasCapability(user, KNOWLEDGE_ORGANIZATION_RESTRICT) && settings.valid_enterprise_edition === true;
        if (relType === RELATION_GRANTED_TO && !isUserCanManipulateGrantedRefs) {
          throw ForbiddenAccess();
        }
        let { value: refs, operation = UPDATE_OPERATION_REPLACE } = meta[metaIndex];
        if (relType === RELATION_OBJECT_MARKING) {
          const markingsCleaned = await handleMarkingOperations(context, initial.objectMarking, refs, operation);
          ({ operation, refs } = { operation: markingsCleaned.operation, refs: markingsCleaned.refs });
        }
        if (operation === UPDATE_OPERATION_REPLACE) {
          // Delete all relations
          const currentRels = await fullRelationsList(context, user, relType, { indices: READ_RELATIONSHIPS_INDICES_WITHOUT_INFERRED, fromId: initial.internal_id });
          const currentRelsToIds = currentRels.map((n) => n.toId);
          const newTargetsIds = refs.map((n) => n.id);
          if (R.symmetricDifference(newTargetsIds, currentRelsToIds).length > 0) {
            if (currentRels.length > 0) {
              relationsToDelete.push(...currentRels);
            }
            // 02. Create the new relations
            if (refs.length > 0) {
              const newRelations = buildInstanceRelTo(refs, relType);
              relationsToCreate.push(...newRelations);
            }
            updatedInputs.push({ key, value: refs, previous: updatedInstance[key] });
            updatedInstance[key] = refs;
            updatedInstance[relType] = newTargetsIds;
          }
        }
        if (operation === UPDATE_OPERATION_ADD) {
          const filteredList = (updatedInstance[key] || []).filter((d) => !isInferredIndex(d.i_relation._index));
          const currentIds = filteredList.map((o) => [o.id, o.standard_id]).flat();
          const refsToCreate = refs.filter((r) => !currentIds.includes(r.internal_id));
          if (refsToCreate.length > 0) {
            const newRelations = buildInstanceRelTo(refsToCreate, relType);
            relationsToCreate.push(...newRelations);
            updatedInputs.push({ key, value: refsToCreate, operation, previous: updatedInstance[key] });
            updatedInstance[key] = [...(updatedInstance[key] || []), ...refsToCreate];
            updatedInstance[relType] = updatedInstance[key].map((u) => u.internal_id);
          }
        }
        if (operation === UPDATE_OPERATION_REMOVE) {
          const targetIds = refs.map((t) => t.internal_id);
          const currentRels = await fullRelationsList(context, user, relType, { indices: READ_RELATIONSHIPS_INDICES_WITHOUT_INFERRED, fromId: initial.internal_id });
          const relsToDelete = currentRels.filter((c) => targetIds.includes(c.toId))
            .map((r) => ({
              ...r,
              // we resolve from and to without need of an extra query
              to: refs.find((ref) => ref.internal_id === r.toId),
              from: initial,
            }));

          if (relsToDelete.length > 0) {
            relationsToDelete.push(...relsToDelete);
            updatedInputs.push({ key, value: refs, operation, previous: updatedInstance[key] });
            updatedInstance[key] = (updatedInstance[key] || []).filter((c) => !targetIds.includes(c.internal_id));
            updatedInstance[relType] = updatedInstance[key].map((u) => u.internal_id);
          }
        }
      }
    }
    // endregion
    // region build attributes inner information
    lock.signal.throwIfAborted();
    const impactedKeys = impactedInputs.map((input) => input.key);
    impactedKeys.push(...[...relationsToCreate, ...relationsToDelete].map((rel) => {
      return schemaRelationsRefDefinition.convertDatabaseNameToInputName(updatedInstance.entity_type, rel.relationship_type);
    }));
    const preventAttributeFollow = [updatedAt.name, modified.name, iAliasedIds.name];
    const uniqImpactKeys = R.uniq(impactedKeys.filter((key) => !preventAttributeFollow.includes(key)));
    if (uniqImpactKeys.length > 0) {
      // Impact the updated_at only if stix data is impacted
      const updatePatch = mergeInstanceWithInputs(initial, impactedInputs);
      const { confidenceLevelToApply } = controlUpsertInputWithUserConfidence(user, updatePatch, initial);
      const currentAttributes = initial[iAttributes.name] ?? [];
      const attributesMap = new Map(currentAttributes.map((obj) => [obj.name, obj]));
      for (let i = 0; i < uniqImpactKeys.length; i += 1) {
        const uniqImpactKey = uniqImpactKeys[i];
        attributesMap.set(uniqImpactKey, {
          name: uniqImpactKey,
          updated_at: context?.eventId ? computeDateFromEventId(context.eventId) : now(),
          confidence: confidenceLevelToApply,
          user_id: user.internal_id,
        });
      }
      const attributesAtInput = { key: iAttributes.name, value: Array.from(attributesMap.values()) };
      impactedInputs.push(attributesAtInput);
    }
    // endregion
    // Impacting information
    if ((getDraftContext(context, user) && isDraftSupportedEntity(initial))) {
      const lastElementVersion = await internalLoadById(context, user, initial.internal_id);
      if (updatedInputs.length > 0) {
        const updateAsInstance = partialInstanceWithInputs(updatedInstance, impactedInputs);
        updateAsInstance._index = lastElementVersion._index;
        updateAsInstance._id = lastElementVersion._id;
        updateAsInstance.draft_change = getDraftChanges(lastElementVersion, updatedInputs);
        await elUpdateElement(context, user, updateAsInstance);
      }
    } else if (impactedInputs.length > 0) {
      const updateAsInstance = partialInstanceWithInputs(updatedInstance, impactedInputs);
      await elUpdateElement(context, user, updateAsInstance);
    }
    if (relationsToDelete.length > 0) {
      await elDeleteElements(context, user, relationsToDelete);
      // in case of deletion in a container objects, we chose not to UNSHARE the elements that were in the container
    }
    if (relationsToCreate.length > 0) {
      await elIndexElements(context, user, initial.entity_type, relationsToCreate);
      // in case of addition in a container objects, we need to propagate the sharing to these new objects
      const objectsRefRelationships = relationsToCreate.filter((r) => r.relationship_type === RELATION_OBJECT);
      if (objectsRefRelationships.length > 0) {
        await createContainerSharingTask(context, ACTION_TYPE_SHARE, initial, objectsRefRelationships);
      }
    }
    // Post-operation to update the individual linked to a user
    if (updatedInstance.entity_type === ENTITY_TYPE_USER && !getDraftContext(context, user)) {
      const args = {
        filters: {
          mode: 'and',
          filters: [{ key: 'contact_information', values: [updatedInstance.user_email] }],
          filterGroups: [],
        },
        noFiltersChecking: true,
      };
      const individuals = await topEntitiesList(context, user, [ENTITY_TYPE_IDENTITY_INDIVIDUAL], args);
      if (individuals.length > 0) {
        const individualId = R.head(individuals).id;
        const patch = {
          contact_information: updatedInstance.user_email,
          name: updatedInstance.name,
          x_opencti_firstname: updatedInstance.firstname,
          x_opencti_lastname: updatedInstance.lastname
        };
        await patchAttribute(context, user, individualId, ENTITY_TYPE_IDENTITY_INDIVIDUAL, patch, { bypassIndividualUpdate: true });
      }
    }
    // Only push event in stream if modifications really happens
    if (updatedInputs.length > 0) {
      const message = await generateUpdateMessage(context, user, updatedInstance.entity_type, updatedInputs);
      const changes = await buildChanges(context, user, updatedInstance.entity_type, updatedInputs);
      const isContainCommitReferences = opts.references && opts.references.length > 0;
      const commit = isContainCommitReferences ? {
        message: opts.commitMessage,
        external_references: references.map((ref) => convertExternalReferenceToStix(ref))
      } : undefined;
      const relatedRestrictions = extractObjectsRestrictionsFromInputs(updatedInputs, initial.entity_type);
      const { pir_ids } = extractObjectsPirsFromInputs(updatedInputs, initial.entity_type);
      const event = await storeUpdateEvent(
        context,
        user,
        initial,
        updatedInstance,
        message,
        changes,
        {
          ...opts,
          commit,
          related_restrictions: relatedRestrictions,
          pir_ids
        }
      );
      // region Security coverage hook
      // TODO Implements a more generic approach to notify enrichment
      // If entity is currently covered
      const isRefUpdate = relationsToCreate.length > 0 || relationsToDelete.length > 0;
      if (isRefUpdate && data.updatedInstance[RELATION_COVERED]) {
        const { element: securityCoverage }  = await updateAttribute(
            context,
            user,
            data.updatedInstance[RELATION_COVERED],
            ENTITY_TYPE_SECURITY_COVERAGE,
            [{ key: 'modified', value: [now()] }],
            { noEnrich: true }
        );
        await triggerEntityUpdateAutoEnrichment(context, user, securityCoverage);
      }
      // endregion
      return { element: updatedInstance, event, isCreation: false };
    }
    // Return updated element after waiting for it.
    return { element: updatedInstance, event: null, isCreation: false };
  } catch (err) {
    if (err.name === TYPE_LOCK_ERROR) {
      throw LockTimeoutError({ participantIds });
    }
    throw err;
  } finally {
    if (lock) await lock.unlock();
  }
};

export const updateAttributeFromLoadedWithRefs = async (context, user, initial, inputs, opts = {}) => {
  if (!initial) {
    throw FunctionalError('Cant update undefined element');
  }
  // region confidence control
  const checkConfidence = (Array.isArray(inputs) ? inputs : [inputs]).some(({ key, operation }) => {
    if (operation !== 'add') return true;
    return shouldCheckConfidenceOnRefRelationship(key);
  });
  if (checkConfidence && !opts.bypassIndividualUpdate) {
    controlUserConfidenceAgainstElement(user, initial);
  }
  const newInputs = adaptUpdateInputsConfidence(user, inputs, initial);
  // endregion
  const metaKeys = [...schemaRelationsRefDefinition.getStixNames(initial.entity_type), ...schemaRelationsRefDefinition.getInputNames(initial.entity_type)];
  const meta = newInputs.filter((e) => metaKeys.includes(e.key));
  const metaIds = R.uniq(meta.map((i) => i.value ?? []).flat());
  const metaDependencies = await elFindByIds(context, user, metaIds, { toMap: true, mapWithAllIds: true });
  const revolvedInputs = newInputs.map((input) => {
    if (metaKeys.includes(input.key)) {
      const resolvedValues = (input.value ?? []).map((refId) => metaDependencies[refId]).filter((o) => isNotEmptyField(o));
      return { ...input, value: resolvedValues };
    }
    return input;
  });
  return updateAttributeMetaResolved(context, user, initial, revolvedInputs, opts);
};

const generateEnrichmentLoaders = (context, user, element) => {
  return {
    loadById: () => stixLoadByIdStringify(context, user, element.internal_id),
    bundleById: () => stixBundleByIdStringify(context, user, element.entity_type, element.internal_id),
  };
};
const triggerCreateEntityAutoEnrichment = async (context, user, element) => {
  const loaders = generateEnrichmentLoaders(context, user, element);
  await createEntityAutoEnrichment(context, user, element, element.entity_type, loaders);
};
const triggerEntityUpdateAutoEnrichment = async (context, user, element) => {
  // If element really updated, try to enrich if needed
  const loaders = generateEnrichmentLoaders(context, user, element);
  await updateEntityAutoEnrichment(context, user, element, element.entity_type, loaders);
};

export const updateAttribute = async (context, user, id, type, inputs, opts = {}) => {
  const initial = await storeLoadByIdWithRefs(context, user, id, { ...opts, type });
  if (!initial) {
    throw FunctionalError('Cant find element to update', { id, type });
  }
  // Validate input attributes
  const entitySetting = await getEntitySettingFromCache(context, initial.entity_type);
  await validateInputUpdate(context, user, initial.entity_type, initial, inputs, entitySetting);
  // Continue update
  const data = await updateAttributeFromLoadedWithRefs(context, user, initial, inputs, opts);
  if (!opts.noEnrich && data.event) {
    // If element really updated, try to enrich if needed
    await triggerEntityUpdateAutoEnrichment(context, user, data.element);
  }
  return data;
};

export const patchAttribute = async (context, user, id, type, patch, opts = {}) => {
  const inputs = transformPatchToInput(patch, opts.operations);
  return updateAttribute(context, user, id, type, inputs, opts);
};

export const patchAttributeFromLoadedWithRefs = async (context, user, initial, patch, opts = {}) => {
  const inputs = transformPatchToInput(patch, opts.operations);
  return updateAttributeFromLoadedWithRefs(context, user, initial, inputs, opts);
};
// endregion

// region rules
const getAllRulesField = (instance, field) => {
  return Object.keys(instance)
    .filter((key) => key.startsWith(RULE_PREFIX))
    .map((key) => instance[key])
    .filter((rule) => isNotEmptyField(rule)) // Rule can have been already reset
    .flat()
    .map((rule) => rule.data?.[field])
    .flat()
    .filter((val) => isNotEmptyField(val));
};
const convertRulesTimeValues = (timeValues) => timeValues.map((d) => moment(d));
const createRuleDataPatch = (instance) => {
  // 01 - Compute the attributes
  const weight = Object.keys(instance)
    .filter((key) => key.startsWith(RULE_PREFIX))
    .map((key) => instance[key])
    .flat().length;
  const patch = {};
  // weight is only useful on relationships
  if (isBasicRelationship(instance.entity_type)) {
    patch.i_inference_weight = weight;
  }
  // list supported attributes [{name: string, operation: string}] by entity type
  const supportedAttributes = RULES_ATTRIBUTES_BEHAVIOR.supportedAttributes(instance.entity_type);
  for (let index = 0; index < supportedAttributes.length; index += 1) {
    const supportedAttribute = supportedAttributes[index];
    const attribute = supportedAttribute.name;
    const values = getAllRulesField(instance, attribute);
    if (values.length > 0) {
      const { operation } = supportedAttribute;
      if (operation === RULES_ATTRIBUTES_BEHAVIOR.OPERATIONS.AVG) {
        if (!isNumericAttribute(attribute)) {
          throw UnsupportedError('Can apply avg on non numeric attribute');
        }
        patch[attribute] = computeAverage(values);
      }
      if (operation === RULES_ATTRIBUTES_BEHAVIOR.OPERATIONS.SUM) {
        if (!isNumericAttribute(attribute)) {
          throw UnsupportedError('Can apply sum on non numeric attribute');
        }
        patch[attribute] = R.sum(values);
      }
      if (operation === RULES_ATTRIBUTES_BEHAVIOR.OPERATIONS.MIN) {
        if (isNumericAttribute(attribute)) {
          patch[attribute] = R.min(values);
        } else if (isDateAttribute(attribute)) {
          const timeValues = convertRulesTimeValues(values);
          patch[attribute] = moment.min(timeValues).utc().toISOString();
        } else {
          throw UnsupportedError('Can apply min on non numeric or date attribute');
        }
      }
      if (operation === RULES_ATTRIBUTES_BEHAVIOR.OPERATIONS.MAX) {
        if (isNumericAttribute(attribute)) {
          patch[attribute] = R.max(values);
        } else if (isDateAttribute(attribute)) {
          const timeValues = convertRulesTimeValues(values);
          patch[attribute] = moment.max(timeValues).utc().toISOString();
        } else {
          throw UnsupportedError('Can apply max on non numeric or date attribute');
        }
      }
      if (operation === RULES_ATTRIBUTES_BEHAVIOR.OPERATIONS.AGG) {
        patch[attribute] = R.uniq(values);
      }
    }
  }
  return patch;
};

const getRuleExplanationsSize = (fromRule, instance) => {
  return (instance[fromRule] ?? []).flat().length;
};

const createUpsertRulePatch = async (instance, input, opts = {}) => {
  const { fromRule, fromRuleDeletion = false } = opts;
  // 01 - Limit the number of element for the rule
  const updatedRule = fromRuleDeletion ? input[fromRule] : (input[fromRule] ?? []).slice(-MAX_EXPLANATIONS_PER_RULE);
  const rulePatch = { [fromRule]: updatedRule };
  const ruleInstance = R.mergeRight(instance, rulePatch);
  // 02 - Create the patch
  const innerPatch = createRuleDataPatch(ruleInstance);
  return { ...rulePatch, ...innerPatch };
};
const upsertEntityRule = async (context, user, instance, input, opts = {}) => {
  const { fromRule } = opts;
  // 01. If relation already have max explanation, don't do anything
  // Strict equals to clean existing element with too many explanations
  const ruleExplanationsSize = getRuleExplanationsSize(fromRule, instance);
  if (ruleExplanationsSize === MAX_EXPLANATIONS_PER_RULE) {
    return instance;
  }
  logApp.debug('Upsert inferred entity', { input });
  const patch = await createUpsertRulePatch(instance, input, opts);
  const element = await storeLoadByIdWithRefs(context, user, instance.internal_id, { type: instance.entity_type });
  return await patchAttributeFromLoadedWithRefs(context, RULE_MANAGER_USER, element, patch, opts);
};
const upsertRelationRule = async (context, user, instance, input, opts = {}) => {
  const { fromRule, fromRuleDeletion = false } = opts;
  // 01. If relation already have max explanation, don't do anything
  // Strict equals to clean existing element with too many explanations
  const ruleExplanationsSize = getRuleExplanationsSize(fromRule, instance);
  if (!fromRuleDeletion && ruleExplanationsSize === MAX_EXPLANATIONS_PER_RULE) {
    return instance;
  }
  logApp.debug('Upsert inferred relation', { input });
  // 02 - Update the rule
  const updatedRule = input[fromRule];
  if (!fromRuleDeletion) {
    const keepRuleHashes = input[fromRule].map((i) => i.hash);
    const instanceRuleToKeep = (instance[fromRule] ?? []).filter((i) => !keepRuleHashes.includes(i.hash));
    updatedRule.push(...instanceRuleToKeep);
  }
  // 03 - Create the patch
  const patch = await createUpsertRulePatch(instance, input, opts);
  const element = await storeLoadByIdWithRefs(context, user, instance.internal_id, { type: instance.entity_type });
  return await patchAttributeFromLoadedWithRefs(context, RULE_MANAGER_USER, element, patch, opts);
};
// endregion

const validateEntityAndRelationCreation = async (context, user, input, type, entitySetting, opts = {}) => {
  if (opts.bypassValidation !== true) { // Allow creation directly from the back-end
    const isAllowedToByPass = isUserHasCapability(user, KNOWLEDGE_KNUPDATE_KNBYPASSREFERENCE);
    if (!isAllowedToByPass && entitySetting?.enforce_reference) {
      if (isEmptyField(input.externalReferences)) {
        throw ValidationError('You must provide at least one external reference for this type of entity/relationship', 'externalReferences');
      }
    }
    await validateInputCreation(context, user, type, input, entitySetting);
  }
};

const buildRelationDeduplicationFilters = (input) => {
  const filters = [];
  const { from, relationship_type: relationshipType, createdBy } = input;
  const deduplicationConfig = conf.get('relations_deduplication') ?? {
    past_days: 30,
    next_days: 30,
    created_by_based: false,
    types_overrides: {}
  };
  const config = deduplicationConfig.types_overrides?.[relationshipType] ?? deduplicationConfig;
  if (config.created_by_based && createdBy) {
    // args.relationFilter = { relation: RELATION_CREATED_BY, id: createdBy.id };
    filters.push({ key: [buildRefRelationKey(RELATION_CREATED_BY)], values: [createdBy.id] });
  }
  const prepareBeginning = (key) => prepareDate(moment(input[key]).subtract(config.past_days, 'days').utc());
  const prepareStopping = (key) => prepareDate(moment(input[key]).add(config.next_days, 'days').utc());
  // Prepare for stix core
  if (isStixCoreRelationship(relationshipType)) {
    if (!R.isNil(input.start_time)) {
      // args.startTimeStart = prepareBeginning('start_time');
      filters.push({ key: ['start_time'], values: [prepareBeginning('start_time')], operator: FilterOperator.Gt });
      // args.startTimeStop = prepareStopping('start_time');
      filters.push({ key: ['start_time'], values: [prepareStopping('start_time')], operator: FilterOperator.Lt });
    }
    if (!R.isNil(input.stop_time)) {
      // args.stopTimeStart = prepareBeginning('stop_time');
      filters.push({ key: ['stop_time'], values: [prepareBeginning('stop_time')], operator: FilterOperator.Gt });
      // args.stopTimeStop = prepareStopping('stop_time');
      filters.push({ key: ['stop_time'], values: [prepareStopping('stop_time')], operator: FilterOperator.Lt });
    }
  }
  // Prepare for stix ref
  if (isStixRefRelationship(relationshipType) && schemaRelationsRefDefinition.isDatable(from.entity_type, relationshipType)) {
    if (!R.isNil(input.start_time)) {
      // args.startTimeStart = prepareBeginning('start_time');
      filters.push({ key: ['start_time'], values: [prepareBeginning('start_time')], operator: FilterOperator.Gt });
      // args.startTimeStop = prepareStopping('start_time');
      filters.push({ key: ['start_time'], values: [prepareStopping('start_time')], operator: FilterOperator.Lt });
    }
    if (!R.isNil(input.stop_time)) {
      // args.stopTimeStart = prepareBeginning('stop_time');
      filters.push({ key: ['stop_time'], values: [prepareBeginning('stop_time')], operator: FilterOperator.Gt });
      // args.stopTimeStop = prepareStopping('stop_time');
      filters.push({ key: ['stop_time'], values: [prepareStopping('stop_time')], operator: FilterOperator.Lt });
    }
  }
  // Prepare for stix sighting
  if (isStixSightingRelationship(relationshipType)) {
    if (!R.isNil(input.first_seen)) {
      // args.firstSeenStart = prepareBeginning('first_seen');
      filters.push({ key: ['first_seen'], values: [prepareBeginning('first_seen')], operator: FilterOperator.Gt });
      // args.firstSeenStop = prepareStopping('first_seen');
      filters.push({ key: ['first_seen'], values: [prepareStopping('first_seen')], operator: FilterOperator.Lt });
    }
    if (!R.isNil(input.last_seen)) {
      // args.lastSeenStart = prepareBeginning('last_seen');
      filters.push({ key: ['last_seen'], values: [prepareBeginning('last_seen')], operator: FilterOperator.Gt });
      // args.lastSeenStop = prepareStopping('last_seen');
      filters.push({ key: ['last_seen'], values: [prepareStopping('last_seen')], operator: FilterOperator.Lt });
    }
  }
  return filters;
};

const upsertElement = async (context, user, element, type, basePatch, opts = {}) => {
  // -- Independent update
  let resolvedElement = element;
  if (!opts.elementAlreadyResolved) {
    resolvedElement = await storeLoadByIdWithRefs(context, user, element?.internal_id, { type });
    if (!resolvedElement) {
      throw FunctionalError('Cant find element to resolve', { id: element?.internal_id });
    }
  }

  // If a decay exclusion rule is already applied, we must not apply a new decay rule or a new decay exclusion rule
  if (resolvedElement.decay_exclusion_applied_rule) {
    if (basePatch.decay_applied_rule) {
      delete basePatch.decay_next_reaction_date;
      delete basePatch.decay_base_score;
      delete basePatch.decay_base_score_date;
      delete basePatch.decay_applied_rule;
      delete basePatch.decay_history;
    }
    if (basePatch.decay_exclusion_applied_rule) {
      delete basePatch.decay_exclusion_applied_rule;
    }
  }

  const confidenceForUpsert = controlUpsertInputWithUserConfidence(user, basePatch, resolvedElement);

  const updatePatch = buildUpdatePatchForUpsert(user, resolvedElement, type, basePatch, confidenceForUpsert);

  const settings = await getEntityFromCache(context, SYSTEM_USER, ENTITY_TYPE_SETTINGS);
  const validEnterpriseEdition = settings.valid_enterprise_edition;
  // All inputs impacted by modifications (+inner)
  const inputs = await generateInputsForUpsert(context, user, resolvedElement, type, updatePatch, confidenceForUpsert, validEnterpriseEdition);

  // -- If modifications need to be done, add updated_at and modified
  if (inputs.length > 0) {
    // Update the attribute and return the result
    const updateOpts = { ...opts, upsert: context.synchronizedUpsert !== true };
    return await updateAttributeMetaResolved(context, user, resolvedElement, inputs, updateOpts);
  }
  // -- No modification applied
  return { element: resolvedElement, event: null, isCreation: false };
};

export const getExistingRelations = async (context, user, input, opts = {}) => {
  const { from, to, relationship_type: relationshipType } = input;
  const { fromRule } = opts;
  const existingRelationships = [];
  if (fromRule) {
    // In case inferred rule, try to find the relation with basic filters
    // Only in inferred indices.
    const fromRuleArgs = {
      fromId: from.internal_id,
      toId: to.internal_id,
      indices: [READ_INDEX_INFERRED_RELATIONSHIPS]
    };
    const inferredRelationships = await topRelationsList(context, SYSTEM_USER, relationshipType, fromRuleArgs);
    existingRelationships.push(...inferredRelationships);
  } else {
    // In case of direct relation, try to find the relation with time filters
    // Only in standard indices.
    const deduplicationFilters = buildRelationDeduplicationFilters(input);
    const searchFilters = {
      mode: 'or',
      filters: [{ key: 'ids', values: getInputIds(relationshipType, input, false) }],
      filterGroups: [{
        mode: 'and',
        filters: [
          {
            key: ['connections'],
            nested: [
              { key: 'internal_id', values: [from.internal_id] },
              { key: 'role', values: ['*_from'], operator: FilterOperator.Wildcard }
            ],
            values: []
          },
          {
            key: ['connections'],
            nested: [
              { key: 'internal_id', values: [to.internal_id] },
              { key: 'role', values: ['*_to'], operator: FilterOperator.Wildcard }
            ],
            values: []
          },
          ...deduplicationFilters
        ],
        filterGroups: [],
      }]
    };
    // inputIds
    const manualArgs = { indices: READ_RELATIONSHIPS_INDICES_WITHOUT_INFERRED, filters: searchFilters };
    const manualRelationships = await topRelationsList(context, SYSTEM_USER, relationshipType, manualArgs);
    existingRelationships.push(...manualRelationships);
  }
  return existingRelationships;
};

export const createRelationRaw = async (context, user, rawInput, opts = {}) => {
  let lock;
  const { fromRule, locks = [] } = opts;
  const { fromId, toId, relationship_type: relationshipType } = rawInput;

  // region confidence control
  const input = structuredClone(rawInput);
  const { confidenceLevelToApply } = controlCreateInputWithUserConfidence(user, input, relationshipType);
  input.confidence = confidenceLevelToApply; // confidence of the new relation will be capped to user's confidence
  // endregion

  // Pre-check before inputs resolution
  if (fromId === toId) {
    /* v8 ignore next */
    const errorData = { from: input.fromId, relationshipType, doc_code: 'SELF_REFERENCING_RELATION' };
    throw UnsupportedError('Relation cant be created with the same source and target', errorData);
  }
  const entitySetting = await getEntitySettingFromCache(context, relationshipType);

  // We need to check existing dependencies
  let resolvedInput = await inputResolveRefs(context, user, input, relationshipType, entitySetting);
  const { from, to } = resolvedInput;

  // when creating stix ref, we must check confidence on from side (this count has modifying this element itself)
  if (isStixRefRelationship(relationshipType) && shouldCheckConfidenceOnRefRelationship(relationshipType)) {
    controlUserConfidenceAgainstElement(user, from);
  }

  // check if user has "edit" access on from and to
  const draftId = getDraftContext(context, user);
  const draft = draftId ? await findDraftById(context, user, draftId) : null;
  const canEditFrom = validateUserAccessOperation(user, from, AccessOperation.EDIT, draft);
  const canEditTo = validateUserAccessOperation(user, to, AccessOperation.EDIT, draft);
  if (!canEditFrom || !canEditTo) {
    throw ForbiddenAccess();
  }

  // Check consistency
  await checkRelationConsistency(context, user, relationshipType, from, to);
  // In some case from and to can be resolved to the same element (because of automatic merging)
  if (from.internal_id === to.internal_id) {
    /* v8 ignore next */
    if (relationshipType === RELATION_REVOKED_BY) {
      // Because of entity merging, we can receive some revoked-by on the same internal id element
      // In this case we need to revoke the fromId stixId of the relation
      // TODO Handle RELATION_REVOKED_BY special case
    }
    const errorData = { from: input.fromId, to: input.toId, relationshipType, doc_code: 'SELF_REFERENCING_RELATION' };
    throw UnsupportedError('Relation cant be created with the same source and target', errorData);
  }
  // It's not possible to create a single ref relationship if one already exists
  if (isSingleRelationsRef(resolvedInput.from.entity_type, relationshipType)) {
    const key = schemaRelationsRefDefinition.convertDatabaseNameToInputName(resolvedInput.from.entity_type, relationshipType);
    if (isNotEmptyField(resolvedInput.from[key])) {
      const errorData = { from: input.fromId, to: input.toId, relationshipType };
      throw UnsupportedError('Cant add another relation on single ref', errorData);
    }
  }

  // Build lock ids
  const inputIds = getInputIds(relationshipType, resolvedInput, fromRule);
  if (isImpactedTypeAndSide(relationshipType, from.entity_type, to.entity_type, ROLE_FROM)) inputIds.push(from.internal_id);
  if (isImpactedTypeAndSide(relationshipType, from.entity_type, to.entity_type, ROLE_TO)) inputIds.push(to.internal_id);
  const participantIds = inputIds.filter((e) => !locks.includes(e));
  try {
    // Try to get the lock in redis
    lock = await lockResources(participantIds, { draftId: getDraftContext(context, user) });
    // region check existing relationship
    const existingRelationships = await getExistingRelations(context, user, resolvedInput, opts);
    let existingRelationship = null;
    if (existingRelationships.length > 0) {
      // We need to filter what we found with the user rights
      const filteredRelations = await userFilterStoreElements(context, user, existingRelationships);
      // If nothing accessible for this user, throw ForbiddenAccess
      if (filteredRelations.length === 0) {
        throw UnsupportedError('Restricted relation already exists');
      }
      // Meta single relation check
      if (isSingleRelationsRef(resolvedInput.from.entity_type, relationshipType)) {
        // If relation already exist, we fail
        throw UnsupportedError('Relation cant be created (single cardinality)', {
          type: relationshipType,
          fromId: from.internal_id,
        });
      }
      // TODO Handling merging relation when updating to prevent multiple relations finding
      // resolve all refs so we can upsert properly
      existingRelationship = await storeLoadByIdWithRefs(context, user, R.head(filteredRelations).internal_id);
    }
    if (!existingRelationship) {
      // We do not use default values on upsert.
      resolvedInput = fillDefaultValues(user, resolvedInput, entitySetting);
      resolvedInput = await inputResolveRefs(context, user, resolvedInput, relationshipType, entitySetting);
    }
    await validateEntityAndRelationCreation(context, user, resolvedInput, relationshipType, entitySetting, opts);

    // endregion
    if (existingRelationship) {
      // If upsert come from a rule, do a specific upsert.
      if (fromRule) {
        return await upsertRelationRule(context, user, existingRelationship, input, { ...opts, locks: participantIds });
      }
      // If not upsert the element
      return upsertElement(context, user, existingRelationship, relationshipType, resolvedInput, { ...opts, locks: participantIds, elementAlreadyResolved: true });
    }
    // Check cyclic reference consistency for embedded relationships before creation
    if (isStixRefRelationship(relationshipType)) {
      const toRefs = instanceMetaRefsExtractor(relationshipType, fromRule !== undefined, to);
      // We are using rel_ to resolve STIX embedded refs, but in some cases it's not a cyclic relationships
      // Checking the direction of the relation to allow relationships
      const isReverseRelationConsistent = await isRelationConsistent(context, user, relationshipType, to, from);
      if (toRefs.includes(from.internal_id) && isReverseRelationConsistent) {
        throw FunctionalError('You cant create a cyclic relation', { from: from.standard_id, to: to.standard_id });
      }
    }
    // Just build a standard relationship
    const dataRel = await buildRelationData(context, user, resolvedInput, opts);
    // Index the created element
    lock.signal.throwIfAborted();
    await indexCreatedElement(context, user, dataRel);
    // Push the input in the stream
    let event;
    // In case on embedded relationship creation, we need to dispatch
    // an update of the from entity that host this embedded ref.
    if (isStixRefRelationship(relationshipType)) {
      const referencesPromises = opts.references ? internalFindByIds(context, user, opts.references, { type: ENTITY_TYPE_EXTERNAL_REFERENCE }) : Promise.resolve([]);
      const references = await Promise.all(referencesPromises);
      if ((opts.references ?? []).length > 0 && references.length !== (opts.references ?? []).length) {
        throw FunctionalError('Cant find element references for commit', {
          id: input.fromId,
          references: opts.references
        });
      }
      const previous = resolvedInput.from; // Complete resolution done by the input resolver
      const targetElement = { ...resolvedInput.to, i_relation: resolvedInput };
      const instance = { ...previous };
      const key = schemaRelationsRefDefinition.convertDatabaseNameToInputName(instance.entity_type, relationshipType);
      let inputs;
      if (isSingleRelationsRef(instance.entity_type, relationshipType)) {
        inputs = [{ key, value: [targetElement] }];
        // Generate the new version of the from
        instance[key] = targetElement;
      } else {
        inputs = [{ key, value: [targetElement], operation: UPDATE_OPERATION_ADD }];
        // Generate the new version of the from
        instance[key] = [...(instance[key] ?? []), targetElement];
      }
      const message = await generateUpdateMessage(context, user, instance.entity_type, inputs);
      const isContainCommitReferences = opts.references && opts.references.length > 0;
      const commit = isContainCommitReferences ? {
        message: opts.commitMessage,
        external_references: references.map((ref) => convertExternalReferenceToStix(ref))
      } : undefined;
      event = await storeUpdateEvent(context, user, previous, instance, message, { ...opts, commit });
      dataRel.element.from = instance; // dynamically update the from to have an up to date relation
    } else {
      const createdRelation = { ...resolvedInput, ...dataRel.element };
      event = await storeCreateRelationEvent(context, user, createdRelation, opts);
    }
    // - TRANSACTION END
    // region Security coverage hook
    // TODO Implements a more generic approach to notify enrichment
    // If relation is created from/to an element currently covered
    // (from) Element[covered] <- use -> Attack pattern (to)
    // (from) Element[covered] <- targets -> Vulnerability (to)
    if (dataRel.element.from[RELATION_COVERED]) {
      const isVuln = relationshipType === RELATION_TARGETS && dataRel.element.to.entity_type === ENTITY_TYPE_VULNERABILITY;
      const isAttackPattern = relationshipType === RELATION_USES && dataRel.element.to.entity_type === ENTITY_TYPE_ATTACK_PATTERN;
      if (isVuln || isAttackPattern) {
        const { element: securityCoverage } = await updateAttribute(
          context,
          user,
          dataRel.element.from[RELATION_COVERED],
          ENTITY_TYPE_SECURITY_COVERAGE,
          [{ key: 'modified', value: [now()] }],
          { noEnrich: true }
        );
        await triggerEntityUpdateAutoEnrichment(context, user, securityCoverage);
      }
    }
    // endregion
    return { element: { ...resolvedInput, ...dataRel.element }, event, isCreation: true };
  } catch (err) {
    if (err.name === TYPE_LOCK_ERROR) {
      throw LockTimeoutError({ participantIds });
    }
    throw err;
  } finally {
    if (lock) await lock.unlock();
  }
};
export const createRelation = async (context, user, input, opts = {}) => {
  const data = await createRelationRaw(context, user, input, opts);
  return data.element;
};
export const createInferredRelation = async (context, input, ruleContent, opts = {}) => {
  const args = {
    ...opts,
    fromRule: ruleContent.field,
    bypassValidation: true, // We need to bypass validation here has we maybe not setup all require fields
  };
<<<<<<< HEAD

=======
   
>>>>>>> ed8db9c8
  const { fromId, toId, relationship_type } = input;
  // In some cases, we can try to create with the same from and to, ignore
  if (fromId === toId) {
    return undefined;
  }
  // Build the instance
  const instance = {
    fromId,
    toId,
    entity_type: relationship_type,
    relationship_type,
    [ruleContent.field]: [ruleContent.content]
  };
  const patch = createRuleDataPatch(instance);
  const inputRelation = { ...instance, ...patch };
  logApp.info('Create inferred relation', inputRelation);
  return createRelationRaw(context, RULE_MANAGER_USER, inputRelation, args);
};
/* v8 ignore next */
export const createRelations = async (context, user, inputs, opts = {}) => {
  const createdRelations = [];
  // Relations cannot be created in parallel. (Concurrent indexing on same key)
  // Could be improved by grouping and indexing in one shot.
  for (let i = 0; i < inputs.length; i += 1) {
    const relation = await createRelation(context, user, inputs[i], opts);
    createdRelations.push(relation);
  }
  return createdRelations;
};
// endregion

// region mutation entity

export const getExistingEntities = async (context, user, input, type) => {
  const participantIds = getInputIds(type, input);
  const existingByIdsPromise = internalFindByIds(context, SYSTEM_USER, participantIds, { type });
  let existingByHashedPromise = Promise.resolve([]);
  if (isStixCyberObservableHashedObservable(type)) {
    existingByHashedPromise = listEntitiesByHashes(context, user, type, input.hashes);
  }
  const [existingByIds, existingByHashed] = await Promise.all([existingByIdsPromise, existingByHashedPromise]);
  const existingEntities = [];
  existingEntities.push(...R.uniqBy((e) => e.internal_id, [...existingByIds, ...existingByHashed]));
  return existingEntities;
};

const createEntityRaw = async (context, user, rawInput, type, opts = {}) => {
  // region confidence control
  const input = { ...rawInput };
  const { confidenceLevelToApply } = controlCreateInputWithUserConfidence(user, input, type);
  input.confidence = confidenceLevelToApply; // confidence of new entity will be capped to user's confidence
  // authorized_members renaming
  if (input.authorized_members?.length > 0) {
    input.restricted_members = input.authorized_members;
  }
  delete input.authorized_members; // always remove authorized_members input, even if empty
  // endregion

  // validate user access to create the entity in draft
  const draftId = getDraftContext(context, user);
  const draft = draftId ? await findDraftById(context, user, draftId) : null;
  if (!validateUserAccessOperation(user, input, AccessOperation.EDIT, draft)) {
    throw ForbiddenAccess();
  }
  // validate authorized members access (when creating a new entity with authorized members)
  if (input.restricted_members?.length > 0) {
    if (!validateUserAccessOperation(user, input, AccessOperation.MANAGE_ACCESS, draft)) {
      throw ForbiddenAccess();
    }
    if (schemaAttributesDefinition.getAttribute(type, authorizedMembersActivationDate.name)) {
      input.authorized_members_activation_date = now();
    }
  }
  // region - Pre-Check
  const entitySetting = await getEntitySettingFromCache(context, type);
  const { fromRule } = opts;
  // We need to check existing dependencies
  let resolvedInput = await inputResolveRefs(context, user, input, type, entitySetting);
  // Generate all the possibles ids
  // For marking def, we need to force the standard_id
  const participantIds = getInputIds(type, resolvedInput, fromRule);
  // Create the element
  let lock;
  try {
    // Try to get the lock in redis
    lock = await lockResources(participantIds, { draftId: getDraftContext(context, user) });
    // Generate the internal id if needed
    const standardId = resolvedInput.standard_id || generateStandardId(type, resolvedInput);
    // Check if the entity exists, must be done with SYSTEM USER to really find it.
    const existingEntities = [];
    const finderIds = [...participantIds, ...(context.previousStandard ? [context.previousStandard] : [])];
    const existingByIdsPromise = internalFindByIds(context, SYSTEM_USER, finderIds, { type });
    // Hash are per definition keys.
    // When creating a hash, we can check all hashes to update or merge the result
    // Generating multiple standard ids could be a solution but to complex to implements
    // For now, we will look for any observables that have any hashes of this input.
    let existingByHashedPromise = Promise.resolve([]);
    if (isStixCyberObservableHashedObservable(type)) {
      existingByHashedPromise = listEntitiesByHashes(context, user, type, input.hashes);
      resolvedInput.update = true;
      if (resolvedInput.hashes) {
        const otherStandardIds = generateHashedObservableStandardIds({
          entity_type: type,
          ...resolvedInput
        }).filter((id) => id !== standardId);
        resolvedInput.x_opencti_stix_ids = R.uniq([
          ...(resolvedInput.x_opencti_stix_ids ?? []),
          ...otherStandardIds
        ]);
      }
    }
    // Resolve the existing entity
    const [existingByIds, existingByHashed] = await Promise.all([existingByIdsPromise, existingByHashedPromise]);
    existingEntities.push(...R.uniqBy((e) => e.internal_id, [...existingByIds, ...existingByHashed]));
    // region - Pre-Check
    if (existingEntities.length === 0) { // We do not use default values on upsert.
      resolvedInput = fillDefaultValues(user, resolvedInput, entitySetting);
      resolvedInput = await inputResolveRefs(context, user, resolvedInput, type, entitySetting);
    }
    await validateEntityAndRelationCreation(context, user, resolvedInput, type, entitySetting, opts);
    // endregion
    // If existing entities have been found and type is a STIX Core Object
    let dataMessage;
    if (existingEntities.length > 0) {
      // We need to filter what we found with the user rights
      const filteredEntities = await userFilterStoreElements(context, user, existingEntities);
      const entityIds = R.map((i) => i.standard_id, filteredEntities);
      // If nothing accessible for this user, throw ForbiddenAccess
      if (filteredEntities.length === 0) {
        const settings = await getEntityFromCache(context, SYSTEM_USER, ENTITY_TYPE_SETTINGS);
        const rfiSetting = await getEntitySettingFromCache(context, ENTITY_TYPE_CONTAINER_CASE_RFI);
        const isRequestAccessConfigured = isRequestAccessEnabled(settings, rfiSetting);
        if (isRequestAccessConfigured === true && !getDraftContext(context, user)) {
          const entitiesThatRequiresAccess = await canRequestAccess(context, user, existingEntities);
          if (entitiesThatRequiresAccess.length > 0) {
            throw AccessRequiredError('Restricted entity already exists, you can request access', { entityIds: entitiesThatRequiresAccess.map((value) => value.internal_id) });
          }
          throw UnsupportedError('Restricted entity already exists', { doc_code: 'RESTRICTED_ELEMENT' });
        } else {
          throw UnsupportedError('Restricted entity already exists', { doc_code: 'RESTRICTED_ELEMENT' });
        }
      }
      // If inferred entity
      if (fromRule) {
        // Entity reference must be uniq to be upserted
        if (filteredEntities.length > 1) {
          throw UnsupportedError('Cant upsert inferred entity. Too many entities resolved', { input, entityIds, doc_code: 'MULTIPLE_REFERENCES_FOUND' });
        }
        // If upsert come from a rule, do a specific upsert.
        return await upsertEntityRule(context, user, R.head(filteredEntities), input, { ...opts, locks: participantIds });
      }
      if (filteredEntities.length === 1) {
        const upsertEntityOpts = { ...opts, locks: participantIds, bypassIndividualUpdate: true, elementAlreadyResolved: true };
        const element = await storeLoadByIdWithRefs(context, user, R.head(filteredEntities).internal_id, { type });
        return upsertElement(context, user, element, type, resolvedInput, upsertEntityOpts);
      }
      // If creation is not by a reference
      // We can in best effort try to merge a common stix_id
      const existingByStandard = R.find((e) => e.standard_id === standardId, filteredEntities);
      if (existingByStandard && !isStixCyberObservableHashedObservable(type)) {
        // Sometimes multiple entities can match
        // Looking for aliasA, aliasB, find in different entities for example
        // In this case, we try to find if one match the standard id
        // If a STIX ID has been passed in the creation
        if (resolvedInput.stix_id) {
          // Find the entity corresponding to this STIX ID
          const stixIdFinder = (e) => e.standard_id === resolvedInput.stix_id || (e.x_opencti_stix_ids ?? []).includes(resolvedInput.stix_id);
          const existingByGivenStixId = R.find(stixIdFinder, filteredEntities);
          // If the entity exists by the stix id and not the same as the previously founded.
          if (existingByGivenStixId && existingByGivenStixId.internal_id !== existingByStandard.internal_id) {
            // Deciding the target
            let mergeTarget = existingByStandard.internal_id;
            let mergeSource = existingByGivenStixId.internal_id;
            // If confidence level is bigger, pickup as the target
            if (existingByGivenStixId.confidence > existingByStandard.confidence) {
              mergeTarget = existingByGivenStixId.internal_id;
              mergeSource = existingByStandard.internal_id;
            }
            logApp.info('[OPENCTI] Merge during creation detected');
            await mergeEntities(context, user, mergeTarget, [mergeSource], { locks: participantIds });
          }
        }
        // In this mode we can safely consider this entity like the existing one.
        const concurrentEntities = R.filter((e) => e.standard_id !== standardId, filteredEntities);
        // We can upsert element except the aliases that are part of other entities
        const key = resolveAliasesField(type).name;
        const concurrentAliases = R.flatten(R.map((c) => [c[key], c.name], concurrentEntities));
        const normedAliases = R.uniq(concurrentAliases.map((c) => normalizeName(c)));
        const filteredAliases = R.filter((i) => !normedAliases.includes(normalizeName(i)), resolvedInput[key] || []);
        // We need also to filter eventual STIX IDs present in other entities
        const concurrentStixIds = R.flatten(R.map((c) => [c.x_opencti_stix_ids, c.standard_id], concurrentEntities));
        const normedStixIds = R.uniq(concurrentStixIds);
        const filteredStixIds = R.filter(
          (i) => isNotEmptyField(i) && !normedStixIds.includes(i) && i !== existingByStandard.standard_id,
          [...(resolvedInput.x_opencti_stix_ids ?? []), resolvedInput.stix_id]
        );
        const finalEntity = { ...resolvedInput, [key]: filteredAliases, x_opencti_stix_ids: filteredStixIds };
        return upsertElement(context, user, existingByStandard, type, finalEntity, { ...opts, locks: participantIds });
      }
      if (resolvedInput.update === true) {
        // The new one is new reference, merge all found entities
        // Target entity is existingByStandard by default or any other
        const target = R.find((e) => e.standard_id === standardId, filteredEntities) || R.head(filteredEntities);
        const sources = R.filter((e) => e.internal_id !== target.internal_id, filteredEntities);
        hashMergeValidation([target, ...sources]);
        await mergeEntities(context, user, target.internal_id, sources.map((s) => s.internal_id), { locks: participantIds });
        return upsertElement(context, user, target, type, resolvedInput, { ...opts, locks: participantIds });
      }
      if (resolvedInput.stix_id && !existingEntities.map((n) => getInstanceIds(n)).flat().includes(resolvedInput.stix_id)) {
        // Upsert others
        const target = R.head(filteredEntities);
        const resolvedStixIds = { ...target, x_opencti_stix_ids: [...target.x_opencti_stix_ids, resolvedInput.stix_id] };
        return upsertElement(context, user, target, type, resolvedStixIds, { ...opts, locks: participantIds });
      }
      // Return the matching STIX IDs in others
      return { element: R.head(filteredEntities.filter((n) => getInstanceIds(n).includes(resolvedInput.stix_id))), event: null, isCreation: false };
    }
    // Create the object
    const dataEntity = await buildEntityData(context, user, resolvedInput, type, opts);
    // If file directly attached
    if (!isEmptyField(resolvedInput.file)) {
      const { filename } = await resolvedInput.file;
      const isAutoExternal = entitySetting?.platform_entity_files_ref;
      const path = `import/${type}/${dataEntity.element[ID_INTERNAL]}`;
      const key = `${path}/${filename}`;
      const meta = isAutoExternal ? { external_reference_id: generateStandardId(ENTITY_TYPE_EXTERNAL_REFERENCE, { url: `/storage/get/${key}` }) } : {};
      const file_markings = resolvedInput.objectMarking?.map(({ id }) => id);
      const { upload: file } = await uploadToStorage(context, user, path, input.file, { entity: dataEntity.element, file_markings, meta });
      dataEntity.element = { ...dataEntity.element, x_opencti_files: [storeFileConverter(user, file)] };
      // Add external references from files if necessary
      if (isAutoExternal) {
        // Create external ref + link to current entity
        const createExternal = { source_name: file.name, url: `/storage/get/${file.id}`, fileId: file.id };
        const externalRef = await createEntity(context, user, createExternal, ENTITY_TYPE_EXTERNAL_REFERENCE);
        const newRefRel = buildInnerRelation(dataEntity.element, externalRef, RELATION_EXTERNAL_REFERENCE);
        dataEntity.relations.push(...newRefRel);
      }
    }
    if (opts.restore === true) {
      dataMessage = generateRestoreMessage(dataEntity.element);
    } else {
      dataMessage = generateCreateMessage(dataEntity.element);
    }

    // Index the created element
    lock.signal.throwIfAborted();
    await indexCreatedElement(context, user, dataEntity);
    // Push the input in the stream
    const createdElement = { ...resolvedInput, ...dataEntity.element };
    // In case we have created relation (like Marking for example) the input name is not the database name and the resolution might fail
    const inputFields = schemaRelationsRefDefinition.getRelationsRef(createdElement.entity_type);
    inputFields.forEach(({ name, databaseName }) => {
      createdElement[databaseName] = Array.isArray(createdElement[name]) ? createdElement[name].map(({ id }) => id) : createdElement[name];
    });

    const event = await storeCreateEntityEvent(context, user, createdElement, dataMessage, opts);
    // Return created element after waiting for it.
    return { element: createdElement, event, isCreation: true };
  } catch (err) {
    if (err.name === TYPE_LOCK_ERROR) {
      throw LockTimeoutError({ participantIds });
    }
    throw err;
  } finally {
    if (lock) await lock.unlock();
  }
};

export const createEntity = async (context, user, input, type, opts = {}) => {
  const isCompleteResult = opts.complete === true;
  // volumes of objects relationships must be controlled
  const data = await createEntityRaw(context, user, input, type, opts);
  // In case of creation, start an enrichment
  if (data.isCreation) {
    await triggerCreateEntityAutoEnrichment(context, user, data.element);
  } else if (data.event !== null) { // upsert
    await triggerEntityUpdateAutoEnrichment(context, user, data.element);
  }
  return isCompleteResult ? data : data.element;
};

export const createInferredEntity = async (context, input, ruleContent, type) => {
  const opts = {
    fromRule: ruleContent.field,
    impactStandardId: false,
    bypassValidation: true, // We need to bypass validation here has we maybe not setup all require fields
  };
  // Inferred entity have a specific standardId generated from dependencies data.
  const standardId = idGenFromData(type, ruleContent.content.dependencies.sort());
  const instance = { standard_id: standardId, entity_type: type, ...input, [ruleContent.field]: [ruleContent.content] };
  const patch = createRuleDataPatch(instance);
  const inputEntity = { ...instance, ...patch };
  logApp.info('Create inferred entity', { entity: inputEntity });
  return await createEntityRaw(context, RULE_MANAGER_USER, inputEntity, type, opts);
};
// endregion

// region mutation deletion

const draftInternalDeleteElement = async (context, user, draftElement) => {
  let lock;
  const participantIds = [draftElement.internal_id];
  try {
    // Try to get the lock in redis
    lock = await lockResources(participantIds, { draftId: getDraftContext(context, user) });

    await elMarkElementsAsDraftDelete(context, user, [draftElement]);
  } catch (err) {
    if (err.name === TYPE_LOCK_ERROR) {
      throw LockTimeoutError({ participantIds });
    }
    throw err;
  } finally {
    if (lock) await lock.unlock();
  }

  return { element: draftElement, event: {} };
};

export const internalDeleteElementById = async (context, user, id, type, opts = {}) => {
  let lock;
  let event;
  const element = await storeLoadByIdWithRefs(context, user, id, { ...opts, type, includeDeletedInDraft: true });

  if (!element) {
    throw AlreadyDeletedError({ id });
  }
  
  const draftId = getDraftContext(context, user);
  const draft = draftId ? await findDraftById(context, user, draftId) : null;
  if (!validateUserAccessOperation(user, element, AccessOperation.DELETE, draft)) {
    throw ForbiddenAccess();
  }

  if (draftId) {
    return draftInternalDeleteElement(context, user, element);
  }
  // region confidence control
  controlUserConfidenceAgainstElement(user, element);
  // region restrict delete control
  controlUserRestrictDeleteAgainstElement(user, element);
  // when deleting stix ref, we must check confidence on from side (this count has modifying this element itself)
  if (isStixRefRelationship(element.entity_type)) {
    controlUserConfidenceAgainstElement(user, element.from);
  }
  // endregion
  // Prevent individual deletion if linked to a user
  if (element.entity_type === ENTITY_TYPE_IDENTITY_INDIVIDUAL) {
    await verifyCanDeleteIndividual(context, user, element);
  }
  // Prevent organization deletion if platform orga or has members
  if (element.entity_type === ENTITY_TYPE_IDENTITY_ORGANIZATION) {
    await verifyCanDeleteOrganization(context, user, element);
  }
  // Check inference operation
  checkIfInferenceOperationIsValid(user, element);
  // Apply deletion
  const participantIds = [element.internal_id];
  try {
    // Try to get the lock in redis
    lock = await lockResources(participantIds);
    if (isStixRefRelationship(element.entity_type)) {
      const referencesPromises = opts.references ? internalFindByIds(context, user, opts.references, { type: ENTITY_TYPE_EXTERNAL_REFERENCE }) : Promise.resolve([]);
      const references = await Promise.all(referencesPromises);
      if ((opts.references ?? []).length > 0 && references.length !== (opts.references ?? []).length) {
        throw FunctionalError('Cant find element references for commit', {
          id: element.fromId,
          references: opts.references
        });
      }
      const targetElement = { ...element.to, i_relation: element };
      const previous = await storeLoadByIdWithRefs(context, user, element.fromId);
      const instance = structuredClone(previous);
      const key = schemaRelationsRefDefinition.convertDatabaseNameToInputName(instance.entity_type, element.entity_type);
      let inputs;
      if (isSingleRelationsRef(instance.entity_type, element.entity_type)) {
        inputs = [{ key, value: [] }];
        instance[key] = undefined; // Generate the new version of the from
      } else {
        inputs = [{ key, value: [targetElement], operation: UPDATE_OPERATION_REMOVE }];
        // To prevent to many patch operations, removed key must be put at the end
        const withoutElementDeleted = (previous[key] ?? []).filter((e) => e.internal_id !== targetElement.internal_id);
        previous[key] = [...withoutElementDeleted, targetElement];
        // Generate the new version of the from
        instance[key] = withoutElementDeleted;
      }
      const message = await generateUpdateMessage(context, user, instance.entity_type, inputs);
      const isContainCommitReferences = opts.references && opts.references.length > 0;
      const commit = isContainCommitReferences ? {
        message: opts.commitMessage,
        external_references: references.map((ref) => convertExternalReferenceToStix(ref))
      } : undefined;
      await elDeleteElements(context, user, [element]);
      // Publish event in the stream
      const eventPromise = storeUpdateEvent(context, user, previous, instance, message, { ...opts, commit });
      const taskPromise = createContainerSharingTask(context, ACTION_TYPE_UNSHARE, element);
      const [, updateEvent] = await Promise.all([taskPromise, eventPromise]);
      event = updateEvent;
      element.from = instance; // dynamically update the from to have an up to date relation
    } else {
      // Start by deleting external files
      const isTrashableElement = !isInferredIndex(element._index)
        && (isStixCoreObject(element.entity_type) || isStixCoreRelationship(element.entity_type) || isStixSightingRelationship(element.entity_type));
      const forceDelete = !!opts.forceDelete || !isTrashableElement;
      const isTrashEnabled = conf.get('app:trash:enabled');
      if (isTrashEnabled && !forceDelete) {
        // mark indexed files as removed to exclude them from search
        await elUpdateRemovedFiles(element, true);
      } else {
        // if trash is disabled globally or for this element, delete permanently
        await deleteAllObjectFiles(context, user, element);
      }
      // Delete all linked elements
      const forceRefresh = opts.forceRefresh ?? true;
      await elDeleteElements(context, user, [element], { forceDelete, forceRefresh });
      // Publish event in the stream
      event = await storeDeleteEvent(context, user, element, opts);
    }
    // Temporary stored the deleted elements to prevent concurrent problem at creation
    await redisAddDeletions(participantIds, getDraftContext(context, user));
  } catch (err) {
    if (err.name === TYPE_LOCK_ERROR) {
      throw LockTimeoutError({ participantIds });
    }
    throw err;
  } finally {
    if (lock) await lock.unlock();
  }
  // - TRANSACTION END
  return { element, event };
};
export const deleteElementById = async (context, user, id, type, opts = {}) => {
  if (R.isNil(type)) {
    /* v8 ignore next */
    throw FunctionalError('You need to specify a type when deleting an entity');
  }
  const { element: deleted } = await internalDeleteElementById(context, user, id, type, opts);
  return deleted;
};
export const deleteInferredRuleElement = async (rule, instance, deletedDependencies, opts = {}) => {
  const context = executionContext(rule.name, RULE_MANAGER_USER);
  // Check if deletion is really targeting an inference
  const isInferred = isInferredIndex(instance._index);
  if (!isInferred) {
    throw UnsupportedError('Instance is not inferred, cant be deleted', { id: instance.id });
  }
  // Delete inference
  const fromRule = RULE_PREFIX + rule;
  const rules = Object.keys(instance).filter((k) => k.startsWith(RULE_PREFIX));
  const completeRuleName = RULE_PREFIX + rule;
  if (!rules.includes(completeRuleName)) {
    throw UnsupportedError('Cant ask a deletion on element not inferred by this rule', { rule });
  }
  const monoRule = rules.length === 1;
  // Cleanup all explanation that match the dependency id
  const elementsRule = instance[completeRuleName];
  const rebuildRuleContent = [];
  for (let index = 0; index < elementsRule.length; index += 1) {
    const ruleContent = elementsRule[index];
    const { dependencies } = ruleContent;
    // Keep the element only if not include any deleted dependencies
    if (deletedDependencies.length > 0 && !deletedDependencies.some((d) => dependencies.includes(d))) {
      rebuildRuleContent.push(ruleContent);
    }
  }
  try {
    // Current rule doesnt have any more explanation
    if (rebuildRuleContent.length === 0) {
      // If current inference is only base on one rule, we can safely delete it.
      if (monoRule) {
        await internalDeleteElementById(context, RULE_MANAGER_USER, instance.id, instance.entity_type, opts);
        return true;
      }
      // If not we need to clean the rule and keep the element for other rules.
      logApp.info('Cleanup inferred element', { rule, id: instance.id });
      const input = { [completeRuleName]: null };
      const upsertOpts = { fromRule, fromRuleDeletion: true };
      await upsertRelationRule(context, RULE_MANAGER_USER, instance, input, upsertOpts);
    } else {
      logApp.info('Upsert inferred element', { rule, id: instance.id });
      // Rule still have other explanation, update the rule
      const input = { [completeRuleName]: rebuildRuleContent };
      const ruleOpts = { fromRule, fromRuleDeletion: true };
      await upsertRelationRule(context, RULE_MANAGER_USER, instance, input, ruleOpts);
    }
  } catch (err) {
    if (err.name === ALREADY_DELETED_ERROR) {
      logApp.info(err);
    } else {
      logApp.error('Error handling inference', { cause: err });
    }
  }
  return false;
};
export const deleteRelationsByFromAndTo = async (context, user, fromId, toId, relationshipType, scopeType, opts = {}) => {
  //* v8 ignore if */
  if (R.isNil(scopeType) || R.isNil(fromId) || R.isNil(toId)) {
    throw FunctionalError('You need to specify a scope type and both IDs when deleting a relation with from and to', {
      type: scopeType,
      from: fromId,
      to: toId
    });
  }
  const fromThing = await internalLoadById(context, user, fromId, opts);
  // Check mandatory attribute
  const entitySetting = await getEntitySettingFromCache(context, fromThing.entity_type);
  const attributesMandatory = await getMandatoryAttributesForSetting(context, user, entitySetting);
  if (attributesMandatory.length > 0) {
    const attribute = attributesMandatory.find((attr) => attr === schemaRelationsRefDefinition.convertDatabaseNameToInputName(fromThing.entity_type, relationshipType));
    if (attribute && fromThing[buildRefRelationKey(relationshipType)].length === 1) {
      throw ValidationError('This attribute is mandatory', attribute, { attribute });
    }
  }
  const toThing = await internalLoadById(context, user, toId, opts);// check if user has "edit" access on from and to
  const draftId = getDraftContext(context, user);
  const draft = draftId ? await findDraftById(context, user, draftId) : null;
  const canEditFrom = validateUserAccessOperation(user, fromThing, AccessOperation.EDIT, draft);
  const canEditTo = validateUserAccessOperation(user, toThing, AccessOperation.EDIT, draft);

  if (!canEditFrom || !canEditTo) {
    throw ForbiddenAccess();
  }
  // Looks like the caller doesn't give the correct from, to currently
  const relationsCallback = async (relationsToDelete) => {
    for (let i = 0; i < relationsToDelete.length; i += 1) {
      const r = relationsToDelete[i];
      await deleteElementById(context, user, r.internal_id, r.entity_type, opts);
    }
  };
  const relationsToDelete = await fullRelationsList(context, user, relationshipType, {
    indices: READ_RELATIONSHIPS_INDICES_WITHOUT_INFERRED,
    baseData: true,
    filters: {
      mode: 'and',
      filters: [
        { key: ['fromId'], values: [fromThing.internal_id] },
        { key: ['toId'], values: [toThing.internal_id] }
      ],
      filterGroups: []
    },
    callback: relationsCallback
  });
  return { from: fromThing, to: toThing, deletions: relationsToDelete };
};
// endregion<|MERGE_RESOLUTION|>--- conflicted
+++ resolved
@@ -239,12 +239,8 @@
 import { pirExplanation } from '../modules/attributes/internalRelationship-registrationAttributes';
 import { modules } from '../schema/module';
 import { doYield } from '../utils/eventloop-utils';
-<<<<<<< HEAD
-import { RELATION_COVERED } from '../modules/securityCoverage/securityCoverage-types';
+import { ENTITY_TYPE_SECURITY_COVERAGE, RELATION_COVERED } from '../modules/securityCoverage/securityCoverage-types';
 import { findById as findDraftById } from '../modules/draftWorkspace/draftWorkspace-domain';
-=======
-import {ENTITY_TYPE_SECURITY_COVERAGE, RELATION_COVERED} from '../modules/securityCoverage/securityCoverage-types';
->>>>>>> ed8db9c8
 
 // region global variables
 const MAX_BATCH_SIZE = nconf.get('elasticsearch:batch_loader_max_size') ?? 300;
@@ -1452,10 +1448,6 @@
       const groupedAddOperations = R.groupBy((s) => s.relationType, addOperations);
       const operations = Object.entries(groupedAddOperations)
         .map(([key, vals]) => {
-<<<<<<< HEAD
-=======
-           
->>>>>>> ed8db9c8
           const { _index, entity_type } = R.head(vals);
           const ids = vals.map((v) => v.data.internal_id);
           return { id, _index, toReplace: null, relationType: key, entity_type, data: { internal_id: ids } };
@@ -1526,11 +1518,7 @@
       updateAttributes.push({ key: targetFieldKey, value: [sourceFieldValue] });
     }
   }
-<<<<<<< HEAD
-
-=======
-   
->>>>>>> ed8db9c8
+
   const data = await updateAttributeRaw(context, user, targetEntity, updateAttributes);
   const { impactedInputs } = data;
   // region Update elasticsearch
@@ -3109,11 +3097,7 @@
     fromRule: ruleContent.field,
     bypassValidation: true, // We need to bypass validation here has we maybe not setup all require fields
   };
-<<<<<<< HEAD
-
-=======
-   
->>>>>>> ed8db9c8
+
   const { fromId, toId, relationship_type } = input;
   // In some cases, we can try to create with the same from and to, ignore
   if (fromId === toId) {
@@ -3441,7 +3425,7 @@
   if (!element) {
     throw AlreadyDeletedError({ id });
   }
-  
+
   const draftId = getDraftContext(context, user);
   const draft = draftId ? await findDraftById(context, user, draftId) : null;
   if (!validateUserAccessOperation(user, element, AccessOperation.DELETE, draft)) {
