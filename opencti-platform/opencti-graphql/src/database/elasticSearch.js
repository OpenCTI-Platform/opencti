/* eslint-disable no-underscore-dangle */
import { Client } from '@elastic/elasticsearch';
import { Promise } from 'bluebird';
import * as R from 'ramda';
import {
  buildPagination,
  cursorToOffset,
  isNotEmptyField,
  offsetToCursor,
  pascalize,
  READ_DATA_INDICES,
  READ_INDEX_STIX_CYBER_OBSERVABLE_RELATIONSHIPS,
  READ_INDEX_STIX_DOMAIN_OBJECTS,
  READ_PLATFORM_INDICES,
  READ_RELATIONSHIPS_INDICES,
<<<<<<< HEAD
  isEmptyField,
=======
  WRITE_PLATFORM_INDICES,
>>>>>>> 2c60f2dc
} from './utils';
import conf, { booleanConf, logApp } from '../config/conf';
import { ConfigurationError, DatabaseError, FunctionalError } from '../config/errors';
import {
  RELATION_CREATED_BY,
  RELATION_KILL_CHAIN_PHASE,
  RELATION_OBJECT_LABEL,
  RELATION_OBJECT_MARKING,
} from '../schema/stixMetaRelationship';
import {
  ABSTRACT_BASIC_RELATIONSHIP,
  BASE_TYPE_RELATION,
  ID_INTERNAL,
  ID_STANDARD,
  IDS_STIX,
  INTERNAL_IDS_ALIASES,
  isAbstract,
  REL_INDEX_PREFIX,
  RULE_PREFIX,
} from '../schema/general';
import {
  dateAttributes,
  isBooleanAttribute,
  isMultipleAttribute,
  numericOrBooleanAttributes,
} from '../schema/fieldDataAdapter';
import { getParentTypes } from '../schema/schemaUtils';
import { isStixObjectAliased } from '../schema/stixDomainObject';
import { isStixObject } from '../schema/stixCoreObject';
import { isBasicRelationship, STIX_RELATIONSHIPS } from '../schema/stixRelationship';
import { RELATION_INDICATES } from '../schema/stixCoreRelationship';
import { INTERNAL_FROM_FIELD, INTERNAL_TO_FIELD } from '../schema/identifier';
import { BYPASS } from '../utils/access';
import { INTERNAL_RELATIONSHIPS } from '../schema/internalRelationship';
import { getAttributesRulesFor } from '../rules/RuleUtils';

const MIN_DATA_FIELDS = ['name', 'value', 'internal_id', 'standard_id', 'base_type', 'entity_type', 'connections'];
export const ES_MAX_CONCURRENCY = conf.get('elasticsearch:max_concurrency');
export const ES_IGNORE_THROTTLED = conf.get('elasticsearch:search_ignore_throttled');
export const ES_MAX_PAGINATION = conf.get('elasticsearch:max_pagination_result');
const ES_RETRY_ON_CONFLICT = 5;
export const MAX_SPLIT = 250; // Max number of terms resolutions (ES limitation)
export const BULK_TIMEOUT = '5m';
const MAX_AGGREGATION_SIZE = 100;
const MAX_JS_PARAMS = 65536; // Too prevent Maximum call stack size exceeded
const MAX_SEARCH_AGGREGATION_SIZE = 10000;
const MAX_SEARCH_SIZE = 5000;
export const ROLE_FROM = 'from';
export const ROLE_TO = 'to';
const UNIMPACTED_ENTITIES_ROLE = [
  `${RELATION_CREATED_BY}_${ROLE_TO}`,
  `${RELATION_OBJECT_MARKING}_${ROLE_TO}`,
  `${RELATION_OBJECT_LABEL}_${ROLE_TO}`,
  `${RELATION_KILL_CHAIN_PHASE}_${ROLE_TO}`,
  `${RELATION_INDICATES}_${ROLE_TO}`,
];
export const isImpactedTypeAndSide = (type, side) => {
  return !UNIMPACTED_ENTITIES_ROLE.includes(`${type}_${side}`);
};
export const isImpactedRole = (role) => !UNIMPACTED_ENTITIES_ROLE.includes(role);
const computeRelsExclude = () => {
  // Exclude every rel except markings
  const allRels = [...STIX_RELATIONSHIPS, ...INTERNAL_RELATIONSHIPS];
  return allRels.filter((r) => r !== RELATION_OBJECT_MARKING).map((r) => REL_INDEX_PREFIX + r);
};

export const el = new Client({
  node: conf.get('elasticsearch:url'),
  proxy: conf.get('elasticsearch:proxy') || null,
  auth: {
    username: conf.get('elasticsearch:username') || null,
    password: conf.get('elasticsearch:password') || null,
    apiKey: conf.get('elasticsearch:api_key') || null,
  },
  maxRetries: conf.get('elasticsearch:max_retries') || 3,
  requestTimeout: conf.get('elasticsearch:request_timeout') || 30000,
  sniffOnStart: booleanConf('elasticsearch:sniff_on_start', false),
  ssl: {
    ca: conf.get('elasticsearch:ssl:ca') || null,
    rejectUnauthorized: booleanConf('elasticsearch:ssl:reject_unauthorized', true),
  },
});

const buildMarkingRestriction = (user) => {
  const must = [];
  // eslint-disable-next-line camelcase
  const must_not = [];
  // Check user rights
  const isBypass = R.find((s) => s.name === BYPASS, user.capabilities || []) !== undefined;
  if (!isBypass) {
    if (user.allowed_marking.length === 0) {
      // If user have no marking, he can only access to data with no markings.
      must_not.push({ exists: { field: 'rel_object-marking.internal_id' } });
    } else {
      // Markings should be group by types for restriction
      const userGroupedMarkings = R.groupBy((m) => m.definition_type, user.allowed_marking);
      const allGroupedMarkings = R.groupBy((m) => m.definition_type, user.all_marking);
      const markingGroups = Object.keys(allGroupedMarkings);
      const mustNotHaveOneOf = [];
      for (let index = 0; index < markingGroups.length; index += 1) {
        const markingGroup = markingGroups[index];
        const markingsForGroup = allGroupedMarkings[markingGroup].map((i) => i.internal_id);
        const userMarkingsForGroup = (userGroupedMarkings[markingGroup] || []).map((i) => i.internal_id);
        // Get all markings the user has no access for this group
        const res = markingsForGroup.filter((m) => !userMarkingsForGroup.includes(m));
        if (res.length > 0) {
          mustNotHaveOneOf.push(res);
        }
      }
      // If use have marking, he can access to data with no marking && data with according marking
      const mustNotMarkingTerms = [];
      for (let i = 0; i < mustNotHaveOneOf.length; i += 1) {
        const markings = mustNotHaveOneOf[i];
        const should = markings.map((m) => ({ match: { 'rel_object-marking.internal_id': m } }));
        mustNotMarkingTerms.push({
          bool: {
            should,
            minimum_should_match: 1,
          },
        });
      }
      const markingBool = {
        bool: {
          should: [
            {
              bool: {
                must_not: [{ exists: { field: 'rel_object-marking.internal_id' } }],
              },
            },
            {
              bool: {
                must_not: mustNotMarkingTerms,
              },
            },
          ],
          minimum_should_match: 1,
        },
      };
      must.push(markingBool);
    }
  }
  return { must, must_not };
};

export const elIsAlive = async () => {
  return el
    .info()
    .then((info) => {
      /* istanbul ignore if */
      if (info.meta.connection.status !== 'alive') {
        throw ConfigurationError('ElasticSearch seems down (status not alive)');
      }
      return true;
    })
    .catch(
      /* istanbul ignore next */ (e) => {
        throw ConfigurationError('ElasticSearch seems down', { error: e.message });
      }
    );
};
export const elVersion = () => {
  return el
    .info()
    .then((info) => info.body.version.number)
    .catch(
      /* istanbul ignore next */ () => {
        return 'Disconnected';
      }
    );
};
export const elIndexExists = async (indexName) => {
  const existIndex = await el.indices.exists({ index: indexName });
  return existIndex.body === true;
};
export const elCreateIndexes = async (indexesToCreate = WRITE_PLATFORM_INDICES) => {
  const defaultIndexPattern = conf.get('elasticsearch:index_creation_pattern');
  return Promise.all(
    indexesToCreate.map((index) => {
      return el.indices.exists({ index }).then((result) => {
        if (result.body === false) {
          return el.indices
            .create({
              index: `${index}${defaultIndexPattern}`,
              body: {
                aliases: { [index]: {} },
                settings: {
                  index: {
                    max_result_window: 100000,
                  },
                  analysis: {
                    normalizer: {
                      string_normalizer: {
                        type: 'custom',
                        filter: ['lowercase', 'asciifolding'],
                      },
                    },
                  },
                },
                mappings: {
                  dynamic_templates: [
                    {
                      integers: {
                        match_mapping_type: 'long',
                        mapping: {
                          type: 'integer',
                        },
                      },
                    },
                    {
                      strings: {
                        match_mapping_type: 'string',
                        mapping: {
                          type: 'text',
                          fields: {
                            keyword: {
                              type: 'keyword',
                              normalizer: 'string_normalizer',
                              ignore_above: 512,
                            },
                          },
                        },
                      },
                    },
                  ],
                  properties: {
                    standard_id: {
                      type: 'text',
                      fields: {
                        keyword: {
                          type: 'keyword',
                          normalizer: 'string_normalizer',
                          ignore_above: 512,
                        },
                      },
                    },
                    timestamp: {
                      type: 'date',
                    },
                    created: {
                      type: 'date',
                    },
                    modified: {
                      type: 'date',
                    },
                    first_seen: {
                      type: 'date',
                    },
                    last_seen: {
                      type: 'date',
                    },
                    start_time: {
                      type: 'date',
                    },
                    stop_time: {
                      type: 'date',
                    },
                    published: {
                      type: 'date',
                    },
                    valid_from: {
                      type: 'date',
                    },
                    valid_until: {
                      type: 'date',
                    },
                    observable_date: {
                      type: 'date',
                    },
                    event_date: {
                      type: 'date',
                    },
                    received_time: {
                      type: 'date',
                    },
                    processed_time: {
                      type: 'date',
                    },
                    completed_time: {
                      type: 'date',
                    },
                    ctime: {
                      type: 'date',
                    },
                    mtime: {
                      type: 'date',
                    },
                    atime: {
                      type: 'date',
                    },
                    confidence: {
                      type: 'integer',
                    },
                    x_opencti_report_status: {
                      type: 'integer',
                    },
                    attribute_order: {
                      type: 'integer',
                    },
                    base_score: {
                      type: 'integer',
                    },
                    is_family: {
                      type: 'boolean',
                    },
                    number_observed: {
                      type: 'integer',
                    },
                    x_opencti_negative: {
                      type: 'boolean',
                    },
                    default_assignation: {
                      type: 'boolean',
                    },
                    x_opencti_detection: {
                      type: 'boolean',
                    },
                    x_opencti_order: {
                      type: 'integer',
                    },
                    import_expected_number: {
                      type: 'integer',
                    },
                    import_processed_number: {
                      type: 'integer',
                    },
                    x_opencti_score: {
                      type: 'integer',
                    },
                    connections: {
                      type: 'nested',
                    },
                  },
                },
              },
            })
            .catch((e) => {
              throw DatabaseError('Error creating index', { error: e });
            });
        }
        /* istanbul ignore next */
        return result;
      });
    })
  );
};
export const elDeleteIndexes = async (indexesToDelete) => {
  return Promise.all(
    indexesToDelete.map((index) => {
      return el.indices.delete({ index }).catch((err) => {
        /* istanbul ignore next */
        if (err.meta.body && err.meta.body.error.type !== 'index_not_found_exception') {
          logApp.error(`[ELASTICSEARCH] Delete indices fail`, { error: err });
        }
      });
    })
  );
};

export const elCount = (user, indexName, options = {}) => {
  const {
    endDate = null,
    types = null,
    relationshipType = null,
    authorId = null,
    fromId = null,
    toTypes = null,
    isMetaRelationship = false,
  } = options;
  let must = [];
  const markingRestrictions = buildMarkingRestriction(user);
  must.push(...markingRestrictions.must);
  if (endDate !== null) {
    must = R.append(
      {
        range: {
          created_at: {
            format: 'strict_date_optional_time',
            lt: endDate,
          },
        },
      },
      must
    );
  }
  if (types !== null && types.length > 0) {
    const should = types.map((typeValue) => {
      return {
        bool: {
          should: [
            { match_phrase: { 'entity_type.keyword': typeValue } },
            { match_phrase: { 'parent_types.keyword': typeValue } },
          ],
          minimum_should_match: 1,
        },
      };
    });
    must = R.append(
      {
        bool: {
          should,
          minimum_should_match: 1,
        },
      },
      must
    );
  }
  if (relationshipType !== null && !isMetaRelationship) {
    must = R.append(
      {
        bool: {
          should: {
            match_phrase: { 'relationship_type.keyword': relationshipType },
          },
        },
      },
      must
    );
  }
  if (authorId !== null && !isMetaRelationship) {
    must = R.append(
      {
        bool: {
          should: {
            match_phrase: { [`${REL_INDEX_PREFIX}${RELATION_CREATED_BY}.internal_id.keyword`]: authorId },
          },
        },
      },
      must
    );
  }
  if (fromId !== null) {
    if (isMetaRelationship) {
      must = R.append(
        {
          bool: {
            should: {
              match_phrase: { [`${REL_INDEX_PREFIX}${relationshipType}.internal_id.keyword`]: fromId },
            },
          },
        },
        must
      );
    } else {
      must = R.append(
        {
          nested: {
            path: 'connections',
            query: {
              bool: {
                must: [{ match_phrase: { [`connections.internal_id`]: fromId } }],
              },
            },
          },
        },
        must
      );
    }
  }
  if (toTypes !== null) {
    const filters = [];
    for (let index = 0; index < toTypes.length; index += 1) {
      filters.push({
        match_phrase: { 'connections.types': toTypes[index] },
      });
    }
    must = R.append(
      {
        nested: {
          path: 'connections',
          query: {
            bool: {
              should: filters,
              minimum_should_match: 1,
            },
          },
        },
      },
      must
    );
  }
  const query = {
    index: indexName,
    body: {
      query: {
        bool: {
          must,
          must_not: markingRestrictions.must_not,
        },
      },
    },
  };
  logApp.debug(`[ELASTICSEARCH] countEntities`, { query });
  return el
    .count(query)
    .then((data) => {
      return data.body.count;
    })
    .catch((err) => {
      throw DatabaseError('Count data fail', { error: err, query });
    });
};
export const elAggregationCount = (user, type, aggregationField, start, end, filters) => {
  const isIdFields = aggregationField.endsWith('internal_id');
  const haveRange = start && end;
  const dateFilter = [];
  if (haveRange) {
    dateFilter.push({
      range: {
        created_at: {
          gte: start,
          lte: end,
        },
      },
    });
  }
  const histoFilters = R.map((f) => {
    const key = f.isRelation ? `${REL_INDEX_PREFIX}${f.type ? f.type : '*'}.internal_id.keyword` : `${f.type}.keyword`;
    return {
      multi_match: {
        fields: [key],
        type: 'phrase',
        query: f.value,
      },
    };
  }, filters);
  const must = R.concat(dateFilter, histoFilters);
  const markingRestrictions = buildMarkingRestriction(user);
  must.push(...markingRestrictions.must);
  const query = {
    index: READ_PLATFORM_INDICES,
    body: {
      size: MAX_SEARCH_AGGREGATION_SIZE,
      query: {
        bool: {
          must,
          must_not: markingRestrictions.must_not,
          should: [
            { match_phrase: { 'entity_type.keyword': type } },
            { match_phrase: { 'parent_types.keyword': type } },
          ],
          minimum_should_match: 1,
        },
      },
      aggs: {
        genres: {
          terms: {
            field: `${aggregationField}.keyword`,
            size: MAX_AGGREGATION_SIZE,
          },
        },
      },
    },
  };
  logApp.debug(`[ELASTICSEARCH] aggregationCount`, { query });
  return el
    .search(query)
    .then((data) => {
      const { buckets } = data.body.aggregations.genres;
      return R.map((b) => ({ label: isIdFields ? b.key : pascalize(b.key), value: b.doc_count }), buckets);
    })
    .catch((err) => {
      throw DatabaseError('Aggregation fail', { error: err, query });
    });
};
// region relation reconstruction
const elBuildRelation = (type, connection) => {
  return {
    [type]: null,
    [`${type}Id`]: connection.internal_id,
    [`${type}Role`]: connection.role,
    [`${type}Type`]: R.head(connection.types),
  };
};
const elMergeRelation = (concept, fromConnection, toConnection) => {
  if (!fromConnection || !toConnection) {
    throw DatabaseError(`[ELASTIC] Something fail in reconstruction of the relation`, concept.internal_id);
  }
  const from = elBuildRelation('from', fromConnection);
  const to = elBuildRelation('to', toConnection);
  return R.mergeAll([concept, from, to]);
};
export const elReconstructRelation = (concept) => {
  const { connections } = concept;
  const entityType = concept.entity_type;
  const fromConnection = R.find((connection) => connection.role === `${entityType}_from`, connections);
  const toConnection = R.find((connection) => connection.role === `${entityType}_to`, connections);
  const relation = elMergeRelation(concept, fromConnection, toConnection);
  return R.dissoc('connections', relation);
};
// endregion
export const elFindByFromAndTo = async (user, fromId, toId, relationshipType) => {
  const mustTerms = [];
  const markingRestrictions = buildMarkingRestriction(user);
  mustTerms.push(...markingRestrictions.must);
  mustTerms.push({
    nested: {
      path: 'connections',
      query: {
        bool: {
          must: [{ match_phrase: { 'connections.internal_id': fromId } }],
        },
      },
    },
  });
  mustTerms.push({
    nested: {
      path: 'connections',
      query: {
        bool: {
          must: [{ match_phrase: { 'connections.internal_id': toId } }],
        },
      },
    },
  });
  mustTerms.push({
    bool: {
      should: [
        { match_phrase: { 'entity_type.keyword': relationshipType } },
        { match_phrase: { 'parent_types.keyword': relationshipType } },
      ],
      minimum_should_match: 1,
    },
  });
  const query = {
    index: READ_RELATIONSHIPS_INDICES,
    size: MAX_SEARCH_SIZE,
    _source_excludes: computeRelsExclude(),
    ignore_throttled: ES_IGNORE_THROTTLED,
    body: {
      query: {
        bool: {
          must: mustTerms,
          must_not: markingRestrictions.must_not,
        },
      },
    },
  };
  const data = await el.search(query).catch((e) => {
    throw DatabaseError('Find by from and to fail', { error: e, query });
  });
  const hits = [];
  for (let index = 0; index < data.body.hits.hits.length; index += 1) {
    const hit = data.body.hits.hits[index];
    const loadedElement = R.assoc('_index', hit._index, hit._source);
    hits.push(elReconstructRelation(loadedElement));
  }
  return hits;
};

export const elFindByIds = async (user, ids, opts = {}) => {
  const { indices = READ_DATA_INDICES, toMap = false, type = null } = opts;
  const { minSource = false } = opts;
  const idsArray = Array.isArray(ids) ? ids : [ids];
  const processIds = R.filter((id) => isNotEmptyField(id), idsArray);
  if (processIds.length === 0) return [];
  const groupIds = R.splitEvery(MAX_SPLIT, processIds);
  const hits = {};
  for (let index = 0; index < groupIds.length; index += 1) {
    const mustTerms = [];
    const workingIds = groupIds[index];
    const idsTermsPerType = [];
    const elementTypes = [ID_INTERNAL, ID_STANDARD, IDS_STIX];
    if (isStixObjectAliased(type)) {
      elementTypes.push(INTERNAL_IDS_ALIASES);
    }
    for (let i = 0; i < workingIds.length; i += 1) {
      const id = workingIds[i];
      for (let indexType = 0; indexType < elementTypes.length; indexType += 1) {
        const elementType = elementTypes[indexType];
        const term = { [`${elementType}.keyword`]: id };
        idsTermsPerType.push({ term });
      }
    }
    // const idsTermsPerType = map((e) => ({ [`${e}.keyword`]: id }), elementTypes);
    const should = {
      bool: {
        should: idsTermsPerType,
        minimum_should_match: 1,
      },
    };
    mustTerms.push(should);
    if (type) {
      const shouldType = {
        bool: {
          should: [
            { match_phrase: { 'entity_type.keyword': type } },
            { match_phrase: { 'parent_types.keyword': type } },
          ],
          minimum_should_match: 1,
        },
      };
      mustTerms.push(shouldType);
    }
    const markingRestrictions = buildMarkingRestriction(user);
    mustTerms.push(...markingRestrictions.must);
    const query = {
      index: indices,
      size: MAX_SEARCH_SIZE,
      ignore_throttled: ES_IGNORE_THROTTLED,
      _source_excludes: computeRelsExclude(),
      _source_includes: minSource ? MIN_DATA_FIELDS : '*',
      body: {
        query: {
          bool: {
            must: mustTerms,
            must_not: markingRestrictions.must_not,
          },
        },
      },
    };
    logApp.debug(`[ELASTICSEARCH] elInternalLoadById`, { query });
    const data = await el.search(query).catch((err) => {
      throw DatabaseError('Error loading ids', { error: err, query });
    });
    for (let j = 0; j < data.body.hits.hits.length; j += 1) {
      const hit = data.body.hits.hits[j];
      const elementWithIndex = R.assoc('_index', hit._index, hit._source);
      // Analyse rules to add extra elements
      const ruleKeys = Object.keys(elementWithIndex).filter((e) => e.startsWith(RULE_PREFIX));
      const ruleAttributesInferences = R.flatten(
        ruleKeys.map((r) =>
          R.toPairs(elementWithIndex[r].inferred).map((s) => ({
            field: R.head(s),
            value: String(R.last(s)),
            rule: r.substr(RULE_PREFIX.length),
          }))
        )
      );
      const elementExtended = { ...elementWithIndex, x_opencti_inferences: ruleAttributesInferences };
      // And a specific processing for a relation
      if (elementExtended.base_type === BASE_TYPE_RELATION) {
        const relation = elReconstructRelation(elementExtended);
        hits[relation.internal_id] = relation;
      } else {
        hits[elementExtended.internal_id] = elementExtended;
      }
    }
  }
  return toMap ? hits : Object.values(hits);
};
export const elLoadByIds = async (user, ids, type = null, indices = READ_DATA_INDICES) => {
  const hits = await elFindByIds(user, ids, { type, indices });
  /* istanbul ignore if */
  if (hits.length > 1) {
    const errorMeta = { ids, type, hits: hits.length };
    throw DatabaseError('Expect only one response', errorMeta);
  }
  return R.head(hits);
};
export const elBatchIds = async (user, ids) => {
  const hits = await elFindByIds(user, ids);
  return ids.map((id) => R.find((h) => h.internal_id === id, hits));
};

// field can be "entity_type" or "internal_id"
export const elAggregationRelationsCount = async (user, type, opts) => {
  const { startDate: start, endDate: end, toTypes = [], dateAttribute = 'created_at' } = opts;
  const { fromId = null, field = null, isTo = false, noDirection = false } = opts;
  if (!R.includes(field, ['entity_type', 'internal_id', null])) {
    throw FunctionalError('Unsupported field', field);
  }
  const roleFilter = { query_string: { query: !isTo ? `*_to` : `*_from`, fields: [`connections.role`] } };
  const haveRange = start && end;
  const filters = [];
  if (haveRange) {
    filters.push({ range: { [dateAttribute]: { gte: start, lte: end } } });
  } else if (start) {
    filters.push({ range: { [dateAttribute]: { gte: start } } });
  } else if (end) {
    filters.push({ range: { [dateAttribute]: { lte: end } } });
  }
  if (fromId) {
    filters.push({
      nested: {
        path: 'connections',
        query: {
          bool: {
            must: [{ match_phrase: { [`connections.internal_id`]: fromId } }],
          },
        },
      },
    });
  }
  const typesFilters = [];
  for (let index = 0; index < toTypes.length; index += 1) {
    typesFilters.push({
      match_phrase: { 'connections.types': toTypes[index] },
    });
  }
  if (typesFilters.length > 0) {
    filters.push({
      nested: {
        path: 'connections',
        query: {
          bool: {
            // must: toRoleFilter,
            should: typesFilters,
            minimum_should_match: 1,
          },
        },
      },
    });
  }
  const must = R.concat(
    [
      {
        bool: {
          should: [
            { match_phrase: { 'entity_type.keyword': type } },
            { match_phrase: { 'parent_types.keyword': type } },
          ],
          minimum_should_match: 1,
        },
      },
    ],
    filters
  );
  const markingRestrictions = buildMarkingRestriction(user);
  must.push(...markingRestrictions.must);
  const query = {
    index: READ_RELATIONSHIPS_INDICES,
    ignore_throttled: ES_IGNORE_THROTTLED,
    body: {
      size: MAX_SEARCH_AGGREGATION_SIZE,
      query: {
        bool: {
          must,
          must_not: markingRestrictions.must_not,
        },
      },
      aggs: {
        connections: {
          nested: {
            path: 'connections',
          },
          aggs: {
            filtered: {
              filter: {
                bool: {
                  must: typesFilters.length > 0 && !noDirection ? roleFilter : [],
                },
              },
              aggs: {
                genres: {
                  terms: {
                    size: MAX_AGGREGATION_SIZE,
                    field: field === 'internal_id' ? `connections.internal_id.keyword` : `connections.types.keyword`,
                  },
                },
              },
            },
          },
        },
      },
    },
  };
  logApp.debug(`[ELASTICSEARCH] aggregationRelationsCount`, { query });
  return el
    .search(query)
    .then(async (data) => {
      if (field === 'internal_id') {
        const { buckets } = data.body.aggregations.connections.filtered.genres;
        const filteredBuckets = R.filter((b) => b.key !== fromId, buckets);
        return R.map((b) => ({ label: b.key, value: b.doc_count }), filteredBuckets);
      }
      let fromType = null;
      if (fromId) {
        const fromEntity = await elLoadByIds(user, fromId);
        fromType = fromEntity.entity_type;
      }
      const types = R.pipe(
        R.map((h) => h._source.connections),
        R.flatten(),
        R.filter((c) => c.internal_id !== fromId && !R.includes(fromType, c.types)),
        R.filter((c) => toTypes.length === 0 || R.includes(R.head(toTypes), c.types)),
        R.map((e) => e.types),
        R.flatten(),
        R.uniq(),
        R.filter((f) => !isAbstract(f)),
        R.map((u) => u.toLowerCase())
      )(data.body.hits.hits);
      const { buckets } = data.body.aggregations.connections.filtered.genres;
      const filteredBuckets = R.filter((b) => R.includes(b.key, types), buckets);
      return R.map((b) => ({ label: pascalize(b.key), value: b.doc_count }), filteredBuckets);
    })
    .catch((e) => {
      throw DatabaseError('Fail processing AggregationRelationsCount', { error: e });
    });
};
export const elHistogramCount = async (user, type, field, interval, start, end, toTypes, filters) => {
  // const tzStart = moment.parseZone(start).format('Z');
  // Filter: { type: 'relation/attribute/nested' }
  const histogramFilters = R.map((f) => {
    // isRelation: false, isNested: true, type: 'connections.internal_id', value: fromId
    const { isRelation = false, isNested = false, type: filterType, value, operator = 'eq' } = f;
    if (isNested) {
      const [path] = filterType.split('.');
      return {
        nested: {
          path,
          query: {
            bool: {
              must: [{ match_phrase: { [filterType]: value } }],
            },
          },
        },
      };
    }
    let key = `${filterType}.keyword`;
    if (operator === 'wilcard') {
      key = `${filterType}`;
    }
    if (isRelation) {
      key = filterType ? `${REL_INDEX_PREFIX}${f.type}.internal_id` : `${REL_INDEX_PREFIX}*.internal_id`;
    }
    return {
      multi_match: {
        fields: [key],
        type: 'phrase',
        query: value,
      },
    };
  }, filters);
  let dateFormat;
  switch (interval) {
    case 'year':
      dateFormat = 'yyyy';
      break;
    case 'month':
      dateFormat = 'yyyy-MM';
      break;
    case 'day':
      dateFormat = 'yyyy-MM-dd';
      break;
    default:
      throw FunctionalError('Unsupported interval, please choose between year, month or day', interval);
  }
  let baseFilters = [
    {
      range: {
        [field]: {
          gte: start,
          lte: end,
        },
      },
    },
  ];
  if (type) {
    baseFilters = R.append(
      {
        bool: {
          should: [
            { match_phrase: { 'entity_type.keyword': type } },
            { match_phrase: { 'parent_types.keyword': type } },
          ],
          minimum_should_match: 1,
        },
      },
      baseFilters
    );
  }
  const typesFilters = [];
  for (let index = 0; index < toTypes.length; index += 1) {
    typesFilters.push({
      match_phrase: { 'connections.types': toTypes[index] },
    });
  }
  if (typesFilters.length > 0) {
    baseFilters.push({
      nested: {
        path: 'connections',
        query: {
          bool: {
            // must: toRoleFilter,
            should: typesFilters,
            minimum_should_match: 1,
          },
        },
      },
    });
  }
  const must = R.concat(baseFilters, histogramFilters);
  const markingRestrictions = buildMarkingRestriction(user);
  must.push(...markingRestrictions.must);
  const query = {
    index: READ_PLATFORM_INDICES,
    ignore_throttled: ES_IGNORE_THROTTLED,
    _source_excludes: '*', // Dont need to get anything
    body: {
      query: {
        bool: {
          must,
          must_not: markingRestrictions.must_not,
        },
      },
      aggs: {
        count_over_time: {
          date_histogram: {
            field,
            calendar_interval: interval,
            // time_zone: tzStart,
            format: dateFormat,
            keyed: true,
          },
        },
      },
    },
  };
  logApp.debug(`[ELASTICSEARCH] histogramCount`, { query });
  return el.search(query).then((data) => {
    const { buckets } = data.body.aggregations.count_over_time;
    const dataToPairs = R.toPairs(buckets);
    return R.map((b) => ({ date: R.head(b), value: R.last(b).doc_count }), dataToPairs);
  });
};

// region elastic common loader.
export const specialElasticCharsEscape = (query) => {
  return query.replace(/([+|\-*()~={}[\]:?\\])/g, '\\$1');
};
export const elPaginate = async (user, indexName, options = {}) => {
  // eslint-disable-next-line no-use-before-define
  const { ids = [], first = 200, after, orderBy = null, orderMode = 'asc', minSource = false } = options;
  const { types = null, filters = [], filterMode = 'and', search = null, connectionFormat = true } = options;
  const searchAfter = after ? cursorToOffset(after) : undefined;
  let must = [];
  let mustnot = [];
  let ordering = [];
  const markingRestrictions = buildMarkingRestriction(user);
  must.push(...markingRestrictions.must);
  mustnot.push(...markingRestrictions.must_not);
  if (ids.length > 0) {
    const idsTermsPerType = [];
    const elementTypes = [ID_INTERNAL, ID_STANDARD, IDS_STIX];
    for (let i = 0; i < ids.length; i += 1) {
      const id = ids[i];
      for (let indexType = 0; indexType < elementTypes.length; indexType += 1) {
        const elementType = elementTypes[indexType];
        const term = { [`${elementType}.keyword`]: id };
        idsTermsPerType.push({ term });
      }
    }
    must = R.append({ bool: { should: idsTermsPerType, minimum_should_match: 1 } }, must);
  }
  if (types !== null && types.length > 0) {
    const should = R.flatten(
      types.map((typeValue) => {
        return [{ match_phrase: { entity_type: typeValue } }, { match_phrase: { parent_types: typeValue } }];
      })
    );
    must = R.append({ bool: { should, minimum_should_match: 1 } }, must);
  }
  let mustFilters = [];
  const validFilters = R.filter((f) => f?.values?.length > 0 || f?.nested?.length > 0, filters || []);
  if (validFilters.length > 0) {
    for (let index = 0; index < validFilters.length; index += 1) {
      const valuesFiltering = [];
      const { key, values, nested, operator = 'eq', filterMode: localFilterMode = 'or' } = validFilters[index];
      if (nested) {
        const nestedMust = [];
        for (let nestIndex = 0; nestIndex < nested.length; nestIndex += 1) {
          const nestedElement = nested[nestIndex];
          const { key: nestedKey, values: nestedValues, operator: nestedOperator = 'eq' } = nestedElement;
          const nestedShould = [];
          for (let i = 0; i < nestedValues.length; i += 1) {
            if (nestedOperator === 'wildcard') {
              nestedShould.push({
                query_string: {
                  query: `${nestedValues[i].toString()}`,
                  fields: [`${key}.${nestedKey}`],
                },
              });
            } else {
              nestedShould.push({
                match_phrase: { [`${key}.${nestedKey}`]: nestedValues[i].toString() },
              });
            }
          }
          const should = {
            bool: {
              should: nestedShould,
              minimum_should_match: localFilterMode === 'or' ? 1 : nestedShould.length,
            },
          };
          nestedMust.push(should);
        }
        const nestedQuery = {
          path: key,
          query: {
            bool: {
              must: nestedMust,
            },
          },
        };
        mustFilters = R.append({ nested: nestedQuery }, mustFilters);
      } else {
        const rulesKeys = getAttributesRulesFor(key);
        // TODO IF KEY is PART OF Rules
        for (let i = 0; i < values.length; i += 1) {
          if (values[i] === null) {
            mustnot = R.append({ exists: { field: key } }, mustnot);
          } else if (values[i] === 'EXISTS') {
            valuesFiltering.push({ exists: { field: key } });
          } else if (operator === 'eq') {
            const isDateOrNumber = dateAttributes.includes(key) || numericOrBooleanAttributes.includes(key);
            valuesFiltering.push({
              match_phrase: { [`${isDateOrNumber ? key : `${key}.keyword`}`]: values[i].toString() },
            });
          } else if (operator === 'match') {
            valuesFiltering.push({
              match_phrase: { [key]: values[i].toString() },
            });
          } else if (operator === 'wildcard') {
            valuesFiltering.push({
              query_string: {
                query: `"${values[i].toString()}"`,
                fields: [key],
              },
            });
          } else {
            valuesFiltering.push({ range: { [key]: { [operator]: values[i] } } });
          }
        }
        mustFilters = R.append(
          {
            bool: {
              should: valuesFiltering,
              minimum_should_match: localFilterMode === 'or' ? 1 : valuesFiltering.length,
            },
          },
          mustFilters
        );
      }
    }
  }
  if (filterMode === 'or') {
    must = R.append({ bool: { should: mustFilters, minimum_should_match: 1 } }, must);
  } else {
    must = [...must, ...mustFilters];
  }
  if (search !== null && search.length > 0) {
    // Try to decode before search
    let decodedSearch;
    try {
      decodedSearch = decodeURIComponent(search);
    } catch (e) {
      decodedSearch = search;
    }
    const cleanSearch = specialElasticCharsEscape(decodedSearch.trim());
    let finalSearch;
    if (cleanSearch.startsWith('http\\://')) {
      finalSearch = `"*${cleanSearch.replace('http\\://', '')}*"`;
    } else if (cleanSearch.startsWith('https\\://')) {
      finalSearch = `"*${cleanSearch.replace('https\\://', '')}*"`;
    } else if (cleanSearch.startsWith('"') && cleanSearch.endsWith('"')) {
      finalSearch = `${cleanSearch}`;
    } else {
      const splitSearch = cleanSearch.replace(/"/g, '\\"').split(/[\s/]+/);
      finalSearch = R.pipe(
        R.map((n) => `*${n}*`),
        R.join(' ')
      )(splitSearch);
    }
    const bool = {
      bool: {
        should: [
          {
            query_string: {
              query: finalSearch,
              analyze_wildcard: true,
              fields: ['name^5', '*'],
            },
          },
          {
            nested: {
              path: 'connections',
              query: {
                bool: {
                  must: [
                    {
                      query_string: {
                        query: finalSearch,
                        analyze_wildcard: true,
                        fields: ['connections.name^5', 'connections.*'],
                      },
                    },
                  ],
                },
              },
            },
          },
        ],
        minimum_should_match: 1,
      },
    };
    must = R.append(bool, must);
  }
  if (orderBy !== null && orderBy.length > 0) {
    const order = {};
    const orderKeyword =
      dateAttributes.includes(orderBy) || numericOrBooleanAttributes.includes(orderBy) ? orderBy : `${orderBy}.keyword`;
    order[orderKeyword] = orderMode;
    ordering = R.append(order, ordering);
    must = R.append({ exists: { field: orderKeyword } }, must);
  } else if (search !== null && search.length > 0) {
    ordering.push({ _score: 'desc' });
  } else {
    ordering.push({ 'standard_id.keyword': 'asc' });
  }
  const querySize = first || 10;
  let body = {
    size: querySize,
    sort: ordering,
    query: {
      bool: {
        must,
        must_not: mustnot,
      },
    },
  };
  if (searchAfter) {
    body = { ...body, search_after: searchAfter };
  }
  if (querySize > ES_MAX_PAGINATION) {
    const message = `You cannot ask for more than ${ES_MAX_PAGINATION} results. If you need more, please use pagination`;
    throw DatabaseError(message, { body });
  }
  const query = {
    index: indexName,
    ignore_throttled: ES_IGNORE_THROTTLED,
    _source_excludes: computeRelsExclude(),
    _source_includes: minSource ? MIN_DATA_FIELDS : '*',
    track_total_hits: true,
    body,
  };
  logApp.debug(`[ELASTICSEARCH] paginate`, { query });
  return el
    .search(query)
    .then((data) => {
      const dataWithIds = R.map((n) => {
        const loadedElement = { ...n._source, _index: n._index, id: n._source.internal_id, sort: n.sort };
        if (loadedElement.base_type === BASE_TYPE_RELATION) {
          return elReconstructRelation(loadedElement);
        }
        if (loadedElement.event_data) {
          return { ...loadedElement, event_data: JSON.stringify(loadedElement.event_data) };
        }
        return loadedElement;
      }, data.body.hits.hits);
      if (connectionFormat) {
        const nodeHits = R.map((n) => ({ node: n, sort: n.sort }), dataWithIds);
        return buildPagination(first, searchAfter, nodeHits, data.body.hits.total.value);
      }
      return dataWithIds;
    })
    .catch(
      /* istanbul ignore next */ (err) => {
        // Because we create the mapping at element creation
        // We log the error only if its not a mapping not found error
        const numberOfCauses = err.meta.body.error.root_cause.length;
        const invalidMappingCauses = R.pipe(
          R.map((r) => r.reason),
          R.filter((r) => R.includes('No mapping found for', r) || R.includes('no such index', r))
        )(err.meta.body.error.root_cause);
        // If uncontrolled error, log and propagate
        if (numberOfCauses > invalidMappingCauses.length) {
          logApp.error(`[ELASTICSEARCH] Paginate fail`, { error: err, query });
          throw err;
        } else {
          return connectionFormat ? buildPagination(0, null, [], 0) : [];
        }
      }
    );
};
export const elList = async (user, indexName, options = {}) => {
  let hasNextPage = true;
  let continueProcess = true;
  let searchAfter = options.after;
  const listing = [];
  const publish = async (elements) => {
    const { callback } = options;
    if (callback) {
      const callbackResult = await callback(elements);
      continueProcess = callbackResult === true || callbackResult === undefined;
    } else {
      listing.push(...elements);
    }
  };
  while (continueProcess && hasNextPage) {
    // Force options to prevent connection format and manage search after
    const opts = { ...options, first: MAX_SEARCH_SIZE, after: searchAfter, connectionFormat: false };
    const elements = await elPaginate(user, indexName, opts);
    if (elements.length === 0 || elements.length < options.first) {
      if (elements.length > 0) {
        await publish(elements);
      }
      hasNextPage = false;
    } else {
      searchAfter = offsetToCursor(R.last(elements).sort);
      await publish(elements);
    }
  }
  return listing;
};
export const elLoadBy = async (user, field, value, type = null, indices = READ_DATA_INDICES) => {
  const opts = { filters: [{ key: field, values: [value] }], connectionFormat: false, types: type ? [type] : [] };
  const hits = await elPaginate(user, indices, opts);
  if (hits.length > 1) throw Error(`Expected only one response, found ${hits.length}`);
  return R.head(hits);
};
export const elAttributeValues = async (user, field) => {
  const markingRestrictions = buildMarkingRestriction(user);
  const isDateOrNumber = dateAttributes.includes(field) || numericOrBooleanAttributes.includes(field);
  const body = {
    query: {
      bool: {
        must: markingRestrictions.must,
        must_not: markingRestrictions.must_not,
      },
    },
    aggs: {
      values: {
        terms: {
          field: isDateOrNumber ? field : `${field}.keyword`,
        },
      },
    },
  };
  const query = {
    index: [READ_INDEX_STIX_DOMAIN_OBJECTS, READ_INDEX_STIX_CYBER_OBSERVABLE_RELATIONSHIPS],
    ignore_throttled: ES_IGNORE_THROTTLED,
    _source_excludes: computeRelsExclude(),
    body,
  };
  const data = await el.search(query);
  const { buckets } = data.body.aggregations.values;
  const finalResult = R.pipe(
    R.map((n) => ({ node: { id: n.key, key: n.key, value: n.key } })),
    R.sortWith([R.ascend(R.prop('value'))])
  )(buckets);
  return buildPagination(0, null, finalResult, finalResult.length);
};
// endregion

export const elBulk = async (args) => {
  return el
    .bulk(args)
    .then((result) => {
      if (result.body.errors) {
        const errors = result.body.items.map((i) => i.index?.error || i.update?.error).filter((f) => f !== undefined);
        throw DatabaseError('Error executing bulk indexing', { errors });
      }
      return result;
    })
    .catch((e) => {
      throw DatabaseError('Error updating elastic', { error: e });
    });
};
/* istanbul ignore next */
export const elReindex = async (indices) => {
  return Promise.all(
    indices.map((indexMap) => {
      return el.reindex({
        timeout: '60m',
        body: {
          source: {
            index: indexMap.source,
          },
          dest: {
            index: indexMap.dest,
          },
        },
      });
    })
  );
};
export const elIndex = async (indexName, documentBody, refresh = true) => {
  const internalId = documentBody.internal_id;
  const entityType = documentBody.entity_type ? documentBody.entity_type : '';
  logApp.debug(`[ELASTICSEARCH] index > ${entityType} ${internalId} in ${indexName}`, documentBody);
  await el
    .index({
      index: indexName,
      id: documentBody.internal_id,
      refresh,
      timeout: '60m',
      body: R.dissoc('_index', documentBody),
    })
    .catch((err) => {
      throw DatabaseError('Error indexing elastic', { error: err, body: documentBody });
    });
  return documentBody;
};
/* istanbul ignore next */
export const elUpdate = (indexName, documentId, documentBody, retry = ES_RETRY_ON_CONFLICT) => {
  return el
    .update({
      id: documentId,
      index: indexName,
      retry_on_conflict: retry,
      timeout: BULK_TIMEOUT,
      refresh: true,
      body: documentBody,
    })
    .catch((err) => {
      throw DatabaseError('Error updating elastic', { error: err, documentId, body: documentBody });
    });
};
export const elReplace = (indexName, documentId, documentBody) => {
  const doc = R.dissoc('_index', documentBody.doc);
  const entries = Object.entries(doc);
  const rawSources = [];
  for (let index = 0; index < entries.length; index += 1) {
    const [key, val] = entries[index];
    if (isEmptyField(val)) {
      rawSources.push(`ctx._source.remove('${key}')`);
    } else {
      rawSources.push(`ctx._source['${key}'] = params['${key}']`);
    }
  }
  // const keys = R.keys(doc);
  // const rawSources = R.map((key) => `ctx._source['${key}'] = params['${key}']`, keys);
  const source = R.join(';', rawSources);
  return elUpdate(indexName, documentId, {
    script: { source, params: doc },
  });
};
export const elDeleteByField = async (indexName, fieldName, value) => {
  const query = {
    match: { [fieldName]: value },
  };
  await el
    .deleteByQuery({
      index: indexName,
      refresh: true,
      body: { query },
    })
    .catch((err) => {
      throw DatabaseError('Delete by field fail', { error: err, fieldName, value });
    });
  return value;
};

const getRelatedRelations = async (user, targetIds, elements, level, cache) => {
  const elementIds = Array.isArray(targetIds) ? targetIds : [targetIds];
  const filters = [{ nested: [{ key: 'internal_id', values: elementIds }], key: 'connections' }];
  const opts = { filters, connectionFormat: false, types: [ABSTRACT_BASIC_RELATIONSHIP], minSource: true };
  const hits = await elList(user, READ_RELATIONSHIPS_INDICES, opts);
  const groupResults = R.splitEvery(MAX_JS_PARAMS, hits);
  const foundRelations = [];
  for (let index = 0; index < groupResults.length; index += 1) {
    const subRels = groupResults[index];
    elements.unshift(...subRels.map((s) => ({ ...s, level })));
    const internalIds = subRels.map((g) => g.internal_id);
    const resolvedIds = internalIds.filter((f) => !cache[f]);
    foundRelations.push(...resolvedIds);
    resolvedIds.forEach((id) => {
      cache.set(id, '');
    });
  }
  // If relations find, need to recurs to find relations to relations
  if (foundRelations.length > 0) {
    const groups = R.splitEvery(MAX_SPLIT, foundRelations);
    const concurrentFetch = (gIds) => getRelatedRelations(user, gIds, elements, level + 1, cache);
    await Promise.map(groups, concurrentFetch, { concurrency: ES_MAX_CONCURRENCY });
  }
};
export const getRelationsToRemove = async (user, elements) => {
  const relationsToRemoveMap = new Map();
  const relationsToRemove = [];
  const ids = elements.map((e) => e.internal_id);
  await getRelatedRelations(user, ids, relationsToRemove, 0, relationsToRemoveMap);
  return { relations: R.flatten(relationsToRemove), relationsToRemoveMap };
};
export const elDeleteInstanceIds = async (instances) => {
  // If nothing to delete, return immediately to prevent elastic to delete everything
  if (instances.length === 0) return Promise.resolve(0);
  logApp.debug(`[ELASTICSEARCH] Deleting ${instances.length} instances`);
  const bodyDelete = instances.flatMap((doc) => {
    return [{ delete: { _index: doc._index, _id: doc.internal_id, retry_on_conflict: ES_RETRY_ON_CONFLICT } }];
  });
  return elBulk({ refresh: true, timeout: BULK_TIMEOUT, body: bodyDelete });
};
const elRemoveRelationConnection = async (user, relsFromTo) => {
  if (relsFromTo.length === 0) return true;
  const idsToResolve = R.uniq(
    relsFromTo
      .map(({ relation, isFromCleanup, isToCleanup }) => {
        const ids = [];
        if (isFromCleanup) ids.push(relation.fromId);
        if (isToCleanup) ids.push(relation.toId);
        return ids;
      })
      .flat()
  );
  const dataIds = await elFindByIds(user, idsToResolve, { minSource: true });
  const indexCache = R.mergeAll(dataIds.map((element) => ({ [element.internal_id]: element._index })));
  const bodyUpdateRaw = relsFromTo.map(({ relation, isFromCleanup, isToCleanup }) => {
    const type = `${REL_INDEX_PREFIX + relation.entity_type}.internal_id`;
    const updates = [];
    const fromIndex = indexCache[relation.fromId];
    if (isFromCleanup && fromIndex) {
      const script = {
        source: `if (ctx._source['${type}'] != null) ctx._source['${type}'].removeIf(rel -> rel == params.key);`,
        params: { key: relation.toId },
      };
      updates.push([
        { update: { _index: fromIndex, _id: relation.fromId, retry_on_conflict: ES_RETRY_ON_CONFLICT } },
        { script },
      ]);
    }
    // Update to to entity
    const toIndex = indexCache[relation.toId];
    if (isToCleanup && toIndex) {
      const script = {
        source: `if (ctx._source['${type}'] != null) ctx._source['${type}'].removeIf(rel -> rel == params.key);`,
        params: { key: relation.fromId },
      };
      updates.push([
        { update: { _index: toIndex, _id: relation.toId, retry_on_conflict: ES_RETRY_ON_CONFLICT } },
        { script },
      ]);
    }
    return updates;
  });
  const bodyUpdate = R.flatten(bodyUpdateRaw);
  return elBulk({ refresh: true, timeout: BULK_TIMEOUT, body: bodyUpdate });
};

export const elDeleteElements = async (user, elements) => {
  if (elements.length === 0) return;
  const { relations, relationsToRemoveMap } = await getRelationsToRemove(user, elements);
  // 02. Compute the id that needs to be remove from rel
  const basicCleanup = elements.filter((f) => isBasicRelationship(f.entity_type));
  const cleanupRelations = relations.concat(basicCleanup);
  const relsFromToImpacts = cleanupRelations
    .map((r) => {
      const fromWillNotBeRemoved = !relationsToRemoveMap.has(r.fromId);
      const isFromCleanup = fromWillNotBeRemoved && isImpactedTypeAndSide(r.entity_type, ROLE_FROM);
      const toWillNotBeRemoved = !relationsToRemoveMap.has(r.toId);
      const isToCleanup = toWillNotBeRemoved && isImpactedTypeAndSide(r.entity_type, ROLE_TO);
      return { relation: r, isFromCleanup, isToCleanup };
    })
    .filter((r) => r.isFromCleanup || r.isToCleanup);
  // Update all rel connections that will remain
  let currentRelationsCount = 0;
  const groupsOfRelsFromTo = R.splitEvery(MAX_SPLIT, relsFromToImpacts);
  const concurrentRelsFromTo = async (relsToClean) => {
    await elRemoveRelationConnection(user, relsToClean);
    currentRelationsCount += relsToClean.length;
    logApp.debug(`[OPENCTI] Updating relations for deletion ${currentRelationsCount} / ${relsFromToImpacts.length}`);
  };
  await Promise.map(groupsOfRelsFromTo, concurrentRelsFromTo, { concurrency: ES_MAX_CONCURRENCY });
  // Remove all relations
  let currentRelationsDelete = 0;
  const groupsOfDeletions = R.splitEvery(MAX_SPLIT, relations);
  const concurrentDeletions = async (deletions) => {
    await elDeleteInstanceIds(deletions);
    currentRelationsDelete += deletions.length;
    logApp.debug(`[OPENCTI] Deleting related relations ${currentRelationsDelete} / ${relations.length}`);
  };
  await Promise.map(groupsOfDeletions, concurrentDeletions, { concurrency: ES_MAX_CONCURRENCY });
  // Remove the elements
  await elDeleteInstanceIds(elements); // Bulk
};

export const prepareElementForIndexing = (element) => {
  const thing = {};
  Object.keys(element).forEach((key) => {
    const value = element[key];
    if (Array.isArray(value)) {
      const filteredArray = value.filter((i) => i);
      thing[key] = filteredArray.length > 0 ? filteredArray : [];
    } else if (isBooleanAttribute(key)) {
      // patch field is string generic so need to be cast to boolean
      thing[key] = typeof value === 'boolean' ? value : value?.toLowerCase() === 'true';
    } else {
      thing[key] = value;
    }
  });
  return thing;
};
const prepareRelation = (thing) => {
  if (thing.fromRole === undefined || thing.toRole === undefined) {
    throw DatabaseError(`[ELASTIC] Cant index relation ${thing.internal_id} connections without from or to`, thing);
  }
  const connections = [];
  if (!thing.from || !thing.to) {
    throw DatabaseError(`[ELASTIC] Cant index relation ${thing.internal_id}, error resolving dependency IDs`, {
      fromId: thing.fromId,
      toId: thing.toId,
    });
  }
  const { from, to } = thing;
  connections.push({
    internal_id: from.internal_id,
    name: from.name,
    types: [from.entity_type, ...getParentTypes(from.entity_type)],
    role: thing.fromRole,
  });
  connections.push({
    internal_id: to.internal_id,
    name: to.name,
    types: [to.entity_type, ...getParentTypes(to.entity_type)],
    role: thing.toRole,
  });
  return R.pipe(
    R.assoc('connections', connections),
    R.dissoc(INTERNAL_TO_FIELD),
    R.dissoc(INTERNAL_FROM_FIELD),
    // Dissoc from
    R.dissoc('from'),
    R.dissoc('fromId'),
    R.dissoc('fromRole'),
    // Dissoc to
    R.dissoc('to'),
    R.dissoc('toId'),
    R.dissoc('toRole')
  )(thing);
};
const prepareEntity = (thing) => {
  return R.pipe(R.dissoc(INTERNAL_TO_FIELD), R.dissoc(INTERNAL_FROM_FIELD))(thing);
};
const prepareIndexing = async (elements) => {
  return Promise.all(
    R.map(async (element) => {
      // Ensure empty list are not indexed
      const thing = prepareElementForIndexing(element);
      // For relation, index a list of connections.
      if (thing.base_type === BASE_TYPE_RELATION) {
        return prepareRelation(thing);
      }
      return prepareEntity(thing);
    }, elements)
  );
};
export const elIndexElements = async (elements) => {
  // 00. Relations must be transformed before indexing.
  const transformedElements = await prepareIndexing(elements);
  // 01. Bulk the indexing of row elements
  const body = transformedElements.flatMap((doc) => [
    { index: { _index: doc._index, _id: doc.internal_id, retry_on_conflict: ES_RETRY_ON_CONFLICT } },
    R.pipe(R.dissoc('_index'))(doc),
  ]);
  if (body.length > 0) {
    await elBulk({ refresh: true, body });
  }
  // 02. If relation, generate impacts for from and to sides
  const cache = {};
  const impactedEntities = R.pipe(
    R.filter((e) => e.base_type === BASE_TYPE_RELATION),
    R.map((e) => {
      const { fromRole, toRole } = e;
      const relationshipType = e.entity_type;
      const impacts = [];
      // We impact target entities of the relation only if not global entities like
      // MarkingDefinition (marking) / KillChainPhase (kill_chain_phase) / Label (tagging)
      cache[e.fromId] = e.from;
      cache[e.toId] = e.to;
      if (isImpactedRole(fromRole)) {
        impacts.push({ from: e.fromId, relationshipType, to: e.to });
      }
      if (isImpactedRole(toRole)) {
        impacts.push({ from: e.toId, relationshipType, to: e.from });
      }
      return impacts;
    }),
    R.flatten,
    R.groupBy((i) => i.from)
  )(elements);
  const elementsToUpdate = await Promise.all(
    // For each from, generate the
    R.map(async (entityId) => {
      const entity = cache[entityId];
      const targets = impactedEntities[entityId];
      // Build document fields to update ( per relation type )
      // rel_membership: [{ internal_id: ID, types: [] }]
      const targetsByRelation = R.groupBy((i) => i.relationshipType, targets);
      const targetsElements = await Promise.all(
        R.map(async (relType) => {
          const data = targetsByRelation[relType];
          const resolvedData = await Promise.all(
            R.map(async (d) => {
              return d.to.internal_id;
            }, data)
          );
          return { relation: relType, elements: resolvedData };
        }, Object.keys(targetsByRelation))
      );
      // Create params and scripted update
      const params = {};
      const sources = R.map((t) => {
        const field = `${REL_INDEX_PREFIX + t.relation}.internal_id`;
        const createIfNotExist = `if (ctx._source['${field}'] == null) ctx._source['${field}'] = [];`;
        const addAllElements = `ctx._source['${field}'].addAll(params['${field}'])`;
        return `${createIfNotExist} ${addAllElements}`;
      }, targetsElements);
      const source = sources.length > 1 ? R.join(';', sources) : `${R.head(sources)};`;
      for (let index = 0; index < targetsElements.length; index += 1) {
        const targetElement = targetsElements[index];
        params[`${REL_INDEX_PREFIX + targetElement.relation}.internal_id`] = targetElement.elements;
      }
      return { _index: entity._index, id: entityId, data: { script: { source, params } } };
    }, Object.keys(impactedEntities))
  );
  const bodyUpdate = elementsToUpdate.flatMap((doc) => [
    { update: { _index: doc._index, _id: doc.id, retry_on_conflict: ES_RETRY_ON_CONFLICT } },
    R.dissoc('_index', doc.data),
  ]);
  if (bodyUpdate.length > 0) {
    await elBulk({ refresh: true, timeout: BULK_TIMEOUT, body: bodyUpdate });
  }
  return transformedElements.length;
};

export const elUpdateAttributeValue = (key, previousValue, value) => {
  const isMultiple = isMultipleAttribute(key);
  const source = !isMultiple
    ? 'ctx._source[params.key] = params.value'
    : `def index = 0; 
       for (att in ctx._source[params.key]) { 
        if(att == params.previousValue) { 
          ctx._source[params.key][index] = params.value; 
        } 
        index++; 
       }`;
  const query = { match_phrase: { [key]: previousValue } };
  return el
    .updateByQuery({
      index: READ_DATA_INDICES,
      refresh: false,
      body: {
        script: { source, params: { key, value, previousValue } },
        query,
      },
    })
    .catch((err) => {
      throw DatabaseError('Updating attribute value fail', { error: err, key, value });
    });
};
export const elUpdateRelationConnections = (elements) => {
  if (elements.length === 0) return Promise.resolve();
  const source =
    'def conn = ctx._source.connections.find(c -> c.internal_id == params.id); ' +
    'for (change in params.changes.entrySet()) { conn[change.getKey()] = change.getValue() }';
  const bodyUpdate = elements.flatMap((doc) => [
    { update: { _index: doc._index, _id: doc.id, retry_on_conflict: ES_RETRY_ON_CONFLICT } },
    { script: { source, params: { id: doc.toReplace, changes: doc.data } } },
  ]);
  return elBulk({ refresh: true, timeout: BULK_TIMEOUT, body: bodyUpdate });
};
export const elUpdateEntityConnections = (elements) => {
  const source = `if (ctx._source[params.key] == null) { 
      ctx._source[params.key] = [params.to];
    } else if (params.from == null) {
      ctx._source[params.key].addAll(params.to);
    } else {
      def values = [params.to];
      for (current in ctx._source[params.key]) { 
        if (current != params.from) { values.add(current); }
      }
      ctx._source[params.key] = values;
    }
  `;
  if (elements.length === 0) {
    return Promise.resolve();
  }
  const addMultipleFormat = (doc) => {
    if (doc.toReplace === null && !Array.isArray(doc.data.internal_id)) {
      return [doc.data.internal_id];
    }
    return doc.data.internal_id;
  };
  const bodyUpdate = elements.flatMap((doc) => [
    { update: { _index: doc._index, _id: doc.id, retry_on_conflict: ES_RETRY_ON_CONFLICT } },
    {
      script: {
        source,
        params: { key: `rel_${doc.relationType}.internal_id`, from: doc.toReplace, to: addMultipleFormat(doc) },
      },
    },
  ]);
  return elBulk({ refresh: true, timeout: BULK_TIMEOUT, body: bodyUpdate });
};
export const elUpdateConnectionsOfElement = (documentId, documentBody) => {
  const source =
    'def conn = ctx._source.connections.find(c -> c.internal_id == params.id); ' +
    'for (change in params.changes.entrySet()) { conn[change.getKey()] = change.getValue() }';
  return el
    .updateByQuery({
      index: READ_RELATIONSHIPS_INDICES,
      refresh: true,
      body: {
        script: { source, params: { id: documentId, changes: documentBody } },
        query: {
          nested: {
            path: 'connections',
            query: {
              bool: {
                must: [{ match_phrase: { [`connections.internal_id`]: documentId } }],
              },
            },
          },
        },
      },
    })
    .catch((err) => {
      throw DatabaseError('Error updating elastic', { error: err, documentId, body: documentBody });
    });
};
export const elUpdateElement = async (instance) => {
  // Update the element it self
  const esData = prepareElementForIndexing(instance);
  await elReplace(instance._index, instance.internal_id, { doc: esData });
  // If entity with a name, must update connections
  if (esData.name && isStixObject(instance.entity_type)) {
    await elUpdateConnectionsOfElement(instance.internal_id, { name: esData.name });
  }
};

export const getStats = () => {
  return el.indices.stats({ index: READ_PLATFORM_INDICES }).then((result) => result.body._all.total);
};<|MERGE_RESOLUTION|>--- conflicted
+++ resolved
@@ -13,11 +13,8 @@
   READ_INDEX_STIX_DOMAIN_OBJECTS,
   READ_PLATFORM_INDICES,
   READ_RELATIONSHIPS_INDICES,
-<<<<<<< HEAD
+  WRITE_PLATFORM_INDICES,
   isEmptyField,
-=======
-  WRITE_PLATFORM_INDICES,
->>>>>>> 2c60f2dc
 } from './utils';
 import conf, { booleanConf, logApp } from '../config/conf';
 import { ConfigurationError, DatabaseError, FunctionalError } from '../config/errors';
