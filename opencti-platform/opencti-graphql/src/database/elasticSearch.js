/* eslint-disable no-underscore-dangle */
import { Client } from '@elastic/elasticsearch';
import { cursorToOffset } from 'graphql-relay/lib/connection/arrayconnection';
import {
  append,
  assoc,
  concat,
  dissoc,
  filter,
  find as Rfind,
  flatten,
  groupBy,
  head,
  includes,
  invertObj,
  join,
  last,
  map,
  mergeAll,
  pipe,
  toPairs,
  uniq,
  isNil,
} from 'ramda';
import {
  buildPagination,
  INDEX_INTERNAL_ENTITIES,
  INDEX_INTERNAL_RELATIONS,
  INDEX_STIX_ENTITIES,
  INDEX_STIX_OBSERVABLE,
  INDEX_STIX_RELATIONS,
  inferIndexFromConceptType,
} from './utils';
import conf, { logger } from '../config/conf';
import { ConfigurationError, DatabaseError, FunctionalError } from '../config/errors';
import { BASE_TYPE_RELATION } from '../utils/idGenerator';

const dateFields = [
  'created',
  'modified',
  'created_at',
  'created_at_day',
  'created_at_month',
  'updated_at',
  'first_seen',
  'first_seen_day',
  'first_seen_month',
  'last_seen',
  'last_seen_day',
  'last_seen_month',
  'published',
  'published_day',
  'published_month',
  'valid_from',
  'valid_from_day',
  'valid_from_month',
  'valid_until',
  'valid_until_day',
  'valid_until_month',
  'observable_date',
  'event_date',
];
const numericOrBooleanFields = [
  'object_status',
  'phase_order',
  'level',
  'weight',
  'ordering',
  'base_score',
  'confidence',
  'is_family',
  'number',
  'negative',
  'detection',
  'default_assignation',
];
export const virtualTypes = [
  'Identity',
  'Email',
  'File',
  'Windows-Service',
  'X509-Certificate',
  'Stix-Domain-Entity',
  'Stix-Domain',
  'Stix-Observable',
];

export const REL_INDEX_PREFIX = 'rel_';
export const INDEX_WORK_JOBS = 'work_jobs_index';
export const INDEX_LOGS = 'opencti_logs';
const UNIMPACTED_ENTITIES_ROLE = ['tagging', 'marking', 'kill_chain_phase', 'creator'];
export const PLATFORM_INDICES = [
  INDEX_STIX_ENTITIES,
  INDEX_STIX_RELATIONS,
  INDEX_STIX_OBSERVABLE,
  INDEX_INTERNAL_ENTITIES,
  INDEX_INTERNAL_RELATIONS,
  INDEX_WORK_JOBS,
  INDEX_LOGS,
];
export const KNOWLEDGE_INDICES = [
  INDEX_STIX_ENTITIES,
  INDEX_STIX_RELATIONS,
  INDEX_STIX_OBSERVABLE,
  INDEX_INTERNAL_ENTITIES,
  INDEX_INTERNAL_RELATIONS,
  INDEX_WORK_JOBS,
];

export const useCache = (args = {}) => {
  const { noCache = false } = args;
  return !noCache && !conf.get('elasticsearch:noQueryCache');
};
export const el = new Client({ node: conf.get('elasticsearch:url') });

export const elIsAlive = async () => {
  return el
    .info()
    .then((info) => {
      /* istanbul ignore if */
      if (info.meta.connection.status !== 'alive') {
        throw ConfigurationError('ElasticSearch seems down');
      }
      return true;
    })
    .catch(
      /* istanbul ignore next */ () => {
        throw ConfigurationError('ElasticSearch seems down');
      }
    );
};
export const elVersion = () => {
  return el
    .info()
    .then((info) => info.body.version.number)
    .catch(
      /* istanbul ignore next */ () => {
        return 'Disconnected';
      }
    );
};
export const elIndexExists = async (indexName) => {
  const existIndex = await el.indices.exists({ index: indexName });
  return existIndex.body === true;
};
export const elCreateIndexes = async (indexesToCreate = PLATFORM_INDICES) => {
  return Promise.all(
    indexesToCreate.map((index) => {
      return el.indices.exists({ index }).then((result) => {
        if (result.body === false) {
          return el.indices.create({
            index,
            body: {
              settings: {
                index: {
                  max_result_window: 100000,
                },
                analysis: {
                  normalizer: {
                    string_normalizer: {
                      type: 'custom',
                      filter: ['lowercase', 'asciifolding'],
                    },
                  },
                },
              },
              mappings: {
                dynamic_templates: [
                  {
                    integers: {
                      match_mapping_type: 'long',
                      mapping: {
                        type: 'integer',
                      },
                    },
                  },
                  {
                    strings: {
                      match_mapping_type: 'string',
                      mapping: {
                        type: 'text',
                        fields: {
                          keyword: {
                            type: 'keyword',
                            normalizer: 'string_normalizer',
                            ignore_above: 512,
                          },
                        },
                      },
                    },
                  },
                ],
                properties: {
                  created_at_month: {
                    type: 'date',
                    format: 'strict_year_month',
                    ignore_malformed: true,
                  },
                  first_seen_month: {
                    type: 'date',
                    format: 'strict_year_month',
                    ignore_malformed: true,
                  },
                  last_seen_month: {
                    type: 'date',
                    format: 'strict_year_month',
                    ignore_malformed: true,
                  },
                  expiration_month: {
                    type: 'date',
                    format: 'strict_year_month',
                    ignore_malformed: true,
                  },
                  published_month: {
                    type: 'date',
                    format: 'strict_year_month',
                    ignore_malformed: true,
                  },
                  object_status: {
                    type: 'integer',
                  },
                  confidence: {
                    type: 'integer',
                  },
                },
              },
            },
          });
        }
        /* istanbul ignore next */
        return result;
      });
    })
  );
};
export const elDeleteIndexes = async (indexesToDelete = KNOWLEDGE_INDICES) => {
  return Promise.all(
    indexesToDelete.map((index) => {
      return el.indices.delete({ index }).catch((err) => {
        /* istanbul ignore next */
        if (err.meta.body && err.meta.body.error.type !== 'index_not_found_exception') {
          logger.error(`[ELASTICSEARCH] Delete indices fail`, { error: err });
        }
      });
    })
  );
};

export const elCount = (indexName, options = {}) => {
  const { endDate = null, types = null, relationshipType = null, fromId = null } = options;
  let must = [];
  if (endDate !== null) {
    must = append(
      {
        range: {
          created_at: {
            format: 'strict_date_optional_time',
            lt: endDate,
          },
        },
      },
      must
    );
  }
  if (types !== null && types.length > 0) {
    const should = types.map((typeValue) => {
      return {
        bool: {
          should: [{ match_phrase: { 'entity_type.keyword': typeValue } }],
          minimum_should_match: 1,
        },
      };
    });
    must = append(
      {
        bool: {
          should,
          minimum_should_match: 1,
        },
      },
      must
    );
  }
  if (relationshipType !== null) {
    must = append(
      {
        bool: {
          should: {
            match_phrase: { 'relationship_type.keyword': relationshipType },
          },
        },
      },
      must
    );
  }
  if (fromId !== null) {
    must = append(
      {
        bool: {
          should: {
            match_phrase: { 'connections.internal_id': fromId },
          },
          minimum_should_match: 1,
        },
      },
      must
    );
  }
  const query = {
    index: indexName,
    body: {
      query: {
        bool: {
          must,
        },
      },
    },
  };
  logger.debug(`[ELASTICSEARCH] countEntities`, { query });
  return el.count(query).then((data) => {
    return data.body.count;
  });
};
export const elAggregationCount = (type, aggregationField, start, end, filters) => {
  const haveRange = start && end;
  const dateFilter = [];
  if (haveRange) {
    dateFilter.push({
      range: {
        created_at: {
          gte: start,
          lte: end,
        },
      },
    });
  }
  const histoFilters = map((f) => {
    const key = f.isRelation ? `${REL_INDEX_PREFIX}*.internal_id.keyword` : `${f.type}.keyword`;
    return {
      multi_match: {
        fields: [key],
        type: 'phrase',
        query: f.value,
      },
    };
  }, filters);
  const query = {
    index: PLATFORM_INDICES,
    body: {
      size: 10000,
      query: {
        bool: {
          must: concat(dateFilter, histoFilters),
          should: [{ match_phrase: { 'entity_type.keyword': type } }],
          minimum_should_match: 1,
        },
      },
      aggs: {
        genres: {
          terms: {
            field: `${aggregationField}.keyword`,
            size: 100,
          },
        },
      },
    },
  };
  logger.debug(`[ELASTICSEARCH] aggregationCount`, { query });
  return el.search(query).then((data) => {
    const { buckets } = data.body.aggregations.genres;
    return map((b) => ({ label: b.key, value: b.doc_count }), buckets);
  });
};
export const elAggregationRelationsCount = (type, start, end, toTypes, fromId) => {
  const haveRange = start && end;
  const filters = [];
  if (haveRange) {
    filters.push({
      range: {
        first_seen: {
          gte: start,
          lte: end,
        },
      },
    });
  }
  filters.push({
    match_phrase: { 'connections.internal_id': fromId },
  });
  for (let index = 0; index < toTypes.length; index += 1) {
    filters.push({
      match_phrase: { 'connections.type': toTypes[index] },
    });
  }
  const query = {
    index: INDEX_STIX_RELATIONS,
    body: {
      size: 10000,
      query: {
        bool: {
          must: filters,
          should: [{ match_phrase: { entity_type: type } }],
          minimum_should_match: 1,
        },
      },
      aggs: {
        genres: {
          terms: {
            field: `connections.type.keyword`,
            size: 100,
          },
        },
      },
    },
  };
  logger.debug(`[ELASTICSEARCH] aggregationRelationsCount`, { query });
  return el.search(query).then((data) => {
    // First need to find all types relations to the fromId
    const types = pipe(
      map((h) => h._source.connections),
      flatten(),
      filter((c) => c.internal_id !== fromId),
      filter((c) => toTypes.length === 0 || includes(head(toTypes), c.types)),
      map((e) => e.types),
      flatten(),
      uniq(),
      filter((f) => !includes(f, virtualTypes)),
      map((u) => u.toLowerCase())
    )(data.body.hits.hits);
    const { buckets } = data.body.aggregations.genres;
    const filteredBuckets = filter((b) => includes(b.key, types), buckets);
    return map((b) => ({ label: b.key, value: b.doc_count }), filteredBuckets);
  });
};
export const elHistogramCount = async (type, field, interval, start, end, filters) => {
  // const tzStart = moment.parseZone(start).format('Z');
  const histoFilters = map((f) => {
    // eslint-disable-next-line no-nested-ternary
    const key = f.isRelation
      ? f.type
        ? `${REL_INDEX_PREFIX}${f.type}.internal_id`
        : `${REL_INDEX_PREFIX}*.internal_id`
      : `${f.type}.keyword`;
    return {
      multi_match: {
        fields: [key],
        type: 'phrase',
        query: f.value,
      },
    };
  }, filters);
  let dateFormat;
  switch (interval) {
    case 'year':
      dateFormat = 'yyyy';
      break;
    case 'month':
      dateFormat = 'yyyy-MM';
      break;
    case 'day':
      dateFormat = 'yyyy-MM-dd';
      break;
    default:
      throw FunctionalError('Unsupported interval, please choose between year, month or day', interval);
  }
  const query = {
    index: PLATFORM_INDICES,
    _source_excludes: '*', // Dont need to get anything
    body: {
      query: {
        bool: {
          must: concat(
            [
              {
                bool: {
                  should: [{ match_phrase: { entity_type: type } }],
                  minimum_should_match: 1,
                },
              },
              {
                range: {
                  [field]: {
                    gte: start,
                    lte: end,
                  },
                },
              },
            ],
            histoFilters
          ),
        },
      },
      aggs: {
        count_over_time: {
          date_histogram: {
            field,
            calendar_interval: interval,
            // time_zone: tzStart,
            format: dateFormat,
            keyed: true,
          },
        },
      },
    },
  };
  logger.debug(`[ELASTICSEARCH] histogramCount`, { query });
  return el.search(query).then((data) => {
    const { buckets } = data.body.aggregations.count_over_time;
    const dataToPairs = toPairs(buckets);
    return map((b) => ({ date: head(b), value: last(b).doc_count }), dataToPairs);
  });
};

// region relation reconstruction
// relationsMap = [V1324] = { alias, internal_id, role }
const elBuildRelation = (type, connection) => {
  return {
    [type]: null,
    [`${type}Id`]: connection.internal_id,
    [`${type}Role`]: connection.role,
    [`${type}Type`]: connection.type,
  };
};
const elMergeRelation = (concept, fromConnection, toConnection) => {
  if (!fromConnection || !toConnection) {
    throw DatabaseError(`[ELASTIC] Something fail in reconstruction of the relation`, concept.internal_id);
  }
  const from = elBuildRelation('from', fromConnection);
  const to = elBuildRelation('to', toConnection);
  return mergeAll([concept, from, to]);
};
export const elReconstructRelation = (concept, relationsMap = null, forceNatural = false) => {
  const { connections } = concept;
  const entityType = concept.entity_type;
  // Need to rebuild the from and the to.
  let toConnection;
  let fromConnection;
  if (relationsMap === null || relationsMap.size === 0) {
    // We dont know anything, force from and to from roles map
    fromConnection = Rfind((connection) => connection.role === `${entityType}_from`, connections);
    toConnection = Rfind((connection) => connection.role === `${entityType}_to`, connections);
    return elMergeRelation(concept, fromConnection, toConnection);
  }
  // If map is specified, decide the resolution.
  const relationValues = Array.from(relationsMap.values());
  const queryFrom = Rfind((v) => v.alias === 'from', relationValues);
  const queryTo = Rfind((v) => v.alias === 'to', relationValues);
  // If map contains a key filtering
  if (queryFrom && queryFrom.internalIdKey && forceNatural !== true) {
    fromConnection = Rfind((connection) => connection.internal_id === queryFrom.internalIdKey, connections);
    toConnection = Rfind((connection) => connection.internal_id !== queryFrom.internalIdKey, connections);
    return elMergeRelation(concept, fromConnection, toConnection);
  }
  if (queryTo && queryTo.internalIdKey && forceNatural !== true) {
    fromConnection = Rfind((connection) => connection.internal_id !== queryTo.internalIdKey, connections);
    toConnection = Rfind((connection) => connection.internal_id === queryTo.internalIdKey, connections);
    return elMergeRelation(concept, fromConnection, toConnection);
  }
  // If map contains a role filtering.
  // Only need to check on one side, the 2 roles are provisioned in this case.
  if (queryFrom && queryFrom.role && forceNatural !== true) {
    fromConnection = Rfind((connection) => connection.role === queryFrom.role, connections);
    toConnection = Rfind((connection) => connection.role === queryTo.role, connections);
    return elMergeRelation(concept, fromConnection, toConnection);
  }
  // If nothing in map to reconstruct
  fromConnection = Rfind((connection) => connection.role === `${entityType}_from`, connections);
  toConnection = Rfind((connection) => connection.role === `${entityType}_to`, connections);
  return elMergeRelation(concept, fromConnection, toConnection);
};
// endregion

// region elastic common loader.
export const specialElasticCharsEscape = (query) => {
  return query.replace(/([+|\-*()~={}[\]:?\\])/g, '\\$1');
};
export const elPaginate = async (indexName, options = {}) => {
  const {
    first = 200,
    after,
    types = null,
    filters = [],
    search = null,
    orderBy = null,
    orderMode = 'asc',
    relationsMap = null,
    forceNatural = false,
    connectionFormat = true, // TODO @Julien Refactor that
  } = options;
  const offset = after ? cursorToOffset(after) : 0;
  let must = [];
  let mustnot = [];
  let ordering = [];
  if (search !== null && search.length > 0) {
    // Try to decode before search
    let decodedSearch;
    try {
      decodedSearch = decodeURIComponent(search);
    } catch (e) {
      decodedSearch = search;
    }
    const cleanSearch = specialElasticCharsEscape(decodedSearch.trim());
    let finalSearch;
    if (cleanSearch.startsWith('http\\://')) {
      finalSearch = `"*${cleanSearch.replace('http\\://', '')}*"`;
    } else if (cleanSearch.startsWith('https\\://')) {
      finalSearch = `"*${cleanSearch.replace('https\\://', '')}*"`;
    } else if (cleanSearch.startsWith('"')) {
      finalSearch = `${cleanSearch}`;
    } else {
      const splitSearch = cleanSearch.split(/[\s/]+/);
      finalSearch = pipe(
        map((n) => `*${n}*`),
        join(' ')
      )(splitSearch);
    }
    must = append(
      {
        query_string: {
          query: finalSearch,
          analyze_wildcard: true,
          fields: ['name^5', '*'],
        },
      },
      must
    );
  } else {
    must = append({ match_all: {} }, must);
  }
  if (types !== null && types.length > 0) {
    const should = flatten(
      types.map((typeValue) => {
        return [{ match_phrase: { entity_type: typeValue } }];
      })
    );
    must = append({ bool: { should, minimum_should_match: 1 } }, must);
  }
  const validFilters = filter((f) => f && f.values.length > 0, filters || []);
  if (validFilters.length > 0) {
    for (let index = 0; index < validFilters.length; index += 1) {
      const valuesFiltering = [];
      const { key, values, operator = 'eq' } = validFilters[index];
      for (let i = 0; i < values.length; i += 1) {
        if (values[i] === null) {
          mustnot = append({ exists: { field: key } }, mustnot);
        } else if (values[i] === 'EXISTS') {
          valuesFiltering.push({ exists: { field: key } });
        } else if (operator === 'eq') {
          const isDateOrNumber = dateFields.includes(key) || numericOrBooleanFields.includes(key);
          valuesFiltering.push({
            match_phrase: { [`${isDateOrNumber ? key : `${key}.keyword`}`]: values[i].toString() },
          });
        } else if (operator === 'match') {
          valuesFiltering.push({
            match_phrase: { [key]: values[i].toString() },
          });
        } else if (operator === 'wildcard') {
          valuesFiltering.push({
            query_string: {
              query: `"${values[i].toString()}"`,
              fields: [key],
            },
          });
        } else {
          valuesFiltering.push({ range: { [key]: { [operator]: values[i] } } });
        }
      }
      must = append({ bool: { should: valuesFiltering, minimum_should_match: 1 } }, must);
    }
  }
  if (orderBy !== null && orderBy.length > 0) {
    const order = {};
    const orderKeyword =
      dateFields.includes(orderBy) || numericOrBooleanFields.includes(orderBy) ? orderBy : `${orderBy}.keyword`;
    order[orderKeyword] = orderMode;
    ordering = append(order, ordering);
    must = append({ exists: { field: orderKeyword } }, must);
  }
  const query = {
    index: indexName,
    _source_excludes: `${REL_INDEX_PREFIX}*`,
    track_total_hits: true,
    body: {
      from: offset,
      size: first,
      sort: ordering,
      query: {
        bool: {
          must,
          must_not: mustnot,
        },
      },
    },
  };
  logger.debug(`[ELASTICSEARCH] paginate`, { query });
  return el
    .search(query)
    .then((data) => {
      const dataWithIds = map((n) => {
        const loadedElement = pipe(assoc('id', n._source.internal_id), assoc('_index', n._index))(n._source);
        if (loadedElement.base_type === BASE_TYPE_RELATION) {
          return elReconstructRelation(loadedElement, relationsMap, forceNatural);
        }
        if (loadedElement.event_data) {
          return assoc('event_data', JSON.stringify(loadedElement.event_data), loadedElement);
        }
        return loadedElement;
      }, data.body.hits.hits);
      if (connectionFormat) {
        const nodeHits = map((n) => ({ node: n }), dataWithIds);
        return buildPagination(first, offset, nodeHits, data.body.hits.total.value);
      }
      return dataWithIds;
    })
    .catch(
      /* istanbul ignore next */ (err) => {
        // Because we create the mapping at element creation
        // We log the error only if its not a mapping not found error
        const numberOfCauses = err.meta.body.error.root_cause.length;
        const invalidMappingCauses = pipe(
          map((r) => r.reason),
          filter((r) => includes('No mapping found for', r))
        )(err.meta.body.error.root_cause);
        // If uncontrolled error, log and propagate
        if (numberOfCauses > invalidMappingCauses.length) {
          logger.error(`[ELASTICSEARCH] Paginate fail`, { error: err });
          throw err;
        } else {
          return connectionFormat ? buildPagination(0, 0, [], 0) : [];
        }
      }
    );
};
export const elLoadByTerms = async (terms, relationsMap, indices = KNOWLEDGE_INDICES) => {
  const query = {
    index: indices,
    _source_excludes: `${REL_INDEX_PREFIX}*`,
    body: {
      query: {
        bool: {
          must: map((x) => ({ term: x }), terms),
        },
      },
    },
  };
  logger.debug(`[ELASTICSEARCH] loadByTerms`, { query });
  const data = await el.search(query);
  const total = data.body.hits.total.value;
  /* istanbul ignore if */
  if (total > 1) {
    throw DatabaseError('Expect only one response', { terms, hits: data.body.hits.hits });
  }
  const response = total === 1 ? head(data.body.hits.hits) : null;
  if (!response) return response;
  const loadedElement = assoc('_index', response._index, response._source);
  if (loadedElement.base_type === BASE_TYPE_RELATION) {
    return elReconstructRelation(loadedElement, relationsMap);
  }
  return loadedElement;
};
const elInternalLoadById = async (
  id,
  elementTypes = ['internal_id'],
  relationsMap = null,
  indices = KNOWLEDGE_INDICES
) => {
  //       must = append({ bool: { should: valuesFiltering, minimum_should_match: 1 } }, must);
  const mustTerms = [];
  const idsTermsPerType = map((e) => ({ [`${e}.keyword`]: id }), elementTypes);
  const should = { bool: { should: map((term) => ({ term }), idsTermsPerType), minimum_should_match: 1 } };
  mustTerms.push(should);

  const query = {
    index: indices,
    _source_excludes: `${REL_INDEX_PREFIX}*`,
    body: {
      query: {
        bool: {
          must: mustTerms,
        },
      },
    },
  };
  logger.debug(`[ELASTICSEARCH] loadByTerms`, { query });
  const data = await el.search(query);
  const total = data.body.hits.total.value;
  /* istanbul ignore if */
  if (total > 1) {
    const errorMeta = { id, elementTypes, hits: data.body.hits.hits };
    throw DatabaseError('Expect only one response', errorMeta);
  }
  const response = total === 1 ? head(data.body.hits.hits) : null;
  if (!response) return response;
  const loadedElement = assoc('_index', response._index, response._source);
  if (loadedElement.base_type === BASE_TYPE_RELATION) {
    return elReconstructRelation(loadedElement, relationsMap);
  }
  return loadedElement;
};
// endregion

export const elLoadById = (id, relationsMap = null, indices = KNOWLEDGE_INDICES) => {
  return elInternalLoadById(id, ['internal_id'], relationsMap, indices);
};
export const elLoadByStixId = (id, relationsMap = null, indices = KNOWLEDGE_INDICES) => {
  return elInternalLoadById(id, ['standard_id', 'stix_ids'], relationsMap, indices);
};
export const elBulk = async (args) => {
  return el.bulk(args);
};

/* istanbul ignore next */
export const elReindex = async (indices) => {
  return Promise.all(
    indices.map((indexMap) => {
      return el.reindex({
        timeout: '60m',
        body: {
          source: {
            index: indexMap.source,
          },
          dest: {
            index: indexMap.dest,
          },
        },
      });
    })
  );
};
export const elIndex = async (indexName, documentBody, refresh = true) => {
  const internalId = documentBody.internal_id;
  const entityType = documentBody.entity_type ? documentBody.entity_type : '';
  logger.debug(`[ELASTICSEARCH] index > ${entityType} ${internalId} in ${indexName}`, documentBody);
  await el
    .index({
      index: indexName,
      id: documentBody.internal_id,
      refresh,
      timeout: '60m',
      body: dissoc('_index', documentBody),
    })
    .catch((err) => {
      throw DatabaseError('Error indexing elastic', { error: err, body: documentBody });
    });
  return documentBody;
};
/* istanbul ignore next */
export const elUpdate = (indexName, documentId, documentBody, retry = 5) => {
  return el
    .update({
      id: documentId,
      index: indexName,
      retry_on_conflict: retry,
      timeout: '60m',
      refresh: true,
      body: dissoc('_index', documentBody),
    })
    .catch((err) => {
      throw DatabaseError('Error updating elastic', { error: err, documentId, body: documentBody });
    });
};

export const elDeleteByField = async (indexName, fieldName, value) => {
  const query = {
    match: { [fieldName]: value },
  };
  await el.deleteByQuery({
    index: indexName,
    refresh: true,
    body: { query },
  });
  return value;
};
export const elDeleteInstanceIds = async (ids, indexesToHandle = KNOWLEDGE_INDICES) => {
  logger.debug(`[ELASTICSEARCH] elDeleteInstanceIds`, { ids });
  const terms = map((id) => ({ term: { 'internal_id.keyword': id } }), ids);
  return el.deleteByQuery({
    index: indexesToHandle,
    refresh: true,
    body: {
      query: {
        bool: {
          should: terms,
        },
      },
    },
  });
};
export const elRemoveRelationConnection = async (relationId) => {
  const relation = await elLoadById(relationId);
<<<<<<< HEAD
  const from = await elLoadById(relation.fromId);
  const to = await elLoadById(relation.toId);
  const type = `${REL_INDEX_PREFIX + relation.entity_type}.internal_id`;
=======
  if (isNil(relation)) {
    logger.warn('[ELASTICSEARCH] Relation not found for deletion', { relationId });
    return;
  }
  const from = await elLoadByGraknId(relation.fromId);
  const to = await elLoadByGraknId(relation.toId);
  const type = `${REL_INDEX_PREFIX + relation.relationship_type}.internal_id_key`;
>>>>>>> 12a63a6c
  // Update the from entity
  await elUpdate(from._index, relation.fromId, {
    script: {
      source: `if (ctx._source['${type}'] != null) ctx._source['${type}'].removeIf(rel -> rel == params.key);`,
      params: {
        key: relation.toId,
      },
    },
  });
  // Update to to entity
  await elUpdate(to._index, relation.toId, {
    script: {
      source: `if (ctx._source['${type}'] != null) ctx._source['${type}'].removeIf(rel -> rel == params.key);`,
      params: {
        key: relation.fromId,
      },
    },
  });
};

const prepareIndexing = async (elements) => {
  return Promise.all(
    map(async (element) => {
      // Ensure empty list are not indexed
      const thing = {};
      Object.keys(element).forEach((key) => {
        const value = element[key];
        if (Array.isArray(value)) {
          const filteredArray = value.filter((i) => i);
          thing[key] = filteredArray.length > 0 ? filteredArray : [];
        } else {
          thing[key] = value;
        }
      });
      // For relation, index a list of connections.
      if (thing.base_type === BASE_TYPE_RELATION) {
        if (thing.fromRole === undefined || thing.toRole === undefined) {
          throw DatabaseError(
            `[ELASTIC] Cant index relation ${thing.internal_id} connections without from or to`,
            thing
          );
        }
        const connections = [];
        const [from, to] = await Promise.all([elLoadById(thing.fromId), elLoadById(thing.toId)]);
        connections.push({
          internal_id: from.internal_id,
          stix_ids: from.stix_ids,
          type: thing.fromType,
          role: thing.fromRole,
        });
        connections.push({
          internal_id: to.internal_id,
          stix_ids: to.stix_ids,
          type: thing.toType,
          role: thing.toRole,
        });
        return pipe(
          assoc('connections', connections),
          // Dissoc from
          dissoc('from'),
          dissoc('fromId'),
          dissoc('fromRole'),
          // Dissoc to
          dissoc('to'),
          dissoc('toId'),
          dissoc('toRole')
        )(thing);
      }
      return thing;
    }, elements)
  );
};
export const elIndexElements = async (elements, retry = 5) => {
  // 00. Relations must be transformed before indexing.
  const transformedElements = await prepareIndexing(elements);
  // 01. Bulk the indexing of row elements
  const body = transformedElements.flatMap((doc) => [
    { index: { _index: inferIndexFromConceptType(doc.entity_type), _id: doc.internal_id } },
    pipe(dissoc('_index'), dissoc('grakn_id'))(doc),
  ]);
  if (body.length > 0) {
    await elBulk({ refresh: true, body });
  }
  // 02. If relation, generate impacts for from and to sides
  const impactedEntities = pipe(
    filter((e) => e.base_type === BASE_TYPE_RELATION),
    map((e) => {
      const { fromRole, toRole } = e;
      const relationshipType = e.entity_type;
      const impacts = [];
      // We impact target entities of the relation only if not global entities like
      // MarkingDefinition (marking) / KillChainPhase (kill_chain_phase) / Label (tagging)
      if (!includes(fromRole, UNIMPACTED_ENTITIES_ROLE)) impacts.push({ from: e.fromId, relationshipType, to: e.toId });
      if (!includes(toRole, UNIMPACTED_ENTITIES_ROLE)) impacts.push({ from: e.toId, relationshipType, to: e.fromId });
      return impacts;
    }),
    flatten,
    groupBy((i) => i.from)
  )(elements);
  const elementsToUpdate = await Promise.all(
    // For each from, generate the
    map(async (entityId) => {
      const entity = await elLoadById(entityId);
      const targets = impactedEntities[entityId];
      // Build document fields to update ( per relation type )
      // rel_membership: [{ internal_id: ID, types: [] }]
      const targetsByRelation = groupBy((i) => i.relationshipType, targets);
      const targetsElements = await Promise.all(
        map(async (relType) => {
          const data = targetsByRelation[relType];
          const resolvedData = await Promise.all(
            map(async (d) => {
              const resolvedTarget = await elLoadById(d.to);
              return resolvedTarget.internal_id;
            }, data)
          );
          return { relation: relType, elements: resolvedData };
        }, Object.keys(targetsByRelation))
      );
      // Create params and scripted update
      const params = {};
      const sources = map((t) => {
        const field = `${REL_INDEX_PREFIX + t.relation}.internal_id`;
        const createIfNotExist = `if (ctx._source['${field}'] == null) ctx._source['${field}'] = [];`;
        const addAllElements = `ctx._source['${field}'].addAll(params['${field}'])`;
        return `${createIfNotExist} ${addAllElements}`;
      }, targetsElements);
      const source = sources.length > 1 ? join(';', sources) : `${head(sources)};`;
      for (let index = 0; index < targetsElements.length; index += 1) {
        const targetElement = targetsElements[index];
        params[`${REL_INDEX_PREFIX + targetElement.relation}.internal_id`] = targetElement.elements;
      }
      // eslint-disable-next-line no-underscore-dangle
      return { _index: entity._index, id: entityId, data: { script: { source, params } } };
    }, Object.keys(impactedEntities))
  );
  const bodyUpdate = elementsToUpdate.flatMap((doc) => [
    // eslint-disable-next-line no-underscore-dangle
    { update: { _index: doc._index, _id: doc.id, retry_on_conflict: retry } },
    dissoc('_index', doc.data),
  ]);
  if (bodyUpdate.length > 0) {
    await elBulk({ refresh: true, timeout: '60m', body: bodyUpdate });
  }
  return transformedElements.length;
};<|MERGE_RESOLUTION|>--- conflicted
+++ resolved
@@ -888,19 +888,9 @@
 };
 export const elRemoveRelationConnection = async (relationId) => {
   const relation = await elLoadById(relationId);
-<<<<<<< HEAD
   const from = await elLoadById(relation.fromId);
   const to = await elLoadById(relation.toId);
   const type = `${REL_INDEX_PREFIX + relation.entity_type}.internal_id`;
-=======
-  if (isNil(relation)) {
-    logger.warn('[ELASTICSEARCH] Relation not found for deletion', { relationId });
-    return;
-  }
-  const from = await elLoadByGraknId(relation.fromId);
-  const to = await elLoadByGraknId(relation.toId);
-  const type = `${REL_INDEX_PREFIX + relation.relationship_type}.internal_id_key`;
->>>>>>> 12a63a6c
   // Update the from entity
   await elUpdate(from._index, relation.fromId, {
     script: {
