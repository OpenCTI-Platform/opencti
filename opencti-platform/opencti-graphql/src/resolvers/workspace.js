import { withFilter } from 'graphql-subscriptions';
import {
  addWorkspace,
  findAll,
  findById,
<<<<<<< HEAD
  findUserById,
  objects,
  fetchEditContext,
  workspaceCleanContext,
=======
  // findUserById,
  // objects,
  // fetchEditContext,
  // workspaceCleanContext,
>>>>>>> ffcbcbee
  workspaceDelete,
  workspaceEditField,
  workspaceAddRelation,
  workspaceAddRelations,
  workspaceDeleteRelation,
  workspaceDeleteRelations,
} from '../domain/cyio-workspace.js';
<<<<<<< HEAD
// import { findById as findUserById } from '../domain/user';
// import { fetchEditContext, pubsub } from '../database/redis';
// import { BUS_TOPICS } from '../config/conf';
// import { ENTITY_TYPE_WORKSPACE } from '../schema/internalObject';
// import withCancel from '../graphql/subscriptionWrapper';
// import { SYSTEM_USER } from '../utils/access';


const workspaceResolvers = {
  Query: {
    workspace: (_, { id }, { user, dbName, dataSources, selectMap }) => findById(user, id, dbName, dataSources, selectMap),
    workspaces: (_, args, { user, dbName, dataSources, selectMap }) => findAll(user, args, dbName, dataSources, selectMap),
=======
import { workspaceCleanContext, workspaceEditContext } from '../domain/workspace.js';
import { findById as findUserById } from '../domain/user';
import { fetchEditContext, pubsub } from '../database/redis';
import { BUS_TOPICS } from '../config/conf';
import { ENTITY_TYPE_WORKSPACE } from '../schema/internalObject';
import withCancel from '../graphql/subscriptionWrapper';
import { SYSTEM_USER } from '../utils/access';

const workspaceResolvers = {
  Query: {
    workspace: (_, { id }, { user, dbName, dataSources, selectMap }) =>
      findById(user, id, dbName, dataSources, selectMap),
    workspaces: (_, args, { user, dbName, dataSources, selectMap }) =>
      findAll(user, args, dbName, dataSources, selectMap),
>>>>>>> ffcbcbee
  },
  Mutation: {
    workspaceEdit: (_, { id }, { user, dbName, dataSources, selectMap }) => ({
      delete: () => workspaceDelete(user, id, dbName, dataSources),
      fieldPatch: ({ input }) => workspaceEditField(user, id, input, dbName, dataSources, selectMap),
<<<<<<< HEAD
      contextPatch: ({ input }) => workspaceEditContext(user, id, input, dbName, dataSources, selectMap),
      contextClean: () => workspaceCleanContext(user, id, dbName, dataSources, selectMap),
=======
      contextPatch: ({ input }) => workspaceEditContext(user, id, input),
      contextClean: () => workspaceCleanContext(user, id),
>>>>>>> ffcbcbee
      relationAdd: ({ input }) => workspaceAddRelation(user, id, input, dbName, dataSources, selectMap),
      relationsAdd: ({ input }) => workspaceAddRelations(user, id, input, dbName, dataSources, selectMap),
      relationDelete: ({ toId, relationship_type: relationshipType }) =>
        workspaceDeleteRelation(user, id, toId, relationshipType, dbName, dataSources, selectMap),
      relationsDelete: ({ toIds, relationship_type: relationshipType }) =>
        workspaceDeleteRelations(user, id, toIds, relationshipType, dbName, dataSources, selectMap),
    }),
<<<<<<< HEAD
    workspaceAdd: (_, { input }, { user, dbName, dataSources, selectMap }) => addWorkspace(user, input, dbName, dataSources, selectMap),
=======
    workspaceAdd: (_, { input }, { user, dbName, dataSources, selectMap }) =>
      addWorkspace(user, input, dbName, dataSources, selectMap),
  },
  Workspace: {
    owner: async (workspace, { user }) => {
      let findUser;
      if (user !== undefined && user !== null) findUser = await findUserById(user, workspace.owner);
      return findUser || SYSTEM_USER;
    },
    objects: (workspace, args, { user }) => objects(user, workspace.id, args),
    editContext: (workspace) => fetchEditContext(workspace.id),
>>>>>>> ffcbcbee
  },
  Workspace: {
    owner: async (workspace, { user, dbName, dataSources, selectMap }) => findUserById(user, workspace.owner, dbName, dataSources, selectMap),
    objects: (workspace, args, { user, dbName, dataSources, selectMap }) => objects(user, workspace.id, args, dbName, dataSources, selectMap),
    editContext: (workspace, { user, dbName, dataSources, selectMap }) => fetchEditContext(workspace.id, dbName, dataSources, selectMap),
  },
  //   Subscription: {
  //     workspace: {
  //       resolve: /* istanbul ignore next */ (payload) => payload.instance,
  //       subscribe: /* istanbul ignore next */ (_, { id }, { user }) => {
  //         workspaceEditContext(user, id);
  //         const filtering = withFilter(
  //           () => pubsub.asyncIterator(BUS_TOPICS[ENTITY_TYPE_WORKSPACE].EDIT_TOPIC),
  //           (payload) => {
  //             if (!payload) return false; // When disconnect, an empty payload is dispatched.
  //             return payload.user.id !== user.id && payload.instance.id === id;
  //           }
  //         )(_, { id }, { user });
  //         return withCancel(filtering, () => {
  //           workspaceCleanContext(user, id);
  //         });
  //       },
  //     },
  //   },
};

export default workspaceResolvers;<|MERGE_RESOLUTION|>--- conflicted
+++ resolved
@@ -3,17 +3,10 @@
   addWorkspace,
   findAll,
   findById,
-<<<<<<< HEAD
-  findUserById,
-  objects,
-  fetchEditContext,
-  workspaceCleanContext,
-=======
   // findUserById,
   // objects,
   // fetchEditContext,
   // workspaceCleanContext,
->>>>>>> ffcbcbee
   workspaceDelete,
   workspaceEditField,
   workspaceAddRelation,
@@ -21,20 +14,6 @@
   workspaceDeleteRelation,
   workspaceDeleteRelations,
 } from '../domain/cyio-workspace.js';
-<<<<<<< HEAD
-// import { findById as findUserById } from '../domain/user';
-// import { fetchEditContext, pubsub } from '../database/redis';
-// import { BUS_TOPICS } from '../config/conf';
-// import { ENTITY_TYPE_WORKSPACE } from '../schema/internalObject';
-// import withCancel from '../graphql/subscriptionWrapper';
-// import { SYSTEM_USER } from '../utils/access';
-
-
-const workspaceResolvers = {
-  Query: {
-    workspace: (_, { id }, { user, dbName, dataSources, selectMap }) => findById(user, id, dbName, dataSources, selectMap),
-    workspaces: (_, args, { user, dbName, dataSources, selectMap }) => findAll(user, args, dbName, dataSources, selectMap),
-=======
 import { workspaceCleanContext, workspaceEditContext } from '../domain/workspace.js';
 import { findById as findUserById } from '../domain/user';
 import { fetchEditContext, pubsub } from '../database/redis';
@@ -49,19 +28,13 @@
       findById(user, id, dbName, dataSources, selectMap),
     workspaces: (_, args, { user, dbName, dataSources, selectMap }) =>
       findAll(user, args, dbName, dataSources, selectMap),
->>>>>>> ffcbcbee
   },
   Mutation: {
     workspaceEdit: (_, { id }, { user, dbName, dataSources, selectMap }) => ({
       delete: () => workspaceDelete(user, id, dbName, dataSources),
       fieldPatch: ({ input }) => workspaceEditField(user, id, input, dbName, dataSources, selectMap),
-<<<<<<< HEAD
-      contextPatch: ({ input }) => workspaceEditContext(user, id, input, dbName, dataSources, selectMap),
-      contextClean: () => workspaceCleanContext(user, id, dbName, dataSources, selectMap),
-=======
       contextPatch: ({ input }) => workspaceEditContext(user, id, input),
       contextClean: () => workspaceCleanContext(user, id),
->>>>>>> ffcbcbee
       relationAdd: ({ input }) => workspaceAddRelation(user, id, input, dbName, dataSources, selectMap),
       relationsAdd: ({ input }) => workspaceAddRelations(user, id, input, dbName, dataSources, selectMap),
       relationDelete: ({ toId, relationship_type: relationshipType }) =>
@@ -69,9 +42,6 @@
       relationsDelete: ({ toIds, relationship_type: relationshipType }) =>
         workspaceDeleteRelations(user, id, toIds, relationshipType, dbName, dataSources, selectMap),
     }),
-<<<<<<< HEAD
-    workspaceAdd: (_, { input }, { user, dbName, dataSources, selectMap }) => addWorkspace(user, input, dbName, dataSources, selectMap),
-=======
     workspaceAdd: (_, { input }, { user, dbName, dataSources, selectMap }) =>
       addWorkspace(user, input, dbName, dataSources, selectMap),
   },
@@ -83,31 +53,25 @@
     },
     objects: (workspace, args, { user }) => objects(user, workspace.id, args),
     editContext: (workspace) => fetchEditContext(workspace.id),
->>>>>>> ffcbcbee
   },
-  Workspace: {
-    owner: async (workspace, { user, dbName, dataSources, selectMap }) => findUserById(user, workspace.owner, dbName, dataSources, selectMap),
-    objects: (workspace, args, { user, dbName, dataSources, selectMap }) => objects(user, workspace.id, args, dbName, dataSources, selectMap),
-    editContext: (workspace, { user, dbName, dataSources, selectMap }) => fetchEditContext(workspace.id, dbName, dataSources, selectMap),
+  Subscription: {
+    workspace: {
+      resolve: /* istanbul ignore next */ (payload) => payload.instance,
+      subscribe: /* istanbul ignore next */ (_, { id }, { user }) => {
+        workspaceEditContext(user, id);
+        const filtering = withFilter(
+          () => pubsub.asyncIterator(BUS_TOPICS[ENTITY_TYPE_WORKSPACE].EDIT_TOPIC),
+          (payload) => {
+            if (!payload) return false; // When disconnect, an empty payload is dispatched.
+            return payload.user.id !== user.id && payload.instance.id === id;
+          }
+        )(_, { id }, { user });
+        return withCancel(filtering, () => {
+          workspaceCleanContext(user, id);
+        });
+      },
+    },
   },
-  //   Subscription: {
-  //     workspace: {
-  //       resolve: /* istanbul ignore next */ (payload) => payload.instance,
-  //       subscribe: /* istanbul ignore next */ (_, { id }, { user }) => {
-  //         workspaceEditContext(user, id);
-  //         const filtering = withFilter(
-  //           () => pubsub.asyncIterator(BUS_TOPICS[ENTITY_TYPE_WORKSPACE].EDIT_TOPIC),
-  //           (payload) => {
-  //             if (!payload) return false; // When disconnect, an empty payload is dispatched.
-  //             return payload.user.id !== user.id && payload.instance.id === id;
-  //           }
-  //         )(_, { id }, { user });
-  //         return withCancel(filtering, () => {
-  //           workspaceCleanContext(user, id);
-  //         });
-  //       },
-  //     },
-  //   },
 };
 
 export default workspaceResolvers;