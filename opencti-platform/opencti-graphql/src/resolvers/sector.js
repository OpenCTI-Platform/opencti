import { addSector, findAll, findById, subsectors, isSubsector } from '../domain/sector';
import {
<<<<<<< HEAD
=======
  createdByRef,
  markingDefinitions,
  tags,
  reports,
  exports,
  stixRelations,
>>>>>>> fc971e6b
  stixDomainEntityEditContext,
  stixDomainEntityCleanContext,
  stixDomainEntityEditField,
  stixDomainEntityAddRelation,
  stixDomainEntityDeleteRelation,
  stixDomainEntityDelete
} from '../domain/stixDomainEntity';

const sectorResolvers = {
  Query: {
    sector: (_, { id }) => findById(id),
    sectors: (_, args) => findAll(args)
  },
  Sector: {
<<<<<<< HEAD
    subsectors: (sector, args) => subsectors(sector.id, args)
=======
    subsectors: (sector, args) => subsectors(sector.id, args),
    isSubsector: (sector, args) => isSubsector(sector.id, args),
    createdByRef: sector => createdByRef(sector.id),
    markingDefinitions: (sector, args) => markingDefinitions(sector.id, args),
    tags: (sector, args) => tags(sector.id, args),
    reports: (sector, args) => reports(sector.id, args),
    exports: (sector, args) => exports(sector.id, args),
    stixRelations: (campaign, args) => stixRelations(campaign.id, args),
    editContext: sector => fetchEditContext(sector.id)
>>>>>>> fc971e6b
  },
  Mutation: {
    sectorEdit: (_, { id }, { user }) => ({
      delete: () => stixDomainEntityDelete(id),
      fieldPatch: ({ input }) => stixDomainEntityEditField(user, id, input),
      contextPatch: ({ input }) => stixDomainEntityEditContext(user, id, input),
      contextClean: () => stixDomainEntityCleanContext(user, id),
      relationAdd: ({ input }) => stixDomainEntityAddRelation(user, id, input),
      relationDelete: ({ relationId }) =>
        stixDomainEntityDeleteRelation(user, id, relationId)
    }),
    sectorAdd: (_, { input }, { user }) => addSector(user, input)
  }
};

export default sectorResolvers;<|MERGE_RESOLUTION|>--- conflicted
+++ resolved
@@ -1,14 +1,11 @@
-import { addSector, findAll, findById, subsectors, isSubsector } from '../domain/sector';
 import {
-<<<<<<< HEAD
-=======
-  createdByRef,
-  markingDefinitions,
-  tags,
-  reports,
-  exports,
-  stixRelations,
->>>>>>> fc971e6b
+  addSector,
+  findAll,
+  findById,
+  subsectors,
+  isSubsector
+} from '../domain/sector';
+import {
   stixDomainEntityEditContext,
   stixDomainEntityCleanContext,
   stixDomainEntityEditField,
@@ -23,19 +20,8 @@
     sectors: (_, args) => findAll(args)
   },
   Sector: {
-<<<<<<< HEAD
-    subsectors: (sector, args) => subsectors(sector.id, args)
-=======
     subsectors: (sector, args) => subsectors(sector.id, args),
-    isSubsector: (sector, args) => isSubsector(sector.id, args),
-    createdByRef: sector => createdByRef(sector.id),
-    markingDefinitions: (sector, args) => markingDefinitions(sector.id, args),
-    tags: (sector, args) => tags(sector.id, args),
-    reports: (sector, args) => reports(sector.id, args),
-    exports: (sector, args) => exports(sector.id, args),
-    stixRelations: (campaign, args) => stixRelations(campaign.id, args),
-    editContext: sector => fetchEditContext(sector.id)
->>>>>>> fc971e6b
+    isSubsector: (sector, args) => isSubsector(sector.id, args)
   },
   Mutation: {
     sectorEdit: (_, { id }, { user }) => ({
