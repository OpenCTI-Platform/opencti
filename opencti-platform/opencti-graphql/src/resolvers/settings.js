import { withFilter } from 'graphql-subscriptions';
<<<<<<< HEAD
=======
import nconf from 'nconf';
>>>>>>> 04a29581
import { BUS_TOPICS } from '../config/conf';
import {
  getSettings,
  settingsDelete,
  settingsEditField,
  settingsEditContext,
  settingsCleanContext,
  getApplicationInfo
} from '../domain/settings';
import { fetchEditContext, pubsub } from '../database/redis';
import withCancel from '../graphql/subscriptionWrapper';
import { PROVIDERS } from '../config/security';

const settingsResolvers = {
  Query: {
    about: () => getApplicationInfo(),
    settings: () => getSettings()
  },
  Settings: {
    platform_providers: () => PROVIDERS,
    platform_demo: () => nconf.get('app:platform_demo') || false,
    editContext: settings => fetchEditContext(settings.id)
  },
  Mutation: {
    settingsEdit: (_, { id }, { user }) => ({
      delete: () => settingsDelete(id),
      fieldPatch: ({ input }) => settingsEditField(user, id, input),
      contextPatch: ({ input }) => settingsEditContext(user, id, input)
    })
  },
  Subscription: {
    settings: {
      resolve: payload => payload.instance,
      subscribe: (_, { id }, { user }) => {
        settingsEditContext(user, id);
        const filtering = withFilter(
          () => pubsub.asyncIterator(BUS_TOPICS.Settings.EDIT_TOPIC),
          payload => {
            if (!payload) return false; // When disconnect, an empty payload is dispatched.
            return payload.user.id !== user.id && payload.instance.id === id;
          }
        )(_, { id }, { user });
        return withCancel(filtering, () => {
          settingsCleanContext(user, id);
        });
      }
    }
  }
};

export default settingsResolvers;<|MERGE_RESOLUTION|>--- conflicted
+++ resolved
@@ -1,8 +1,5 @@
 import { withFilter } from 'graphql-subscriptions';
-<<<<<<< HEAD
-=======
 import nconf from 'nconf';
->>>>>>> 04a29581
 import { BUS_TOPICS } from '../config/conf';
 import {
   getSettings,
