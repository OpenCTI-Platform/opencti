--- conflicted
+++ resolved
@@ -6,11 +6,6 @@
 } from '../domain/attackPattern';
 import {
   killChainPhases,
-<<<<<<< HEAD
-=======
-  markingDefinitions,
-  tags,
->>>>>>> fc971e6b
   externalReferences,
   stixDomainEntityEditContext,
   stixDomainEntityCleanContext,
@@ -31,24 +26,8 @@
     }
   },
   AttackPattern: {
-<<<<<<< HEAD
     externalReferences: (attPatt, args) => externalReferences(attPatt.id, args),
     killChainPhases: (attPatt, args) => killChainPhases(attPatt.id, args)
-=======
-    createdByRef: attackPattern => createdByRef(attackPattern.id),
-    markingDefinitions: (attackPattern, args) =>
-      markingDefinitions(attackPattern.id, args),
-    tags: (attackPattern, args) => tags(attackPattern.id, args),
-    externalReferences: (attackPattern, args) =>
-      externalReferences(attackPattern.id, args),
-    killChainPhases: (attackPattern, args) =>
-      killChainPhases(attackPattern.id, args),
-    reports: (attackPattern, args) => reports(attackPattern.id, args),
-    exports: (attackPattern, args) => exports(attackPattern.id, args),
-    stixRelations: (attackPattern, args) =>
-      stixRelations(attackPattern.id, args),
-    editContext: attackPattern => fetchEditContext(attackPattern.id)
->>>>>>> fc971e6b
   },
   Mutation: {
     attackPatternEdit: (_, { id }, { user }) => ({
