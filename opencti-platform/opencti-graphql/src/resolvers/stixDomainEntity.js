import { withFilter } from 'graphql-subscriptions';
import { BUS_TOPICS } from '../config/conf';
import {
  addStixDomainEntity,
  createdByRef,
  findAll,
  findByExternalReference,
  findById,
  findByName,
  findByStixId,
  markingDefinitions,
<<<<<<< HEAD
  reports,
=======
  tags,
  stixDomainEntitiesTimeSeries,
>>>>>>> fc971e6b
  stixDomainEntitiesNumber,
  stixDomainEntitiesTimeSeries,
  stixDomainEntityAddRelation,
<<<<<<< HEAD
  stixDomainEntityExportAsk,
  stixDomainEntityCleanContext,
  stixDomainEntityDelete,
=======
  stixDomainEntityAddRelations,
>>>>>>> fc971e6b
  stixDomainEntityDeleteRelation,
  stixDomainEntityEditContext,
  stixDomainEntityEditField,
  stixDomainEntityExportPush,
  stixRelations,
  stixDomainEntityImportPush
} from '../domain/stixDomainEntity';
import { fetchEditContext, pubsub } from '../database/redis';
import withCancel from '../schema/subscriptionWrapper';
import { filesListing } from '../database/minio';

const stixDomainEntityResolvers = {
  Query: {
    stixDomainEntity: (_, { id }) => findById(id),
    stixDomainEntities: (_, args) => {
      if (args.stix_id && args.stix_id.length > 0) {
        return findByStixId(args);
      }
      if (args.name && args.name.length > 0) {
        return findByName(args);
      }
      if (args.externalReferenceId && args.externalReferenceId.length > 0) {
        return findByExternalReference(args);
      }
      return findAll(args);
    },
    stixDomainEntitiesTimeSeries: (_, args) =>
      stixDomainEntitiesTimeSeries(args),
    stixDomainEntitiesNumber: (_, args) => stixDomainEntitiesNumber(args)
  },
  StixDomainEntity: {
    // eslint-disable-next-line no-underscore-dangle
    __resolveType(obj) {
      if (obj.entity_type) {
        return obj.entity_type.replace(/(?:^|-)(\w)/g, (matches, letter) =>
          letter.toUpperCase()
        );
      }
      return 'Unknown';
    },
<<<<<<< HEAD
    createdByRef: entity => createdByRef(entity.id),
    markingDefinitions: (entity, args) => markingDefinitions(entity.id, args),
    stixRelations: (entity, args) => stixRelations(entity.id, args),
    editContext: entity => fetchEditContext(entity.id),
    reports: (entity, args) => reports(entity.id, args),
    importFiles: (entity, { first }) => filesListing(first, 'import', entity),
    exportFiles: (entity, { first }) => filesListing(first, 'export', entity)
=======
    createdByRef: stixDomainEntity => createdByRef(stixDomainEntity.id),
    markingDefinitions: (stixDomainEntity, args) =>
      markingDefinitions(stixDomainEntity.id, args),
    tags: (stixDomainEntity, args) => tags(stixDomainEntity.id, args),
    stixRelations: (stixDomainEntity, args) =>
      stixRelations(stixDomainEntity.id, args),
    exports: (stixDomainEntity, args) => exports(stixDomainEntity.id, args),
    editContext: stixDomainEntity => fetchEditContext(stixDomainEntity.id)
>>>>>>> fc971e6b
  },
  Mutation: {
    stixDomainEntityEdit: (_, { id }, { user }) => ({
      delete: () => stixDomainEntityDelete(id),
      fieldPatch: ({ input }) => stixDomainEntityEditField(user, id, input),
      contextPatch: ({ input }) => stixDomainEntityEditContext(user, id, input),
      contextClean: () => stixDomainEntityCleanContext(user, id),
      relationAdd: ({ input }) => stixDomainEntityAddRelation(user, id, input),
      relationsAdd: ({ input }) =>
        stixDomainEntityAddRelations(user, id, input),
      relationDelete: ({ relationId }) =>
        stixDomainEntityDeleteRelation(user, id, relationId),
      importPush: ({ file }) => stixDomainEntityImportPush(user, id, file),
      exportAsk: ({ format, exportType }) =>
        stixDomainEntityExportAsk(id, format, exportType),
      exportPush: ({ jobId, file }) =>
        stixDomainEntityExportPush(user, id, jobId, file)
    }),
    stixDomainEntityAdd: (_, { input }, { user }) =>
      addStixDomainEntity(user, input)
  },
  Subscription: {
    stixDomainEntity: {
      resolve: payload => payload.instance,
      subscribe: (_, { id }, { user }) => {
        stixDomainEntityEditContext(user, id);
        const filtering = withFilter(
          () => pubsub.asyncIterator(BUS_TOPICS.StixDomainEntity.EDIT_TOPIC),
          payload => {
            if (!payload) return false; // When disconnect, an empty payload is dispatched.
            return payload.user.id !== user.id && payload.instance.id === id;
          }
        )(_, { id }, { user });
        return withCancel(filtering, () => {
          stixDomainEntityCleanContext(user, id);
        });
      }
    }
  }
};

export default stixDomainEntityResolvers;<|MERGE_RESOLUTION|>--- conflicted
+++ resolved
@@ -9,22 +9,13 @@
   findByName,
   findByStixId,
   markingDefinitions,
-<<<<<<< HEAD
   reports,
-=======
-  tags,
-  stixDomainEntitiesTimeSeries,
->>>>>>> fc971e6b
   stixDomainEntitiesNumber,
   stixDomainEntitiesTimeSeries,
   stixDomainEntityAddRelation,
-<<<<<<< HEAD
   stixDomainEntityExportAsk,
   stixDomainEntityCleanContext,
   stixDomainEntityDelete,
-=======
-  stixDomainEntityAddRelations,
->>>>>>> fc971e6b
   stixDomainEntityDeleteRelation,
   stixDomainEntityEditContext,
   stixDomainEntityEditField,
@@ -65,24 +56,14 @@
       }
       return 'Unknown';
     },
-<<<<<<< HEAD
     createdByRef: entity => createdByRef(entity.id),
     markingDefinitions: (entity, args) => markingDefinitions(entity.id, args),
+    tags: (stixDomainEntity, args) => tags(stixDomainEntity.id, args),
     stixRelations: (entity, args) => stixRelations(entity.id, args),
     editContext: entity => fetchEditContext(entity.id),
     reports: (entity, args) => reports(entity.id, args),
     importFiles: (entity, { first }) => filesListing(first, 'import', entity),
     exportFiles: (entity, { first }) => filesListing(first, 'export', entity)
-=======
-    createdByRef: stixDomainEntity => createdByRef(stixDomainEntity.id),
-    markingDefinitions: (stixDomainEntity, args) =>
-      markingDefinitions(stixDomainEntity.id, args),
-    tags: (stixDomainEntity, args) => tags(stixDomainEntity.id, args),
-    stixRelations: (stixDomainEntity, args) =>
-      stixRelations(stixDomainEntity.id, args),
-    exports: (stixDomainEntity, args) => exports(stixDomainEntity.id, args),
-    editContext: stixDomainEntity => fetchEditContext(stixDomainEntity.id)
->>>>>>> fc971e6b
   },
   Mutation: {
     stixDomainEntityEdit: (_, { id }, { user }) => ({
