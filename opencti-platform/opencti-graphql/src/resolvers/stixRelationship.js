--- conflicted
+++ resolved
@@ -20,13 +20,8 @@
 const stixRelationshipResolvers = {
   Query: {
     stixRelationship: (_, { id }, context) => findById(context, context.user, id),
-<<<<<<< HEAD
     stixRelationships: (_, args, context) => findStixRelationPaginated(context, context.user, args),
-    stixRelationshipsTimeSeries: (_, args, context) => timeSeriesRelations(context, context.user, args),
-=======
-    stixRelationships: (_, args, context) => findAll(context, context.user, args),
     stixRelationshipsTimeSeries: (_, args, context) => stixRelationshipsTimeSeries(context, context.user, args),
->>>>>>> d71862d3
     stixRelationshipsMultiTimeSeries: (_, args, context) => stixRelationshipsMultiTimeSeries(context, context.user, args),
     stixRelationshipsDistribution: (_, args, context) => stixRelationshipsDistribution(context, context.user, args),
     stixRelationshipsNumber: (_, args, context) => stixRelationshipsNumber(context, context.user, args),
