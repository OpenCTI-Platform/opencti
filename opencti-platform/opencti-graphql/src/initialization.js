--- conflicted
+++ resolved
@@ -16,13 +16,8 @@
 
 // Platform capabilities definition
 const KNOWLEDGE_CAPABILITY = 'KNOWLEDGE';
-<<<<<<< HEAD
 export const CAPABILITIES = [
-  { name: BYPASS_CAPABILITY, description: 'Bypass all capabilities', ordering: 1 },
-=======
-const CAPABILITIES = [
   { name: BYPASS, description: 'Bypass all capabilities', ordering: 1 },
->>>>>>> acf72fbe
   {
     name: KNOWLEDGE_CAPABILITY,
     description: 'Access knowledge',
