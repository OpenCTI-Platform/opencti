--- conflicted
+++ resolved
@@ -404,7 +404,7 @@
 
   // If platform organization is set
   if (settings.platform_organization) {
-    const userOrganizations = user.allowed_organizations.map((o) => o.internal_id);
+    const userOrganizations = user.organizations.map((o) => o.internal_id);
 
     // If user part of platform organization, is granted by default
     if (user.inside_platform_organization) {
@@ -474,29 +474,7 @@
         return true;
       }
       // Check restricted elements
-<<<<<<< HEAD
       return isOrganizationAllowed(element, user, settings);
-=======
-      const elementOrganizations = element[RELATION_GRANTED_TO] ?? [];
-      const userOrganizations = user.organizations.map((o) => o.internal_id);
-      // If platform organization is set
-      if (settings.platform_organization) {
-        // If user part of platform organization, is granted by default
-        if (user.inside_platform_organization) {
-          return true;
-        }
-        // Grant access to the user individual
-        if (element.internal_id === user.individual_id) {
-          return true;
-        }
-        // If not, user is by design inside an organization
-        // If element has no current sharing organization, it can be accessed (secure by default)
-        // If element is shared, user must have a matching sharing organization
-        return elementOrganizations.some((r) => userOrganizations.includes(r));
-      }
-      // If no platform organization is set, user can
-      return true;
->>>>>>> 7d5bb142
     });
   };
   return telemetry(context, user, 'FILTERING store filter', {
