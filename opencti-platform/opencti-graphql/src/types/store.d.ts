--- conflicted
+++ resolved
@@ -50,15 +50,9 @@
   INPUT_OBJECTS,
   INPUT_PARTICIPANT
 } from '../schema/general';
-<<<<<<< HEAD
-import type { StixId } from './stix-common';
+import type { StixId } from './stix-2-1-common';
 import { type EditOperation, type PageInfo, StatusScope } from '../generated/graphql';
-import type { windows_integrity_level_enum, windows_service_start_type_enum, windows_service_status_enum, windows_service_type_enum } from './stix-sco';
-=======
-import type { StixId } from './stix-2-1-common';
-import type { EditOperation, PageInfo } from '../generated/graphql';
 import type { windows_integrity_level_enum, windows_service_start_type_enum, windows_service_status_enum, windows_service_type_enum } from './stix-2-1-sco';
->>>>>>> 2124d82e
 import { RELATION_MEMBER_OF } from '../schema/internalRelationship';
 import { AuthorizedMember } from '../utils/access';
 
