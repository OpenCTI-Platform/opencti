import { ABSTRACT_INTERNAL_OBJECT } from './general';
import { schemaTypesDefinition } from './schema-types';
import { ENTITY_TYPE_WORKSPACE } from '../modules/workspace/workspace-types';
import { ENTITY_TYPE_PUBLIC_DASHBOARD } from '../modules/publicDashboard/publicDashboard-types';
import { ENTITY_TYPE_DELETE_OPERATION } from '../modules/deleteOperation/deleteOperation-types';
import { ENTITY_TYPE_DRAFT_WORKSPACE } from '../modules/draftWorkspace/draftWorkspace-types';
import { ENTITY_TYPE_EXCLUSION_LIST } from '../modules/exclusionList/exclusionList-types';
import { ENTITY_TYPE_FINTEL_TEMPLATE } from '../modules/fintelTemplate/fintelTemplate-types';
import { ENTITY_TYPE_SAVED_FILTER } from '../modules/savedFilter/savedFilter-types';
import { ENTITY_TYPE_PIR } from '../modules/pir/pir-types';
import { ENTITY_TYPE_FINTEL_DESIGN } from '../modules/fintelDesign/fintelDesign-types';
import { ENTITY_TYPE_EMAIL_TEMPLATE } from '../modules/emailTemplate/emailTemplate-types';

export const ENTITY_TYPE_SETTINGS = 'Settings';
export const ENTITY_TYPE_MIGRATION_STATUS = 'MigrationStatus';
export const ENTITY_TYPE_MIGRATION_REFERENCE = 'MigrationReference';
export const ENTITY_TYPE_RULE_MANAGER = 'RuleManager';
export const ENTITY_TYPE_GROUP = 'Group';
export const ENTITY_TYPE_USER = 'User';
export const ENTITY_TYPE_RULE = 'Rule';
export const ENTITY_TYPE_ROLE = 'Role';
export const ENTITY_TYPE_CAPABILITY = 'Capability';
export const ENTITY_TYPE_CONNECTOR = 'Connector';
export const ENTITY_TYPE_CONNECTOR_MANAGER = 'ConnectorManager';
export const ENTITY_TYPE_HISTORY = 'History';
export const ENTITY_TYPE_ACTIVITY = 'Activity';
export const ENTITY_TYPE_WORK = 'work';
export const ENTITY_TYPE_BACKGROUND_TASK = 'BackgroundTask';
export const ENTITY_TYPE_RETENTION_RULE = 'RetentionRule';
// FIXME: recommend 'Sync' be changed to 'Synchronizer' or vice versa
//  this should be done for consistency across baseline.  GraphQL
//  object is named 'Synchronizer'
export const ENTITY_TYPE_SYNC = 'Sync';
export const ENTITY_TYPE_TAXII_COLLECTION = 'TaxiiCollection';
export const ENTITY_TYPE_INTERNAL_FILE = 'InternalFile';
export const ENTITY_TYPE_FEED = 'Feed';
export const ENTITY_TYPE_STREAM_COLLECTION = 'StreamCollection';
export const ENTITY_TYPE_STATUS_TEMPLATE = 'StatusTemplate';
export const ENTITY_TYPE_STATUS = 'Status';
export const ENTITY_TYPE_THEME = 'Theme';
const DATED_INTERNAL_OBJECTS = [
  ENTITY_TYPE_SETTINGS,
  ENTITY_TYPE_GROUP,
  ENTITY_TYPE_USER,
  ENTITY_TYPE_ROLE,
  ENTITY_TYPE_CAPABILITY,
  ENTITY_TYPE_CONNECTOR,
  ENTITY_TYPE_WORKSPACE,
  ENTITY_TYPE_SYNC,
  ENTITY_TYPE_PUBLIC_DASHBOARD,
  ENTITY_TYPE_DELETE_OPERATION,
  ENTITY_TYPE_DRAFT_WORKSPACE,
  ENTITY_TYPE_EXCLUSION_LIST,
  ENTITY_TYPE_SAVED_FILTER,
  ENTITY_TYPE_PIR
];
const INTERNAL_OBJECTS = [
  ENTITY_TYPE_SETTINGS,
  ENTITY_TYPE_TAXII_COLLECTION,
  ENTITY_TYPE_FEED,
  ENTITY_TYPE_STREAM_COLLECTION,
  ENTITY_TYPE_STATUS_TEMPLATE,
  ENTITY_TYPE_STATUS,
  ENTITY_TYPE_BACKGROUND_TASK,
  ENTITY_TYPE_RETENTION_RULE,
  ENTITY_TYPE_SYNC,
  ENTITY_TYPE_MIGRATION_STATUS,
  ENTITY_TYPE_MIGRATION_REFERENCE,
  ENTITY_TYPE_GROUP,
  ENTITY_TYPE_USER,
  ENTITY_TYPE_ROLE,
  ENTITY_TYPE_RULE,
  ENTITY_TYPE_RULE_MANAGER,
  ENTITY_TYPE_CAPABILITY,
  ENTITY_TYPE_CONNECTOR,
  ENTITY_TYPE_CONNECTOR_MANAGER,
  ENTITY_TYPE_WORKSPACE,
  ENTITY_TYPE_PUBLIC_DASHBOARD,
  ENTITY_TYPE_HISTORY,
  ENTITY_TYPE_ACTIVITY,
  ENTITY_TYPE_INTERNAL_FILE,
  ENTITY_TYPE_WORK,
  ENTITY_TYPE_DRAFT_WORKSPACE,
  ENTITY_TYPE_EXCLUSION_LIST,
  ENTITY_TYPE_FINTEL_TEMPLATE,
  ENTITY_TYPE_SAVED_FILTER,
  ENTITY_TYPE_PIR,
  ENTITY_TYPE_FINTEL_DESIGN,
<<<<<<< HEAD
  ENTITY_TYPE_THEME,
=======
  ENTITY_TYPE_EMAIL_TEMPLATE
>>>>>>> 7d7ee46b
];
const HISTORY_OBJECTS = [ENTITY_TYPE_WORK];

export const isInternalObject = (type: string) => schemaTypesDefinition.isTypeIncludedIn(type, ABSTRACT_INTERNAL_OBJECT) || type === ABSTRACT_INTERNAL_OBJECT;
export const isDatedInternalObject = (type: string) => DATED_INTERNAL_OBJECTS.includes(type);
export const isHistoryObject = (type: string) => HISTORY_OBJECTS.includes(type);

schemaTypesDefinition.register(ABSTRACT_INTERNAL_OBJECT, INTERNAL_OBJECTS);<|MERGE_RESOLUTION|>--- conflicted
+++ resolved
@@ -86,11 +86,8 @@
   ENTITY_TYPE_SAVED_FILTER,
   ENTITY_TYPE_PIR,
   ENTITY_TYPE_FINTEL_DESIGN,
-<<<<<<< HEAD
   ENTITY_TYPE_THEME,
-=======
   ENTITY_TYPE_EMAIL_TEMPLATE
->>>>>>> 7d7ee46b
 ];
 const HISTORY_OBJECTS = [ENTITY_TYPE_WORK];
 
