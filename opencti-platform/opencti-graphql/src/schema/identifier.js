--- conflicted
+++ resolved
@@ -134,11 +134,8 @@
     [I.ENTITY_TYPE_ATTRIBUTE]: [], // ALL
     [I.ENTITY_TYPE_WORKSPACE]: [], // ALL
     [I.ENTITY_TYPE_TAXII_COLLECTION]: [], // ALL
-<<<<<<< HEAD
+    [I.ENTITY_TYPE_TASK]: [], // ALL
     [I.ENTITY_TYPE_STREAM_COLLECTION]: [], // ALL
-=======
-    [I.ENTITY_TYPE_TASK]: [], // ALL
->>>>>>> 2286ba7d
     // Stix Domain
     [D.ENTITY_TYPE_ATTACK_PATTERN]: [{ src: X_MITRE_ID_FIELD }],
     [D.ENTITY_TYPE_CAMPAIGN]: [{ src: NAME_FIELD }],
