--- conflicted
+++ resolved
@@ -8,12 +8,7 @@
 export const RELATION_HAS_CAPABILITY = 'has-capability';
 export const RELATION_ACCESSES_TO = 'accesses-to';
 export const RELATION_HAS_REFERENCE = 'has-reference';
-<<<<<<< HEAD
 export const INTERNAL_RELATIONSHIPS = [
-  RELATION_AUTHORIZED_BY,
-=======
-const INTERNAL_RELATIONSHIPS = [
->>>>>>> 2c60f2dc
   RELATION_MIGRATES,
   RELATION_MEMBER_OF,
   RELATION_ALLOWED_BY,
