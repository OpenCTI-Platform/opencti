import passport from 'passport/lib';
import FacebookStrategy from 'passport-facebook';
import GithubStrategy from 'passport-github';
import LocalStrategy from 'passport-local';
import LdapStrategy from 'passport-ldapauth';
<<<<<<< HEAD
import SamlStrategy from 'passport-saml';
import Auth0Strategy from 'passport-auth0';
=======
import Auth0Strategy from 'passport-auth0';
import { Strategy as OpenIDStrategy, Issuer as OpenIDIssuer } from 'openid-client';
>>>>>>> d2ad6351
import { OAuth2Strategy as GoogleStrategy } from 'passport-google-oauth';
import { head, anyPass, isNil, isEmpty } from 'ramda';
import validator from 'validator';
import { initAdmin, login, loginFromProvider } from '../domain/user';
import conf, { logger } from './conf';

// Admin user initialization
export const initializeAdminUser = async () => {
  const empty = anyPass([isNil, isEmpty]);
  const DEFAULT_CONF_VALUE = 'ChangeMe';
  const adminEmail = conf.get('app:admin:email');
  const adminPassword = conf.get('app:admin:password');
  const adminToken = conf.get('app:admin:token');
  if (
    empty(adminEmail) ||
    empty(adminPassword) ||
    empty(adminToken) ||
    adminPassword === DEFAULT_CONF_VALUE ||
    adminToken === DEFAULT_CONF_VALUE
  ) {
    throw new Error('[ADMIN_SETUP] You need to configure the environment vars');
  } else {
    // Check fields
    if (!validator.isEmail(adminEmail)) throw new Error('[ADMIN_SETUP] > email must be a valid email address');
    if (!validator.isUUID(adminToken)) throw new Error('[ADMIN_SETUP] > Token must be a valid UUID');
    // Initialize the admin account
    // noinspection JSIgnoredPromiseFromCall
    await initAdmin(adminEmail, adminPassword, adminToken);
    logger.info(`[ADMIN_SETUP] admin user initialized`);
  }
};

// Providers definition
const AUTH_SSO = 'SSO';
const AUTH_FORM = 'FORM';

const providers = [];
const confProviders = conf.get('providers');
const providerKeys = Object.keys(confProviders);
for (let i = 0; i < providerKeys.length; i += 1) {
  const provider = confProviders[providerKeys[i]];
<<<<<<< HEAD
  const { active, strategy, config } = provider;
  if (active === true) {
    if (strategy === 'LocalStrategy') {
      const localStrategy = new LocalStrategy((username, password, done) => {
        return login(username, password)
          .then(token => {
            return done(null, token);
          })
          .catch(() => done(null, false));
      });
      passport.use('local', localStrategy);
      providers.push({ name: providerKeys[i], type: AUTH_FORM, provider: 'local' });
    }
    if (strategy === 'LdapStrategy') {
      const specificConfig = { searchFilter: '(mail={{username}})' };
      const ldapConfig = { ...config, ...specificConfig };
      const ldapOptions = { server: ldapConfig };
      const ldapStrategy = new LdapStrategy(ldapOptions, (user, done) => {
        loginFromProvider(user.mail, user.givenName)
          .then(token => {
            done(null, token);
          })
          .catch(err => {
            done(err);
          });
      });
      passport.use('ldapauth', ldapStrategy);
      providers.push({ name: providerKeys[i], type: AUTH_FORM, provider: 'ldapauth' });
    }
    if (strategy === 'SamlStrategy') {
      const samlStrategy = new SamlStrategy(config, (profile, done) => {
        const userName = profile.nameID || profile.email;
        loginFromProvider(profile.email, userName)
          .then(token => {
            done(null, token);
          })
          .catch(err => {
            done(err);
          });
      });
      passport.use('saml', samlStrategy);
      providers.push({ name: providerKeys[i], type: AUTH_SSO, provider: 'saml' });
    }
    if (strategy === 'Auth0Strategy') {
      const auth0Strategy = new Auth0Strategy(config, (accessToken, refreshToken, extraParams, profile, done) => {
        const userName = profile.given_name || profile.email;
        loginFromProvider(profile.email, userName)
=======
  const { strategy, config } = provider;
  if (strategy === 'LocalStrategy') {
    const localStrategy = new LocalStrategy((username, password, done) => {
      return login(username, password)
        .then(token => {
          return done(null, token);
        })
        .catch(() => done(null, false));
    });
    passport.use('local', localStrategy);
    providers.push({ name: providerKeys[i], type: AUTH_FORM, provider: 'local' });
  }
  if (strategy === 'LdapStrategy') {
    const specificConfig = { searchFilter: '(mail={{username}})' };
    const ldapConfig = { ...config, ...specificConfig };
    const ldapOptions = { server: ldapConfig };
    const ldapStrategy = new LdapStrategy(ldapOptions, (user, done) => {
      loginFromProvider(user.mail, user.givenName)
        .then(token => {
          done(null, token);
        })
        .catch(err => {
          done(err);
        });
    });
    passport.use('ldapauth', ldapStrategy);
    providers.push({ name: providerKeys[i], type: AUTH_FORM, provider: 'ldapauth' });
  }
  if (strategy === 'OpenIDConnectStrategy') {
    OpenIDIssuer.discover(config.issuer).then(issuer => {
      const { Client } = issuer;
      const client = new Client(config);
      const options = { client, params: { scope: 'openid email profile' } };
      const openIDStrategy = new OpenIDStrategy(options, (tokenset, userinfo, done) => {
        const { email, name } = userinfo;
        loginFromProvider(email, name)
>>>>>>> d2ad6351
          .then(token => {
            done(null, token);
          })
          .catch(err => {
            done(err);
          });
      });
<<<<<<< HEAD
      passport.use('auth0', auth0Strategy);
      providers.push({ name: providerKeys[i], type: AUTH_SSO, provider: 'auth0' });
    }
    if (strategy === 'FacebookStrategy') {
      const specificConfig = { profileFields: ['id', 'emails', 'name'], scope: 'email' };
      const facebookOptions = { ...config, ...specificConfig };
      const facebookStrategy = new FacebookStrategy(facebookOptions, (accessToken, refreshToken, profile, done) => {
        // eslint-disable-next-line no-underscore-dangle
        const data = profile._json;
        const name = `${data.last_name} ${data.first_name}`;
        const { email } = data;
        loginFromProvider(email, name)
          .then(token => {
            done(null, token);
          })
          .catch(err => {
            done(err);
          });
      });
      passport.use('facebook', facebookStrategy);
      providers.push({ name: providerKeys[i], type: AUTH_SSO, provider: 'facebook' });
    }
    if (strategy === 'GoogleStrategy') {
      const specificConfig = { scope: 'email' };
      const googleOptions = { ...config, ...specificConfig };
      const googleStrategy = new GoogleStrategy(googleOptions, (token, tokenSecret, profile, done) => {
        const email = head(profile.emails).value;
        const name = profile.displayName || email;
        // let picture = head(profile.photos).value;
        loginFromProvider(email, name)
          .then(loggedToken => {
            done(null, loggedToken);
          })
          .catch(err => {
            done(err);
          });
      });
      passport.use(googleStrategy);
      providers.push({ name: providerKeys[i], type: AUTH_SSO, provider: 'google' });
    }
    if (strategy === 'GithubStrategy') {
      const specificConfig = { scope: 'user:email' };
      const githubOptions = { ...config, ...specificConfig };
      const githubStrategy = new GithubStrategy(githubOptions, (token, tokenSecret, profile, done) => {
        const { name } = profile;
        const email = head(profile.emails).value;
        // let picture = profile.avatar_url;
        loginFromProvider(email, name)
          .then(loggedToken => {
            done(null, loggedToken);
          })
          .catch(err => {
            done(err);
          });
      });
      passport.use('github', githubStrategy);
      providers.push({ name: providerKeys[i], type: AUTH_SSO, provider: 'github' });
    }
=======
      passport.use('oic', openIDStrategy);
      providers.push({ name: providerKeys[i], type: AUTH_SSO, provider: 'oic' });
    });
  }
  if (strategy === 'FacebookStrategy') {
    const specificConfig = { profileFields: ['id', 'emails', 'name'], scope: 'email' };
    const facebookOptions = { ...config, ...specificConfig };
    const facebookStrategy = new FacebookStrategy(facebookOptions, (accessToken, refreshToken, profile, done) => {
      // eslint-disable-next-line no-underscore-dangle
      const data = profile._json;
      const name = `${data.last_name} ${data.first_name}`;
      const { email } = data;
      loginFromProvider(email, name)
        .then(token => {
          done(null, token);
        })
        .catch(err => {
          done(err);
        });
    });
    passport.use('facebook', facebookStrategy);
    providers.push({ name: providerKeys[i], type: AUTH_SSO, provider: 'facebook' });
  }
  if (strategy === 'GoogleStrategy') {
    const specificConfig = { scope: 'email' };
    const googleOptions = { ...config, ...specificConfig };
    const googleStrategy = new GoogleStrategy(googleOptions, (token, tokenSecret, profile, done) => {
      const email = head(profile.emails).value;
      const name = profile.displayName || email;
      // let picture = head(profile.photos).value;
      loginFromProvider(email, name)
        .then(loggedToken => {
          done(null, loggedToken);
        })
        .catch(err => {
          done(err);
        });
    });
    passport.use(googleStrategy);
    providers.push({ name: providerKeys[i], type: AUTH_SSO, provider: 'google' });
  }
  if (strategy === 'GithubStrategy') {
    const specificConfig = { scope: 'user:email' };
    const githubOptions = { ...config, ...specificConfig };
    const githubStrategy = new GithubStrategy(githubOptions, (token, tokenSecret, profile, done) => {
      const { name } = profile;
      const email = head(profile.emails).value;
      // let picture = profile.avatar_url;
      loginFromProvider(email, name)
        .then(loggedToken => {
          done(null, loggedToken);
        })
        .catch(err => {
          done(err);
        });
    });
    passport.use('github', githubStrategy);
    providers.push({ name: providerKeys[i], type: AUTH_SSO, provider: 'github' });
  }
  if (strategy === 'Auth0Strategy') {
    const auth0Strategy = new Auth0Strategy(config, (accessToken, refreshToken, extraParams, profile, done) => {
      const userName = profile.displayName;
      const email = head(profile.emails).value;
      loginFromProvider(email, userName)
        .then(token => {
          done(null, token);
        })
        .catch(err => {
          done(err);
        });
    });
    passport.use('auth0', auth0Strategy);
    providers.push({ name: providerKeys[i], type: AUTH_SSO, provider: 'auth0' });
>>>>>>> d2ad6351
  }
}

export const PROVIDERS = providers;
export default passport;<|MERGE_RESOLUTION|>--- conflicted
+++ resolved
@@ -3,13 +3,8 @@
 import GithubStrategy from 'passport-github';
 import LocalStrategy from 'passport-local';
 import LdapStrategy from 'passport-ldapauth';
-<<<<<<< HEAD
-import SamlStrategy from 'passport-saml';
-import Auth0Strategy from 'passport-auth0';
-=======
 import Auth0Strategy from 'passport-auth0';
 import { Strategy as OpenIDStrategy, Issuer as OpenIDIssuer } from 'openid-client';
->>>>>>> d2ad6351
 import { OAuth2Strategy as GoogleStrategy } from 'passport-google-oauth';
 import { head, anyPass, isNil, isEmpty } from 'ramda';
 import validator from 'validator';
@@ -51,55 +46,6 @@
 const providerKeys = Object.keys(confProviders);
 for (let i = 0; i < providerKeys.length; i += 1) {
   const provider = confProviders[providerKeys[i]];
-<<<<<<< HEAD
-  const { active, strategy, config } = provider;
-  if (active === true) {
-    if (strategy === 'LocalStrategy') {
-      const localStrategy = new LocalStrategy((username, password, done) => {
-        return login(username, password)
-          .then(token => {
-            return done(null, token);
-          })
-          .catch(() => done(null, false));
-      });
-      passport.use('local', localStrategy);
-      providers.push({ name: providerKeys[i], type: AUTH_FORM, provider: 'local' });
-    }
-    if (strategy === 'LdapStrategy') {
-      const specificConfig = { searchFilter: '(mail={{username}})' };
-      const ldapConfig = { ...config, ...specificConfig };
-      const ldapOptions = { server: ldapConfig };
-      const ldapStrategy = new LdapStrategy(ldapOptions, (user, done) => {
-        loginFromProvider(user.mail, user.givenName)
-          .then(token => {
-            done(null, token);
-          })
-          .catch(err => {
-            done(err);
-          });
-      });
-      passport.use('ldapauth', ldapStrategy);
-      providers.push({ name: providerKeys[i], type: AUTH_FORM, provider: 'ldapauth' });
-    }
-    if (strategy === 'SamlStrategy') {
-      const samlStrategy = new SamlStrategy(config, (profile, done) => {
-        const userName = profile.nameID || profile.email;
-        loginFromProvider(profile.email, userName)
-          .then(token => {
-            done(null, token);
-          })
-          .catch(err => {
-            done(err);
-          });
-      });
-      passport.use('saml', samlStrategy);
-      providers.push({ name: providerKeys[i], type: AUTH_SSO, provider: 'saml' });
-    }
-    if (strategy === 'Auth0Strategy') {
-      const auth0Strategy = new Auth0Strategy(config, (accessToken, refreshToken, extraParams, profile, done) => {
-        const userName = profile.given_name || profile.email;
-        loginFromProvider(profile.email, userName)
-=======
   const { strategy, config } = provider;
   if (strategy === 'LocalStrategy') {
     const localStrategy = new LocalStrategy((username, password, done) => {
@@ -136,7 +82,6 @@
       const openIDStrategy = new OpenIDStrategy(options, (tokenset, userinfo, done) => {
         const { email, name } = userinfo;
         loginFromProvider(email, name)
->>>>>>> d2ad6351
           .then(token => {
             done(null, token);
           })
@@ -144,66 +89,6 @@
             done(err);
           });
       });
-<<<<<<< HEAD
-      passport.use('auth0', auth0Strategy);
-      providers.push({ name: providerKeys[i], type: AUTH_SSO, provider: 'auth0' });
-    }
-    if (strategy === 'FacebookStrategy') {
-      const specificConfig = { profileFields: ['id', 'emails', 'name'], scope: 'email' };
-      const facebookOptions = { ...config, ...specificConfig };
-      const facebookStrategy = new FacebookStrategy(facebookOptions, (accessToken, refreshToken, profile, done) => {
-        // eslint-disable-next-line no-underscore-dangle
-        const data = profile._json;
-        const name = `${data.last_name} ${data.first_name}`;
-        const { email } = data;
-        loginFromProvider(email, name)
-          .then(token => {
-            done(null, token);
-          })
-          .catch(err => {
-            done(err);
-          });
-      });
-      passport.use('facebook', facebookStrategy);
-      providers.push({ name: providerKeys[i], type: AUTH_SSO, provider: 'facebook' });
-    }
-    if (strategy === 'GoogleStrategy') {
-      const specificConfig = { scope: 'email' };
-      const googleOptions = { ...config, ...specificConfig };
-      const googleStrategy = new GoogleStrategy(googleOptions, (token, tokenSecret, profile, done) => {
-        const email = head(profile.emails).value;
-        const name = profile.displayName || email;
-        // let picture = head(profile.photos).value;
-        loginFromProvider(email, name)
-          .then(loggedToken => {
-            done(null, loggedToken);
-          })
-          .catch(err => {
-            done(err);
-          });
-      });
-      passport.use(googleStrategy);
-      providers.push({ name: providerKeys[i], type: AUTH_SSO, provider: 'google' });
-    }
-    if (strategy === 'GithubStrategy') {
-      const specificConfig = { scope: 'user:email' };
-      const githubOptions = { ...config, ...specificConfig };
-      const githubStrategy = new GithubStrategy(githubOptions, (token, tokenSecret, profile, done) => {
-        const { name } = profile;
-        const email = head(profile.emails).value;
-        // let picture = profile.avatar_url;
-        loginFromProvider(email, name)
-          .then(loggedToken => {
-            done(null, loggedToken);
-          })
-          .catch(err => {
-            done(err);
-          });
-      });
-      passport.use('github', githubStrategy);
-      providers.push({ name: providerKeys[i], type: AUTH_SSO, provider: 'github' });
-    }
-=======
       passport.use('oic', openIDStrategy);
       providers.push({ name: providerKeys[i], type: AUTH_SSO, provider: 'oic' });
     });
@@ -277,7 +162,6 @@
     });
     passport.use('auth0', auth0Strategy);
     providers.push({ name: providerKeys[i], type: AUTH_SSO, provider: 'auth0' });
->>>>>>> d2ad6351
   }
 }
 
