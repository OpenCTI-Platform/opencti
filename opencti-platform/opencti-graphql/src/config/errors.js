import { createError } from 'apollo-errors';

export const LEVEL_WARNING = 'warning';
export const LEVEL_ERROR = 'error';
export const TYPE_AUTH = 'authentication';
export const TYPE_TECHNICAL = 'technical';
const TYPE_BUSINESS = 'business';

// TYPE_BUSINESS
export const AuthenticationFailure = createError('AuthenticationFailure', {
  message: 'Wrong name or password',
  data: { type: TYPE_BUSINESS, level: LEVEL_WARNING }
});

<<<<<<< HEAD
=======
export const MissingElement = createError('MissingElement', {
  message: 'Please set a functional error message',
  data: { type: TYPE_BUSINESS, level: LEVEL_WARNING }
});

>>>>>>> 19210dd4
export const buildValidationError = field => {
  const ErrorType = createError('Functional', {
    message: `Validation error for ${field}`,
    data: { type: TYPE_BUSINESS, level: LEVEL_ERROR }
  });
  return new ErrorType();
};

// TYPE_AUTH
export const AuthRequired = createError('AuthRequired', {
  message: 'You must be logged in to do this.',
  data: { type: TYPE_AUTH, level: LEVEL_WARNING }
});

export const ForbiddenAccess = createError('ForbiddenAccess', {
  message: 'You are not allowed to do this.',
  data: { type: TYPE_AUTH, level: LEVEL_WARNING }
});

// TYPE_TECHNICAL
export const DatabaseError = createError('DatabaseError', {
  message: 'A database error has occured!',
  data: { type: TYPE_TECHNICAL }
});

export const Unknown = createError('Unknown', {
<<<<<<< HEAD
  message: 'An unknown error has occurred! Please try again later.',
  data: { type: TYPE_TECHNICAL }
=======
  message: 'An unknown error has occurred!  Please try again later.',
  data: { type: TYPE_TECHNICAL, level: LEVEL_ERROR }
>>>>>>> 19210dd4
});<|MERGE_RESOLUTION|>--- conflicted
+++ resolved
@@ -11,15 +11,6 @@
   message: 'Wrong name or password',
   data: { type: TYPE_BUSINESS, level: LEVEL_WARNING }
 });
-
-<<<<<<< HEAD
-=======
-export const MissingElement = createError('MissingElement', {
-  message: 'Please set a functional error message',
-  data: { type: TYPE_BUSINESS, level: LEVEL_WARNING }
-});
-
->>>>>>> 19210dd4
 export const buildValidationError = field => {
   const ErrorType = createError('Functional', {
     message: `Validation error for ${field}`,
@@ -46,11 +37,6 @@
 });
 
 export const Unknown = createError('Unknown', {
-<<<<<<< HEAD
-  message: 'An unknown error has occurred! Please try again later.',
-  data: { type: TYPE_TECHNICAL }
-=======
   message: 'An unknown error has occurred!  Please try again later.',
   data: { type: TYPE_TECHNICAL, level: LEVEL_ERROR }
->>>>>>> 19210dd4
 });