--- conflicted
+++ resolved
@@ -94,14 +94,6 @@
   ...data,
 });
 
-export const UNSUPPORTED_ERROR = 'UNSUPPORTED_ERROR';
-export const UnsupportedError = (reason, data) => error(UNSUPPORTED_ERROR, reason || 'Unsupported operation', {
-  http_status: 500,
-  genre: CATEGORY_BUSINESS,
-  ...data,
-});
-
-<<<<<<< HEAD
 export const ACCESS_REQUIRED = 'ACCESS_REQUIRED';
 export const AccessRequiredError = (reason, data) => error(ACCESS_REQUIRED, reason || 'Access required', {
   http_status: 500,
@@ -111,9 +103,12 @@
 
 export const UNSUPPORTED_ERROR = 'UNSUPPORTED_ERROR';
 export const UnsupportedError = (reason, data) => error(UNSUPPORTED_ERROR, reason || 'Unsupported operation', {
-=======
+  http_status: 500,
+  genre: CATEGORY_BUSINESS,
+  ...data,
+});
+
 export const EngineShardsError = (data) => error(DATABASE_ERROR, 'Engine execution fail, some shards are not available, please check your engine status', {
->>>>>>> 7180d27b
   http_status: 500,
   genre: CATEGORY_BUSINESS,
   ...data,
