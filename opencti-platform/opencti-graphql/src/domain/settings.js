import { assoc, dissocPath, pipe } from 'ramda';
<<<<<<< HEAD
import { createEntity, getGraknVersion, listEntities, load, loadEntityById, updateAttribute } from "../database/grakn";
=======
import { createEntity, getGraknVersion, load, loadById, updateAttribute } from '../database/grakn';
>>>>>>> a1bb1437
import conf, { BUS_TOPICS } from '../config/conf';
import { delEditContext, getRedisVersion, notify, setEditContext } from '../database/redis';
import { elVersion } from '../database/elasticSearch';
import { getRabbitMQVersion } from '../database/rabbitmq';
import { getMinIOVersion } from '../database/minio';
import { version } from '../../package.json';
import { ENTITY_TYPE_SETTINGS } from '../schema/internalObject';

export const getApplicationInfo = () => ({
  version,
  dependencies: [
    { name: 'Grakn', version: getGraknVersion() },
    { name: 'Elasticsearch', version: elVersion() },
    { name: 'RabbitMQ', version: getRabbitMQVersion() },
    { name: 'Redis', version: getRedisVersion() },
    { name: 'MinIO', version: getMinIOVersion() },
  ],
});

export const getSettings = async () => {
  const settingsList = await listEntities([ENTITY_TYPE_SETTINGS]);
  const settings = settingsList.edges.length > 0 ? settingsList.edges[0].node : null;
  if (settings === null) return null;
  const config = pipe(
    dissocPath(['app', 'admin']),
    dissocPath(['rabbitmq', 'password']),
    dissocPath(['minio', 'access_key']),
    dissocPath(['minio', 'secret_key']),
    dissocPath(['jwt']),
    dissocPath(['providers', 'ldap', 'config', 'bind_credentials']),
    dissocPath(['providers', 'google', 'config', 'client_secret']),
    dissocPath(['providers', 'facebook', 'config', 'client_secret']),
    dissocPath(['providers', 'github', 'config', 'client_secret']),
    dissocPath(['providers', 'openid', 'config', 'client_secret'])
  )(conf.get());
  return assoc('platform_parameters', JSON.stringify(config), settings);
};

export const addSettings = async (user, settings) => {
  const created = await createEntity(user, settings, ENTITY_TYPE_SETTINGS, { noLog: true });
  return notify(BUS_TOPICS.Settings.ADDED_TOPIC, created, user);
};

export const settingsCleanContext = (user, settingsId) => {
  delEditContext(user, settingsId);
  return loadById(settingsId, ENTITY_TYPE_SETTINGS).then((settings) =>
    notify(BUS_TOPICS.Settings.EDIT_TOPIC, settings, user)
  );
};

export const settingsEditContext = (user, settingsId, input) => {
  setEditContext(user, settingsId, input);
  return loadById(settingsId, ENTITY_TYPE_SETTINGS).then((settings) =>
    notify(BUS_TOPICS.Settings.EDIT_TOPIC, settings, user)
  );
};

export const settingsEditField = async (user, settingsId, input) => {
  const settings = await updateAttribute(user, settingsId, ENTITY_TYPE_SETTINGS, input, { noLog: true });
  return notify(BUS_TOPICS.Settings.EDIT_TOPIC, settings, user);
};<|MERGE_RESOLUTION|>--- conflicted
+++ resolved
@@ -1,9 +1,5 @@
 import { assoc, dissocPath, pipe } from 'ramda';
-<<<<<<< HEAD
-import { createEntity, getGraknVersion, listEntities, load, loadEntityById, updateAttribute } from "../database/grakn";
-=======
-import { createEntity, getGraknVersion, load, loadById, updateAttribute } from '../database/grakn';
->>>>>>> a1bb1437
+import { createEntity, getGraknVersion, loadById, updateAttribute, listEntities } from '../database/grakn';
 import conf, { BUS_TOPICS } from '../config/conf';
 import { delEditContext, getRedisVersion, notify, setEditContext } from '../database/redis';
 import { elVersion } from '../database/elasticSearch';
