--- conflicted
+++ resolved
@@ -1,8 +1,4 @@
-<<<<<<< HEAD
-import { assoc } from 'ramda';
-=======
 import { assoc, append, propOr } from 'ramda';
->>>>>>> ef791fc4
 import {
   createEntity,
   distributionEntities,
