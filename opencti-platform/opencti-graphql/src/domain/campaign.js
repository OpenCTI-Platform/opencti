--- conflicted
+++ resolved
@@ -1,28 +1,7 @@
-<<<<<<< HEAD
-import { assoc, head, join, map, tail } from 'ramda';
-import uuid from 'uuid/v4';
-import {
-  dayFormat,
-  escapeString,
-  executeWrite,
-  getById,
-  graknNow,
-  monthFormat,
-  notify,
-  paginate,
-  prepareDate,
-  timeSeries,
-  yearFormat
-} from '../database/grakn';
-import { BUS_TOPICS, logger } from '../config/conf';
-import { paginate as elPaginate } from '../database/elasticSearch';
-import { linkCreatedByRef, linkMarkingDef, linkTags } from './stixEntity';
-=======
 import { assoc, pipe } from 'ramda';
 import { createEntity, escapeString, listEntities, loadEntityById, now, timeSeries } from '../database/grakn';
 import { BUS_TOPICS } from '../config/conf';
 import { notify } from '../database/redis';
->>>>>>> ccbb83c5
 
 export const findById = campaignId => {
   return loadEntityById(campaignId);
@@ -47,81 +26,6 @@
 // endregion
 
 export const addCampaign = async (user, campaign) => {
-<<<<<<< HEAD
-  const campaignId = await executeWrite(async wTx => {
-    const internalId = campaign.internal_id_key
-      ? escapeString(campaign.internal_id_key)
-      : uuid();
-    const now = graknNow();
-    const query = `insert $campaign isa Campaign,
-    has internal_id_key "${internalId}",
-    has entity_type "campaign",
-    has stix_id_key "${
-      campaign.stix_id_key
-        ? escapeString(campaign.stix_id_key)
-        : `campaign--${uuid()}`
-    }",
-    has stix_label "",
-    ${
-      campaign.alias
-        ? `${join(
-            ' ',
-            map(
-              val => `has alias "${escapeString(val)}",`,
-              tail(campaign.alias)
-            )
-          )} has alias "${escapeString(head(campaign.alias))}",`
-        : 'has alias "",'
-    }
-    has name "${escapeString(campaign.name)}",
-    has description "${escapeString(campaign.description)}",
-    has objective "${escapeString(campaign.objective)}",
-    has first_seen ${
-      campaign.first_seen ? prepareDate(campaign.first_seen) : now
-    },
-    has first_seen_day "${
-      campaign.first_seen ? dayFormat(campaign.first_seen) : dayFormat(now)
-    }",
-    has first_seen_month "${
-      campaign.first_seen ? monthFormat(campaign.first_seen) : monthFormat(now)
-    }",
-    has first_seen_year "${
-      campaign.first_seen ? yearFormat(campaign.first_seen) : yearFormat(now)
-    }",
-    has last_seen ${campaign.last_seen ? prepareDate(campaign.last_seen) : now},
-    has last_seen_day "${
-      campaign.last_seen ? dayFormat(campaign.last_seen) : dayFormat(now)
-    }",
-    has last_seen_month "${
-      campaign.last_seen ? monthFormat(campaign.last_seen) : monthFormat(now)
-    }",
-    has last_seen_year "${
-      campaign.last_seen ? yearFormat(campaign.last_seen) : yearFormat(now)
-    }",
-    has created ${campaign.created ? prepareDate(campaign.created) : now},
-    has modified ${campaign.modified ? prepareDate(campaign.modified) : now},
-    has revoked false,
-    has created_at ${now},
-    has created_at_day "${dayFormat(now)}",
-    has created_at_month "${monthFormat(now)}",
-    has created_at_year "${yearFormat(now)}",
-    has updated_at ${now};
-  `;
-    logger.debug(`[GRAKN - infer: false] addCampaign > ${query}`);
-    const campaignIterator = await wTx.tx.query(query);
-    const createCampaign = await campaignIterator.next();
-    const createdCampaignId = await createCampaign.map().get('campaign').id;
-
-    // Create associated relations
-    await linkCreatedByRef(wTx, createdCampaignId, campaign.createdByRef);
-    await linkMarkingDef(wTx, createdCampaignId, campaign.markingDefinitions);
-    await linkTags(wTx, createdCampaignId, campaign.tags);
-    return internalId;
-  });
-  return getById(campaignId).then(created => {
-    return notify(BUS_TOPICS.StixDomainEntity.ADDED_TOPIC, created, user);
-  });
-=======
   const currentDate = now();
   const campaignToCreate = pipe(
     assoc('first_seen', campaign.first_seen ? campaign.first_seen : currentDate),
@@ -129,5 +33,4 @@
   )(campaign);
   const created = await createEntity(campaignToCreate, 'Campaign');
   return notify(BUS_TOPICS.StixDomainEntity.ADDED_TOPIC, created, user);
->>>>>>> ccbb83c5
 };