import { assoc, map, pipe, assocPath, dissoc } from 'ramda';
import uuid from 'uuid/v4';
import { delEditContext, setEditContext } from '../database/redis';
import {
  escape,
  escapeString,
  createRelation,
  deleteEntityById,
  deleteRelationById,
  updateAttribute,
  getById,
  dayFormat,
  monthFormat,
  yearFormat,
  notify,
  graknNow,
  paginate,
  takeWriteTx,
  timeSeries,
  getObject,
  getId,
  commitWriteTx
} from '../database/grakn';
import { BUS_TOPICS, logger } from '../config/conf';
import {
  findAll as relationFindAll,
  search as relationSearch
} from './stixRelation';
import {
  countEntities,
  deleteEntity,
  paginate as elPaginate
} from '../database/elasticSearch';
import { stableUUID } from '../database/utils';
import { connectorsForEnrichment } from './connector';
import { createWork } from './work';
import { pushToConnector } from '../database/rabbitmq';

export const findAll = args => {
  if (
    !args.firstSeenStart &&
    !args.firstSeenStop &&
    !args.lastSeenStart &&
    !args.lastSeenStop
  ) {
    return elPaginate('stix_observables', args);
  }
  return relationFindAll({
    relationType: 'indicates',
    fromTypes: args.types ? args.types : ['Stix-Observable'],
    firstSeenStart: args.firstSeenStart,
    firstSeenStop: args.firstSeenStop,
    lastSeenStart: args.lastSeenStart,
    lastSeenStop: args.lastSeenStop
  }).then(relations => {
    const observablesEdges = pipe(
      map(n => assocPath(['node', 'from', 'first_seen'], n.node.first_seen, n)),
      map(n => assocPath(['node', 'from', 'last_seen'], n.node.last_seen, n)),
      map(n => ({ node: n.node.from, cursor: n.cursor }))
    )(relations.edges);
    return assoc('edges', observablesEdges, relations);
  });
};

export const stixObservablesNumber = args => ({
  count: countEntities('stix_observables', args),
  total: countEntities('stix_observables', dissoc('endDate', args))
});

export const stixObservablesTimeSeries = args => {
  return timeSeries(
    `match $x isa ${args.type ? escape(args.type) : 'Stix-Observable'}`,
    args
  );
};

export const findById = stixObservableId => getById(stixObservableId);

export const findByValue = args => {
  return paginate(
    `match $x isa ${args.type ? escape(args.type) : 'Stix-Observable'};
    $x has observable_value "${escapeString(args.observableValue)}"`,
    args,
    false
  );
};

export const search = args => elPaginate('stix_observables', args);
/*
  paginate(
    `match $x isa ${args.type ? args.type : 'Stix-Observable'};
    $x has observable_value $value;
    $x has name $name;
    { $value contains "${escapeString(args.search)}"; } or
    { $name contains "${escapeString(args.search)}"; }`,
    args,
    false
  );
*/

export const createdByRef = stixObservableId => {
  return getObject(
    `match $i isa Identity;
    $rel(creator:$i, so:$x) isa created_by_ref; 
    $x has internal_id "${escapeString(stixObservableId)}"; 
    get; 
    offset 0; 
    limit 1;`,
    'i',
    'rel'
  );
};

export const markingDefinitions = (stixObservableId, args) => {
  return paginate(
    `match $m isa Marking-Definition;
    $rel(marking:$m, so:$x) isa object_marking_refs; 
    $x has internal_id "${escapeString(stixObservableId)}"`,
    args,
    false,
    null,
    false,
    false
  );
};

<<<<<<< HEAD
export const reports = (stixObservableId, args) => {
  return paginate(
=======
export const tags = (stixObservableId, args) =>
  paginate(
    `match $t isa Tag; 
    $rel(tagging:$t, so:$x) isa tagged; 
    $x has internal_id "${escapeString(stixObservableId)}"`,
    args,
    false,
    null,
    false,
    false
  );

export const reports = (stixObservableId, args) =>
  paginate(
>>>>>>> fc971e6b
    `match $r isa Report; 
    $rel(knowledge_aggregation:$r, so:$x) isa object_refs; 
    $x has internal_id "${escapeString(stixObservableId)}"`,
    args
  );
};

export const reportsTimeSeries = (stixObservableId, args) => {
  return timeSeries(
    `match $x isa Report; 
    $rel(knowledge_aggregation:$x, so:$so) isa object_refs;
    $so has internal_id "${escapeString(stixObservableId)}"`,
    args
  );
};

export const stixRelations = (stixObservableId, args) => {
  const finalArgs = assoc('fromId', stixObservableId, args);
  if (finalArgs.search && finalArgs.search.length > 0) {
    return relationSearch(finalArgs);
  }
  return relationFindAll(finalArgs);
};

const askEnrich = async (observableId, scope) => {
  const targetConnectors = await connectorsForEnrichment(scope, true);
  // Create job for
  const workList = await Promise.all(
    map(
      connector =>
        createWork(connector, observableId).then(work => ({ connector, work })),
      targetConnectors
    )
  );
  // Send message to all correct connectors queues
  await Promise.all(
    map(data => {
      const { connector, work } = data;
      const message = { job_id: work.internal_id, entity_id: observableId };
      return pushToConnector(connector, message);
    }, workList)
  );
  return workList;
};

export const stixObservableAskEnrichment = async (id, connectorId) => {
  const connector = await getById(connectorId);
  const work = await createWork(connector, id);
  const message = { job_id: work.internal_id, entity_id: id };
  await pushToConnector(connector, message);
  return work;
};

export const addStixObservable = async (user, stixObservable) => {
  const wTx = await takeWriteTx();
  const stixId = stixObservable.stix_id;
  const observableValue = stixObservable.observable_value;
  const internalId = stixObservable.internal_id
    ? escapeString(stixObservable.internal_id)
    : uuid();
  const query = `insert $stixObservable isa ${escape(stixObservable.type)},
    has internal_id "${internalId}",
    has stix_id "${
      stixId
        ? escapeString(stixId)
        : `indicator--${stableUUID(observableValue)}`
    }",
    has entity_type "${escapeString(stixObservable.type.toLowerCase())}",
    has name "",
    has description "${escapeString(stixObservable.description)}",
    has observable_value "${escapeString(observableValue)}",
    has created_at ${graknNow()},
    has created_at_day "${dayFormat(graknNow())}",
    has created_at_month "${monthFormat(graknNow())}",
    has created_at_year "${yearFormat(graknNow())}",      
    has updated_at ${graknNow()};
  `;
  logger.debug(`[GRAKN - infer: false] addStixObservable > ${query}`);
  const stixObservableIterator = await wTx.tx.query(query);
  const createStixObservable = await stixObservableIterator.next();
  const createdStixObservableId = await createStixObservable
    .map()
    .get('stixObservable').id;

  if (stixObservable.createdByRef) {
    await wTx.tx.query(
      `match $from id ${createdStixObservableId};
      $to has internal_id "${escapeString(stixObservable.createdByRef)}";
      insert (so: $from, creator: $to)
      isa created_by_ref, has internal_id "${uuid()}";`
    );
  }

  if (stixObservable.markingDefinitions) {
    const createMarkingDefinition = markingDefinition =>
      wTx.tx.query(
        `match $from id ${createdStixObservableId}; 
        $to has internal_id "${escapeString(markingDefinition)}"; 
        insert (so: $from, marking: $to) isa object_marking_refs, has internal_id "${uuid()}";`
      );
    const markingDefinitionsPromises = map(
      createMarkingDefinition,
      stixObservable.markingDefinitions
    );
    await Promise.all(markingDefinitionsPromises);
  }

  await commitWriteTx(wTx);

  // Enqueue enrich job
  await askEnrich(internalId, stixObservable.type);

  return getById(internalId).then(created => {
    return notify(BUS_TOPICS.StixObservable.ADDED_TOPIC, created, user);
  });
};

export const stixObservableDelete = async stixObservableId => {
  const graknId = await getId(stixObservableId);
  await deleteEntity('stix_observables', graknId);
  return deleteEntityById(stixObservableId);
};

export const stixObservableAddRelation = (user, stixObservableId, input) => {
  return createRelation(stixObservableId, input).then(relationData => {
    notify(BUS_TOPICS.StixObservable.EDIT_TOPIC, relationData.node, user);
    return relationData;
  });
};

export const stixObservableDeleteRelation = (
  user,
  stixObservableId,
  relationId
) => {
  return deleteRelationById(stixObservableId, relationId).then(relationData => {
    notify(BUS_TOPICS.StixObservable.EDIT_TOPIC, relationData.node, user);
    return relationData;
  });
};

export const stixObservableCleanContext = (user, stixObservableId) => {
  delEditContext(user, stixObservableId);
  return getById(stixObservableId).then(stixObservable =>
    notify(BUS_TOPICS.StixObservable.EDIT_TOPIC, stixObservable, user)
  );
};

export const stixObservableEditContext = (user, stixObservableId, input) => {
  setEditContext(user, stixObservableId, input);
  return getById(stixObservableId).then(stixObservable =>
    notify(BUS_TOPICS.StixObservable.EDIT_TOPIC, stixObservable, user)
  );
};

export const stixObservableEditField = (user, stixObservableId, input) => {
  return updateAttribute(stixObservableId, input).then(stixObservable => {
    return notify(BUS_TOPICS.StixObservable.EDIT_TOPIC, stixObservable, user);
  });
};<|MERGE_RESOLUTION|>--- conflicted
+++ resolved
@@ -124,10 +124,6 @@
   );
 };
 
-<<<<<<< HEAD
-export const reports = (stixObservableId, args) => {
-  return paginate(
-=======
 export const tags = (stixObservableId, args) =>
   paginate(
     `match $t isa Tag; 
@@ -140,9 +136,8 @@
     false
   );
 
-export const reports = (stixObservableId, args) =>
-  paginate(
->>>>>>> fc971e6b
+export const reports = (stixObservableId, args) => {
+  return paginate(
     `match $r isa Report; 
     $rel(knowledge_aggregation:$r, so:$x) isa object_refs; 
     $x has internal_id "${escapeString(stixObservableId)}"`,
