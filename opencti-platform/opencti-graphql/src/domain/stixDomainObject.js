import * as R from 'ramda';
import { BUS_TOPICS } from '../config/conf';
import { delEditContext, notify, setEditContext } from '../database/redis';
import {
  createEntity,
  deleteElementById,
  distributionEntities,
  storeLoadByIdWithRefs,
  timeSeriesEntities,
  updateAttribute,
  updateAttributeFromLoadedWithRefs,
  validateCreatedBy,
} from '../database/middleware';
import { listAllToEntitiesThroughRelations, listEntities, listEntitiesThroughRelationsPaginated, storeLoadById, storeLoadByIds } from '../database/middleware-loader';
import { elCount, elFindByIds } from '../database/engine';
import { workToExportFile } from './work';
import { FunctionalError, UnsupportedError, ValidationError } from '../config/errors';
import { isEmptyField, isNotEmptyField, READ_INDEX_INFERRED_ENTITIES, READ_INDEX_STIX_DOMAIN_OBJECTS } from '../database/utils';
import {
  ENTITY_TYPE_CONTAINER_NOTE,
  ENTITY_TYPE_CONTAINER_REPORT,
  ENTITY_TYPE_IDENTITY_SECTOR,
  isStixDomainObject,
  isStixDomainObjectIdentity,
  isStixDomainObjectLocation,
  isStixDomainObjectThreatActor
} from '../schema/stixDomainObject';
import { ABSTRACT_STIX_CYBER_OBSERVABLE, ABSTRACT_STIX_DOMAIN_OBJECT, buildRefRelationKey, INPUT_CREATED_BY, INPUT_MARKINGS } from '../schema/general';
import { RELATION_CREATED_BY, RELATION_OBJECT_ASSIGNEE, } from '../schema/stixRefRelationship';
import { askEntityExport, askListExport, exportTransformFilters } from './stix';
import { RELATION_BASED_ON } from '../schema/stixCoreRelationship';
import { checkScore, now, utcDate } from '../utils/format';
import { ENTITY_TYPE_CONTAINER_GROUPING } from '../modules/grouping/grouping-types';
import { ENTITY_TYPE_USER } from '../schema/internalObject';
import { schemaRelationsRefDefinition } from '../schema/schema-relationsRef';
import { stixDomainObjectOptions } from '../schema/stixDomainObjectOptions';
import { stixObjectOrRelationshipAddRefRelation, stixObjectOrRelationshipDeleteRefRelation } from './stixObjectOrStixRelationship';
import { entityLocationType, identityClass, xOpenctiType } from '../schema/attribute-definition';
import { addFilter } from '../utils/filtering/filtering-utils';
import { ENTITY_TYPE_INDICATOR } from '../modules/indicator/indicator-types';
import { validateMarking } from '../utils/access';

export const findAll = async (context, user, args) => {
  let types = [];
  if (isNotEmptyField(args.types)) {
    types = R.filter((type) => isStixDomainObject(type), args.types);
  }
  if (types.length === 0) {
    types.push(ABSTRACT_STIX_DOMAIN_OBJECT);
  }
  return listEntities(context, user, types, args);
};

export const findById = async (context, user, stixDomainObjectId) => storeLoadById(context, user, stixDomainObjectId, ABSTRACT_STIX_DOMAIN_OBJECT);

export const batchStixDomainObjects = async (context, user, objectsIds) => {
  const objectsToFinds = R.uniq(objectsIds.filter((u) => isNotEmptyField(u)));
  const objects = await elFindByIds(context, user, objectsToFinds, { toMap: true });
  return objectsIds.map((id) => objects[id]);
};

export const assigneesPaginated = async (context, user, stixDomainObjectId, args) => {
  return listEntitiesThroughRelationsPaginated(context, user, stixDomainObjectId, RELATION_OBJECT_ASSIGNEE, ENTITY_TYPE_USER, false, args);
};

// region time series
export const stixDomainObjectsTimeSeries = (context, user, args) => {
  let types = [];
  if (isNotEmptyField(args.types)) {
    types = R.filter((type) => isStixDomainObject(type), args.types);
  }
  if (types.length === 0) {
    types.push(ABSTRACT_STIX_DOMAIN_OBJECT);
  }
  return timeSeriesEntities(context, user, types, args);
};

export const stixDomainObjectsTimeSeriesByAuthor = (context, user, args) => {
  const { authorId, types = [ABSTRACT_STIX_DOMAIN_OBJECT] } = args;
  const filters = addFilter(args.filters, buildRefRelationKey(RELATION_CREATED_BY, '*'), authorId);
  return timeSeriesEntities(context, user, types, { ...args, filters });
};

export const stixDomainObjectsNumber = (context, user, args) => ({
  count: elCount(context, user, args.onlyInferred ? READ_INDEX_INFERRED_ENTITIES : READ_INDEX_STIX_DOMAIN_OBJECTS, args),
  total: elCount(context, user, args.onlyInferred ? READ_INDEX_INFERRED_ENTITIES : READ_INDEX_STIX_DOMAIN_OBJECTS, R.dissoc('endDate', args)),
});

export const stixDomainObjectsDistributionByEntity = async (context, user, args) => {
  const { relationship_type, objectId, types = [ABSTRACT_STIX_DOMAIN_OBJECT] } = args;
  const filters = addFilter(args.filters, relationship_type.map((n) => buildRefRelationKey(n, '*')), objectId);
  return distributionEntities(context, user, types, { ...args, filters });
};

export const stixDomainObjectAvatar = (stixDomainObject) => {
  const files = stixDomainObject.x_opencti_files ?? [];
  return files.sort((a, b) => (a.order || 0) - (b.order || 0)).find((n) => n.mime_type.includes('image/') && !!n.inCarousel);
};
// endregion

// region export
export const stixDomainObjectsExportAsk = async (context, user, args) => {
  const { exportContext, format, exportType, contentMaxMarkings, selectedIds, fileMarkings } = args;
  const { search, orderBy, orderMode, filters } = args;
  const filteringArgs = { search, orderBy, orderMode, filters };
  const ordersOpts = stixDomainObjectOptions.StixDomainObjectsOrdering;
  const listParams = exportTransformFilters(filteringArgs, ordersOpts, user.id);
  const works = await askListExport(context, user, exportContext, format, selectedIds, listParams, exportType, contentMaxMarkings, fileMarkings);
  return works.map((w) => workToExportFile(w));
};
export const stixDomainObjectExportAsk = async (context, user, stixDomainObjectId, input) => {
  const { format, exportType, contentMaxMarkings, fileMarkings } = input;
  const entity = await storeLoadById(context, user, stixDomainObjectId, ABSTRACT_STIX_DOMAIN_OBJECT);
  const works = await askEntityExport(context, user, format, entity, exportType, contentMaxMarkings, fileMarkings);
  return works.map((w) => workToExportFile(w));
};

// endregion

export const handleInnerType = (data, innerType) => {
  if (isStixDomainObjectIdentity(innerType)) {
    return {
      ...data,
      [identityClass.name]: innerType === ENTITY_TYPE_IDENTITY_SECTOR ? 'class' : innerType.toLowerCase()
    };
  }
  if (isStixDomainObjectLocation(innerType)) {
    return {
      ...data,
      [entityLocationType.name]: innerType
    };
  }
  if (isStixDomainObjectThreatActor(innerType)) {
    return {
      ...data,
      [xOpenctiType.name]: innerType
    };
  }
  return data;
};

// region mutation
export const addStixDomainObject = async (context, user, stixDomainObject) => {
  const innerType = stixDomainObject.type;
  if (!isStixDomainObject(innerType)) {
    throw UnsupportedError('This method can only create Stix domain');
  }
  let data = stixDomainObject;
  data = handleInnerType(data, innerType);

  if (innerType === ENTITY_TYPE_CONTAINER_REPORT) {
    data.published = utcDate();
  }
  if (innerType === ENTITY_TYPE_CONTAINER_GROUPING) {
    if (isEmptyField(stixDomainObject.context)) {
      throw UnsupportedError('You need to specify a context to create an grouping');
    }
  }
  if (innerType === ENTITY_TYPE_INDICATOR) {
    if (isEmptyField(stixDomainObject.pattern) || isEmptyField(stixDomainObject.pattern_type)) {
      throw UnsupportedError('You need to specify a pattern/pattern_type to create an indicator');
    }
  }
  if (innerType === ENTITY_TYPE_CONTAINER_NOTE) {
    data.created = data.created || now();
  }
  // Create the element
  const created = await createEntity(context, user, R.dissoc('type', data), innerType);
  return notify(BUS_TOPICS[ABSTRACT_STIX_DOMAIN_OBJECT].ADDED_TOPIC, created, user);
};

export const stixDomainObjectDelete = async (context, user, stixDomainObjectId) => {
  // If we are in a draft, we need to also search for deleted elements
  const stixDomainObject = await storeLoadById(context, user, stixDomainObjectId, ABSTRACT_STIX_DOMAIN_OBJECT, { includeDeletedInDraft: true });
  if (!stixDomainObject) {
    throw FunctionalError('Cannot delete the object, Stix-Domain-Object cannot be found.');
  }
  await deleteElementById(context, user, stixDomainObjectId, ABSTRACT_STIX_DOMAIN_OBJECT);
  await notify(BUS_TOPICS[ABSTRACT_STIX_DOMAIN_OBJECT].DELETE_TOPIC, stixDomainObject, user);
  return stixDomainObjectId;
};

export const stixDomainObjectsDelete = async (context, user, stixDomainObjectsIds) => {
  // Relations cannot be created in parallel.
  for (let i = 0; i < stixDomainObjectsIds.length; i += 1) {
    await stixDomainObjectDelete(user, stixDomainObjectsIds[i]);
  }
  return stixDomainObjectsIds;
};

// region relation ref
export const stixDomainObjectAddRelation = async (context, user, stixDomainObjectId, input, opts = {}) => {
  return stixObjectOrRelationshipAddRefRelation(context, user, stixDomainObjectId, input, ABSTRACT_STIX_DOMAIN_OBJECT, opts);
};
export const stixDomainObjectDeleteRelation = async (context, user, stixDomainObjectId, toId, relationshipType, opts = {}) => {
  return stixObjectOrRelationshipDeleteRefRelation(context, user, stixDomainObjectId, toId, relationshipType, ABSTRACT_STIX_DOMAIN_OBJECT, opts);
};
// endregion

export const stixDomainObjectEditField = async (context, user, stixObjectId, input, opts = {}) => {
  const stixDomainObject = await storeLoadById(context, user, stixObjectId, ABSTRACT_STIX_DOMAIN_OBJECT);
  if (!stixDomainObject) {
    throw FunctionalError('Cannot edit the field, Stix-Domain-Object cannot be found.');
  }
  const scoreEditInput = input.find((e) => e.key === 'x_opencti_score');
  if (scoreEditInput) {
    const newScore = scoreEditInput.value[0];
<<<<<<< HEAD
    if (newScore !== null && newScore !== undefined && (newScore && (newScore < 0 || newScore > 100))) {
      throw ValidationError('The score should be between 0 and 100', 'x_opencti_score');
=======
    if (newScore !== null && newScore !== undefined && newScore) {
      checkScore(newScore);
>>>>>>> 30aef5a4
    }
  }
  // Validate specific relations, created by and markings
  const markingsInput = input.find((inputData) => inputData.key === INPUT_MARKINGS);
  if (markingsInput && markingsInput.value?.length > 0) {
    for (let index = 0; index < markingsInput.value.length; index += 1) {
      const markingId = markingsInput.value[index];
      await validateMarking(context, user, markingId);
    }
  }
  const createdByKey = input.find((inputData) => inputData.key === INPUT_CREATED_BY);
  if (createdByKey && createdByKey.value?.length > 0) {
    await validateCreatedBy(context, user, createdByKey.value[0]);
  }
  // Start the element edition
  const { element: updatedElem } = await updateAttribute(context, user, stixObjectId, ABSTRACT_STIX_DOMAIN_OBJECT, input, opts);
  // If indicator is score patched, we also patch the score of all observables attached to the indicator
  if (stixDomainObject.entity_type === ENTITY_TYPE_INDICATOR && input.key === 'x_opencti_score') {
    const observables = await listAllToEntitiesThroughRelations(context, user, stixObjectId, RELATION_BASED_ON, ABSTRACT_STIX_CYBER_OBSERVABLE);
    await Promise.all(
      observables.map((observable) => updateAttribute(context, user, observable.id, ABSTRACT_STIX_CYBER_OBSERVABLE, input, opts))
    );
  }
  // Check is a real update was done
  const updateWithoutMeta = R.pipe(R.omit(schemaRelationsRefDefinition.getInputNames(stixDomainObject.entity_type)),)(updatedElem);
  const isUpdated = !R.equals(stixDomainObject, updateWithoutMeta);
  if (isUpdated) {
    // Refresh user sessions for organization authorities
    if (isNotEmptyField(updatedElem.authorized_authorities)) {
      const grantedGroupsInput = input.find((i) => i.key === 'grantable_groups');
      if (grantedGroupsInput) {
        const users = await storeLoadByIds(context, user, updatedElem.authorized_authorities, ENTITY_TYPE_USER);
        await notify(BUS_TOPICS[ENTITY_TYPE_USER].EDIT_TOPIC, users, user);
      }
    }
    return notify(BUS_TOPICS[ABSTRACT_STIX_DOMAIN_OBJECT].EDIT_TOPIC, updatedElem, user);
  }
  return updatedElem;
};

export const stixDomainObjectFileEdit = async (context, user, sdoId, { id, order, description, inCarousel }) => {
  const stixDomainObject = await storeLoadByIdWithRefs(context, user, sdoId);
  const files = stixDomainObject.x_opencti_files.map((file) => {
    if (file.id === id) {
      return { ...file, order, description, inCarousel };
    }
    return file;
  });
  const nonResolvedFiles = files.map((f) => {
    // eslint-disable-next-line @typescript-eslint/no-unused-vars
    const { [INPUT_MARKINGS]: markingInput, ...nonResolvedFile } = f;
    return nonResolvedFile;
  });
  const { element: updatedElement } = await updateAttributeFromLoadedWithRefs(context, user, stixDomainObject, { key: 'x_opencti_files', value: nonResolvedFiles });
  return notify(BUS_TOPICS[ABSTRACT_STIX_DOMAIN_OBJECT].EDIT_TOPIC, updatedElement, user);
};

// region context
export const stixDomainObjectCleanContext = async (context, user, stixDomainObjectId) => {
  await delEditContext(user, stixDomainObjectId);
  return storeLoadById(context, user, stixDomainObjectId, ABSTRACT_STIX_DOMAIN_OBJECT).then((stixDomainObject) => {
    return notify(BUS_TOPICS[ABSTRACT_STIX_DOMAIN_OBJECT].CONTEXT_TOPIC, stixDomainObject, user);
  });
};

export const stixDomainObjectEditContext = async (context, user, stixDomainObjectId, input) => {
  await setEditContext(user, stixDomainObjectId, input);
  return storeLoadById(context, user, stixDomainObjectId, ABSTRACT_STIX_DOMAIN_OBJECT).then((stixDomainObject) => {
    return notify(BUS_TOPICS[ABSTRACT_STIX_DOMAIN_OBJECT].CONTEXT_TOPIC, stixDomainObject, user);
  });
};
// endregion<|MERGE_RESOLUTION|>--- conflicted
+++ resolved
@@ -14,7 +14,7 @@
 import { listAllToEntitiesThroughRelations, listEntities, listEntitiesThroughRelationsPaginated, storeLoadById, storeLoadByIds } from '../database/middleware-loader';
 import { elCount, elFindByIds } from '../database/engine';
 import { workToExportFile } from './work';
-import { FunctionalError, UnsupportedError, ValidationError } from '../config/errors';
+import { FunctionalError, UnsupportedError } from '../config/errors';
 import { isEmptyField, isNotEmptyField, READ_INDEX_INFERRED_ENTITIES, READ_INDEX_STIX_DOMAIN_OBJECTS } from '../database/utils';
 import {
   ENTITY_TYPE_CONTAINER_NOTE,
@@ -205,13 +205,8 @@
   const scoreEditInput = input.find((e) => e.key === 'x_opencti_score');
   if (scoreEditInput) {
     const newScore = scoreEditInput.value[0];
-<<<<<<< HEAD
-    if (newScore !== null && newScore !== undefined && (newScore && (newScore < 0 || newScore > 100))) {
-      throw ValidationError('The score should be between 0 and 100', 'x_opencti_score');
-=======
     if (newScore !== null && newScore !== undefined && newScore) {
       checkScore(newScore);
->>>>>>> 30aef5a4
     }
   }
   // Validate specific relations, created by and markings
