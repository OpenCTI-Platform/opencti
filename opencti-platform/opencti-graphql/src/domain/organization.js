--- conflicted
+++ resolved
@@ -1,12 +1,7 @@
 import { assoc } from 'ramda';
 import { createEntity, listEntities, loadEntityById, TYPE_STIX_DOMAIN_ENTITY } from '../database/grakn';
 import { BUS_TOPICS } from '../config/conf';
-<<<<<<< HEAD
-import { paginate as elPaginate } from '../database/elasticSearch';
-import { linkCreatedByRef, linkMarkingDef, linkTags } from './stixEntity';
-=======
 import { notify } from '../database/redis';
->>>>>>> ccbb83c5
 
 export const findById = organizationId => {
   return loadEntityById(organizationId);
@@ -17,67 +12,9 @@
 };
 
 export const addOrganization = async (user, organization) => {
-<<<<<<< HEAD
-  const orgaId = await executeWrite(async wTx => {
-    const internalId = organization.internal_id_key
-      ? escapeString(organization.internal_id_key)
-      : uuid();
-    const organizationIterator = await wTx.tx
-      .query(`insert $organization isa Organization,
-    has internal_id_key "${internalId}",
-    has entity_type "organization",
-    has stix_id_key "${
-      organization.stix_id_key
-        ? escapeString(organization.stix_id_key)
-        : `identity--${uuid()}`
-    }",
-    has stix_label "",
-    ${
-      organization.alias
-        ? `${join(
-            ' ',
-            map(
-              val => `has alias "${escapeString(val)}",`,
-              tail(organization.alias)
-            )
-          )} has alias "${escapeString(head(organization.alias))}",`
-        : 'has alias "",'
-    }
-    has name "${escapeString(organization.name)}",
-    has description "${escapeString(organization.description)}",
-    has organization_class "${
-      organization.organization_class
-        ? escapeString(organization.organization_class)
-        : 'other'
-    }",
-    has created ${
-      organization.created ? prepareDate(organization.created) : graknNow()
-    },
-    has modified ${
-      organization.modified ? prepareDate(organization.modified) : graknNow()
-    },
-    has revoked false,
-    has created_at ${graknNow()},
-    has created_at_day "${dayFormat(graknNow())}",
-    has created_at_month "${monthFormat(graknNow())}",
-    has created_at_year "${yearFormat(graknNow())}",         
-    has updated_at ${graknNow()};
-  `);
-    const createOrga = await organizationIterator.next();
-    const createdId = await createOrga.map().get('organization').id;
-    // Create associated relations
-    await linkCreatedByRef(wTx, createdId, organization.createdByRef);
-    await linkMarkingDef(wTx, createdId, organization.markingDefinitions);
-    await linkTags(wTx, createdId, organization.tags);
-    return internalId;
-  });
-  return getById(orgaId).then(created => {
-    return notify(BUS_TOPICS.StixDomainEntity.ADDED_TOPIC, created, user);
-=======
   const created = await createEntity(organization, 'Organization', {
     modelType: TYPE_STIX_DOMAIN_ENTITY,
     stixIdType: 'identity'
->>>>>>> ccbb83c5
   });
   return notify(BUS_TOPICS.StixDomainEntity.ADDED_TOPIC, created, user);
 };