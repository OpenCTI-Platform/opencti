import { v5 as uuidv5 } from 'uuid';
import { createEntity, deleteElementById, internalDeleteElementById, patchAttribute, updateAttribute } from '../database/middleware';
import { type GetHttpClient, getHttpClient } from '../utils/http-client';
import { completeConnector, connector, connectors, connectorsFor } from '../database/repository';
import { getConnectorQueueDetails, purgeConnectorQueues, registerConnectorQueues, unregisterConnector, unregisterExchanges } from '../database/rabbitmq';
import { ENTITY_TYPE_CONNECTOR, ENTITY_TYPE_CONNECTOR_MANAGER, ENTITY_TYPE_SYNC, ENTITY_TYPE_USER, ENTITY_TYPE_WORK } from '../schema/internalObject';
import { FunctionalError, UnsupportedError, ValidationError } from '../config/errors';
import { validateFilterGroupForStixMatch } from '../utils/filtering/filtering-stix/stix-filtering';
import { isFilterGroupNotEmpty } from '../utils/filtering/filtering-utils';
import { now } from '../utils/format';
import { elLoadById } from '../database/engine';
import { isEmptyField, READ_INDEX_HISTORY } from '../database/utils';
import { ABSTRACT_INTERNAL_OBJECT, CONNECTOR_INTERNAL_EXPORT_FILE, OPENCTI_NAMESPACE } from '../schema/general';
import { isUserHasCapability, SETTINGS_SET_ACCESSES, SYSTEM_USER } from '../utils/access';
import {
  type ConnectorHealthMetrics,
  delEditContext,
  notify,
  redisGetConnectorHealthMetrics,
  redisGetWork,
  redisSetConnectorHealthMetrics,
  redisSetConnectorLogs,
  setEditContext
} from '../database/redis';
import { fullEntitiesList, internalLoadById, pageEntitiesConnection, storeLoadById } from '../database/middleware-loader';
import { completeContextDataForEntity, publishUserAction, type UserImportActionContextData } from '../listener/UserActionListener';
import type { AuthContext, AuthUser } from '../types/user';
import type { BasicStoreEntityConnector, BasicStoreEntityConnectorManager, BasicStoreEntitySynchronizer, ConnectorInfo } from '../types/connector';
import {
  type AddManagedConnectorInput,
  ConnectorPriorityGroup,
  ConnectorType,
  type CurrentConnectorStatusInput,
  type DraftWorkspaceAddInput,
  type EditContext,
  type EditInput,
  type EditManagedConnectorInput,
  type HealthConnectorStatusInput,
  IngestionAuthType,
  type LogsConnectorStatusInput,
  type MutationSynchronizerTestArgs,
  type RegisterConnectorInput,
  type RegisterConnectorsManagerInput,
  type RequestConnectorStatusInput,
  type SynchronizerAddInput,
  type SynchronizerFetchInput,
  type UpdateConnectorManagerStatusInput,
  ValidationMode
} from '../generated/graphql';
import { BUS_TOPICS, logApp } from '../config/conf';
import { deleteWorkForConnector } from './work';
import { testSync as testSyncUtils } from './connector-utils';
import { defaultValidationMode, loadFile, uploadJobImport } from '../database/file-storage';
import { controlUserConfidenceAgainstElement } from '../utils/confidence-level';
import { extractEntityRepresentativeName } from '../database/entity-representative';
import type { BasicStoreCommon } from '../types/store';
import { addConnectorDeployedCount, addWorkbenchDraftConvertionCount, addWorkbenchValidationCount } from '../manager/telemetryManager';
import { computeConnectorTargetContract, getSupportedContractsByImage } from '../modules/catalog/catalog-domain';
import { getEntitiesMapFromCache } from '../database/cache';
import { removeAuthenticationCredentials } from '../modules/ingestion/ingestion-common';
import { createOnTheFlyUser } from '../modules/user/user-domain';
<<<<<<< HEAD
import { addDraftWorkspace } from '../modules/draftWorkspace/draftWorkspace-domain';
=======
import type { Work } from '../types/work';
>>>>>>> dbbdfaf7

// Sanitize name for K8s/Docker
const sanitizeContainerName = (label: string): string => {
  const withHyphens = label.replace(/([a-z])([A-Z])/g, '$1-$2');
  let sanitized = withHyphens
    .replace(/[^a-zA-Z0-9]+/g, '-')
    .toLowerCase()
    .replace(/^-+/, '')
    .replace(/-+$/, '');

  if (sanitized.length > 63) {
    sanitized = sanitized.substring(0, 63);
    sanitized = sanitized.replace(/-+$/, '');
  }

  if (sanitized.length === 0) {
    return `a-${Math.floor(Math.random() * 10)}`;
  }

  return sanitized;
};

// region connectors
export const connectorForWork = async (context: AuthContext, user: AuthUser, id: string) => {
  const work = await elLoadById<Work>(context, user, id, { type: ENTITY_TYPE_WORK, indices: READ_INDEX_HISTORY });
  if (work) return connector(context, user, work.connector_id);
  return null;
};

export const computeWorkStatus = async (work: Work) => {
  if (work.status === 'complete') {
    return { import_processed_number: work.completed_number, import_expected_number: work.import_expected_number };
  }
  // If running, information in redis.
  const redisData = await redisGetWork(work.id);
  // If data in redis not exist, just send default values
  return redisData ?? { import_processed_number: null, import_expected_number: null };
};
export const connectorsForExport = async (context: AuthContext, user: AuthUser, scope = null, onlyAlive = false) => {
  return connectorsFor(context, user, CONNECTOR_INTERNAL_EXPORT_FILE, scope, onlyAlive);
};

export const updateConnectorWithConnectorInfo = async (
  context: AuthContext,
  user: AuthUser,
  connectorEntity: BasicStoreEntityConnector,
  state: string,
  connectorInfo: ConnectorInfo
) => {
  // Patch the updated_at and the state if needed
  let connectorPatch;

  if (connectorEntity.connector_state_reset) {
    connectorPatch = { connector_state_reset: false };
  } else {
    connectorPatch = { updated_at: now(), connector_state: state };
  }

  if (connectorInfo) {
    const connectorInfoData: ConnectorInfo = {
      run_and_terminate: connectorInfo.run_and_terminate,
      buffering: connectorInfo.buffering,
      queue_threshold: connectorInfo.queue_threshold,
      queue_messages_size: connectorInfo.queue_messages_size,
      next_run_datetime: connectorInfo.next_run_datetime,
      last_run_datetime: connectorInfo.last_run_datetime,
    };

    connectorPatch = { ...connectorPatch, connector_info: connectorInfoData };
  }
  await patchAttribute(context, user, connectorEntity.id, ENTITY_TYPE_CONNECTOR, connectorPatch);
};

export const pingConnector = async (context: AuthContext, user: AuthUser, id: string, state: string, connectorInfo: ConnectorInfo) => {
  const connectorEntity = await storeLoadById(context, user, id, ENTITY_TYPE_CONNECTOR) as unknown as BasicStoreEntityConnector;
  if (!connectorEntity) {
    throw FunctionalError('No connector found with the specified ID', { id });
  }
  // Ensure queue are correctly setup
  const scopes = connectorEntity.connector_scope ? connectorEntity.connector_scope.split(',') : [];
  await registerConnectorQueues(connectorEntity.id, connectorEntity.name, connectorEntity.connector_type, scopes);

  await updateConnectorWithConnectorInfo(context, user, connectorEntity, state, connectorInfo);
  return storeLoadById(context, user, id, 'Connector').then((data) => completeConnector(data));
};
export const resetStateConnector = async (context: AuthContext, user: AuthUser, id: string) => {
  const patch = { connector_state: '', connector_state_reset: true, connector_state_timestamp: now() };
  const { element } = await patchAttribute(context, user, id, ENTITY_TYPE_CONNECTOR, patch);
  await publishUserAction({
    user,
    event_type: 'mutation',
    event_scope: 'update',
    event_access: 'administration',
    message: `resets \`state\` and purge queues for ${ENTITY_TYPE_CONNECTOR} \`${element.name}\``,
    context_data: { id, entity_type: ENTITY_TYPE_CONNECTOR, input: patch }
  });
  await purgeConnectorQueues(element);
  return storeLoadById(context, user, id, ENTITY_TYPE_CONNECTOR).then((data) => completeConnector(data));
};
interface RegisterOptions {
  built_in?: boolean
  active?: boolean
  connector_user_id?: string | null,
  connector_priority_group?: ConnectorPriorityGroup,
}

export const registerConnectorsManager = async (context: AuthContext, user: AuthUser, input: RegisterConnectorsManagerInput) => {
  const manager = await storeLoadById(context, user, input.id, ENTITY_TYPE_CONNECTOR_MANAGER);
  const patch = { name: input.name, last_sync_execution: now(), public_key: input.public_key };
  if (manager) {
    const { element } = await patchAttribute(context, user, input.id, ENTITY_TYPE_CONNECTOR_MANAGER, patch);
    return element;
  }
  const managerToCreate = { internal_id: input.id, ...patch };
  return createEntity(context, user, managerToCreate, ENTITY_TYPE_CONNECTOR_MANAGER);
};

export const updateConnectorManagerStatus = async (context: AuthContext, user:AuthUser, input: UpdateConnectorManagerStatusInput) => {
  const patch: any = { last_sync_execution: now() };
  const { element } = await patchAttribute(context, user, input.id, ENTITY_TYPE_CONNECTOR_MANAGER, patch);
  return element;
};

export const managedConnectorEdit = async (
  context: AuthContext,
  user:AuthUser,
  input: EditManagedConnectorInput
) => {
  const conn: any = await storeLoadById(context, user, input.id, ENTITY_TYPE_CONNECTOR);
  if (isEmptyField(conn)) {
    throw UnsupportedError('Connector not found', { id: input.id });
  }
  const contractsMap = getSupportedContractsByImage();
  const targetContract: any = contractsMap.get(conn.manager_contract_image);
  if (isEmptyField(targetContract)) {
    throw UnsupportedError('Target contract not found');
  }
  const connectorManagers = await fullEntitiesList<BasicStoreEntityConnectorManager>(context, user, [ENTITY_TYPE_CONNECTOR_MANAGER]);
  if (connectorManagers?.length < 1) {
    throw FunctionalError('There is no connector manager configured');
  }
  const currentManager = connectorManagers[0];
  const contractConfigurations = computeConnectorTargetContract(
    input.manager_contract_configuration,
    targetContract,
    currentManager.public_key,
    conn.manager_contract_configuration
  );
  const patch: any = {
    name: input.name,
    connector_type: targetContract.container_type,
    connector_user_id: input.connector_user_id,
    manager_contract_configuration: contractConfigurations,
  };
  const { element } = await patchAttribute(context, user, input.id, ENTITY_TYPE_CONNECTOR, patch);
  return element;
};

export const managedConnectorAdd = async (
  context: AuthContext,
  user:AuthUser,
  input: AddManagedConnectorInput
) => {
  // Get contract
  const contractsMap = getSupportedContractsByImage();
  const targetContract: any = contractsMap.get(input.manager_contract_image);
  if (isEmptyField(targetContract)) {
    throw UnsupportedError('Target contract not found');
  }
  if (!targetContract.manager_supported) {
    throw FunctionalError('You have not chosen a connector supported by the manager');
  }
  const connectorManagers = await fullEntitiesList<BasicStoreEntityConnectorManager>(context, user, [ENTITY_TYPE_CONNECTOR_MANAGER]);
  if (connectorManagers?.length < 1) {
    throw FunctionalError('There is no connector manager configured');
  }
  const currentManager = connectorManagers[0];
  const contractConfigurations = computeConnectorTargetContract(input.manager_contract_configuration, targetContract, currentManager.public_key);
  // Get user
  if (input.user_id.length < 2) {
    throw FunctionalError('You have not chosen a user responsible for data creation', {});
  }
  let finalUserId = input.user_id;
  if (input.automatic_user) {
    const onTheFlyCreatedUser = await createOnTheFlyUser(
      context,
      user,
      { userName: input.user_id, serviceAccount: true, confidenceLevel: input.confidence_level ? parseInt(input.confidence_level, 10) : null }
    );
    finalUserId = onTheFlyCreatedUser.id;
  }
  const connectorUser = await storeLoadById(context, user, finalUserId, ENTITY_TYPE_USER);
  if (isEmptyField(connectorUser)) {
    throw UnsupportedError('Connector user not found', { id: finalUserId });
  }
  // Sanitize name
  const sanitizedName = sanitizeContainerName(input.name);
  if (!sanitizedName || sanitizedName.length < 2) {
    throw FunctionalError('Invalid connector name');
  }
  // Check for name collision
  const existingConnectors = await connectors(context, user);
  const nameCollision = existingConnectors.find((c) => c.name === sanitizedName);
  if (nameCollision) {
    logApp.info(`[CONNECTOR] Name collision detected: connector with name '${sanitizedName}' already exists`);
    throw FunctionalError('CONNECTOR_NAME_ALREADY_EXISTS');
  }

  // Create connector
  const connectorToCreate: any = {
    title: input.name,
    name: sanitizedName,
    connector_type: targetContract.container_type,
    catalog_id: input.catalog_id,
    connector_user_id: connectorUser.id,
    manager_contract_image: input.manager_contract_image,
    manager_contract_configuration: contractConfigurations,
    manager_requested_status: 'stopped',
    connector_state_timestamp: now(),
    built_in: false
  };

  const createdConnector: any = await createEntity(context, user, connectorToCreate, ENTITY_TYPE_CONNECTOR);
  // Increment telemetry for connector deployed via composer
  await addConnectorDeployedCount();
  // Publish
  await publishUserAction({
    user,
    event_type: 'mutation',
    event_scope: 'create',
    event_access: 'administration',
    message: `creates ${ENTITY_TYPE_CONNECTOR} \`${createdConnector.name}\``,
    context_data: { id: createdConnector.internal_id, entity_type: ENTITY_TYPE_CONNECTOR, input }
  });
  // Notify configuration change for caching system
  await notify(BUS_TOPICS[ABSTRACT_INTERNAL_OBJECT].ADDED_TOPIC, createdConnector, user);
  // Return the connector

  return completeConnector(createdConnector);
};

export const registerConnector = async (
  context: AuthContext,
  user:AuthUser,
  connectorData: RegisterConnectorInput,
  opts: RegisterOptions = {}
) => {
  // eslint-disable-next-line camelcase
  const { id, name, type, scope, only_contextual = null, playbook_compatible = false, listen_callback_uri } = connectorData;
  const { auto = null, auto_update = null, enrichment_resolution = null } = connectorData;
  const conn = await storeLoadById(context, user, id, ENTITY_TYPE_CONNECTOR);
  // Register queues
  await registerConnectorQueues(id, name, type, scope);
  if (conn) {
    // Simple connector update
    const patch: any = {
      name,
      updated_at: now(),
      connector_type: type,
      connector_scope: scope && scope.length > 0 ? scope.join(',') : null,
      auto,
      auto_update,
      enrichment_resolution,
      only_contextual,
      playbook_compatible,
      listen_callback_uri,
      connector_user_id: opts.connector_user_id ?? user.id,
      built_in: opts.built_in ?? false,
    };
    if (opts.active !== undefined) {
      patch.active = opts.active;
    }
    const { element } = await patchAttribute(context, user, id, ENTITY_TYPE_CONNECTOR, patch);
    // Notify configuration change for caching system
    await notify(BUS_TOPICS[ABSTRACT_INTERNAL_OBJECT].EDIT_TOPIC, element, user);
    return storeLoadById(context, user, id, ENTITY_TYPE_CONNECTOR).then((data) => completeConnector(data));
  }
  // Need to create the connector
  const connectorToCreate: any = {
    internal_id: id,
    name,
    connector_type: type,
    connector_scope: scope && scope.length > 0 ? scope.join(',') : null,
    auto,
    auto_update,
    enrichment_resolution,
    only_contextual,
    playbook_compatible,
    listen_callback_uri,
    connector_user_id: opts.connector_user_id ?? user.id,
    connector_state_timestamp: now(),
    built_in: opts.built_in ?? false,
    connector_priority_group: opts.connector_priority_group ?? ConnectorPriorityGroup.Default,
  };
  if (opts.active !== undefined) {
    connectorToCreate.active = opts.active;
  }
  const createdConnector = await createEntity(context, user, connectorToCreate, ENTITY_TYPE_CONNECTOR);
  await publishUserAction({
    user,
    event_type: 'mutation',
    event_scope: 'create',
    event_access: 'administration',
    message: `creates ${ENTITY_TYPE_CONNECTOR} \`${createdConnector.name}\``,
    context_data: { id, entity_type: ENTITY_TYPE_CONNECTOR, input: connectorData }
  });
  // Notify configuration change for caching system
  await notify(BUS_TOPICS[ABSTRACT_INTERNAL_OBJECT].ADDED_TOPIC, createdConnector, user);
  // Return the connector
  return completeConnector(createdConnector);
};

export const connectorDelete = async (context: AuthContext, user:AuthUser, connectorId: string) => {
  await deleteWorkForConnector(context, user, connectorId);
  await unregisterConnector(connectorId);
  const { element } = await internalDeleteElementById(context, user, connectorId, ENTITY_TYPE_CONNECTOR);
  await publishUserAction({
    user,
    event_type: 'mutation',
    event_scope: 'delete',
    event_access: 'administration',
    message: `deletes ${ENTITY_TYPE_CONNECTOR} \`${element.name}\``,
    context_data: { id: connectorId, entity_type: ENTITY_TYPE_CONNECTOR, input: element }
  });
  // Notify configuration change for caching system
  await notify(BUS_TOPICS[ABSTRACT_INTERNAL_OBJECT].DELETE_TOPIC, element, user);
  return element.internal_id;
};

const updateConnector = async (context: AuthContext, user: AuthUser, connectorId: string, input: EditInput[]) => {
  const { element } = await updateAttribute(context, user, connectorId, ENTITY_TYPE_CONNECTOR, input);
  await publishUserAction({
    user,
    event_type: 'mutation',
    event_scope: 'update',
    event_access: 'administration',
    message: `updates \`${input.map((i) => i.key).join(', ')}\` for connector \`${element.name}\``,
    context_data: { id: connectorId, entity_type: ENTITY_TYPE_CONNECTOR, input }
  });
  // Notify configuration change for caching system
  return notify(BUS_TOPICS[ENTITY_TYPE_CONNECTOR].EDIT_TOPIC, element, user);
};

export const connectorUpdateLogs = async (_context: AuthContext, _user: AuthUser, input: LogsConnectorStatusInput) => {
  await redisSetConnectorLogs(input.id, input.logs);
  return input.id;
};

// Health metrics update function
export const connectorUpdateHealth = async (_context: AuthContext, _user: AuthUser, input: HealthConnectorStatusInput) => {
  const metrics: ConnectorHealthMetrics = {
    restart_count: input.restart_count,
    started_at: input.started_at,
    is_in_reboot_loop: input.is_in_reboot_loop,
    last_update: new Date().toISOString()
  };
  await redisSetConnectorHealthMetrics(input.id, metrics);
  return input.id;
};

// Get health metrics function
export const connectorGetHealth = async (_context: AuthContext, _user: AuthUser, connectorId: string): Promise<ConnectorHealthMetrics | null> => {
  return redisGetConnectorHealthMetrics(connectorId);
};

// Get connector uptime in seconds
export const connectorGetUptime = async (context: AuthContext, user: AuthUser, connectorId: string): Promise<number | null> => {
  const healthMetrics = await connectorGetHealth(context, user, connectorId);
  if (!healthMetrics?.started_at) {
    return null;
  }
  // Parse ISO8601 format from xtm-composer
  const startDate = new Date(healthMetrics.started_at);
  if (Number.isNaN(startDate.getTime())) {
    return null;
  }
  const uptimeInSeconds = Math.floor((Date.now() - startDate.getTime()) / 1000);
  // Return uptime if positive, null otherwise
  return uptimeInSeconds >= 0 ? uptimeInSeconds : null;
};

export const updateConnectorRequestedStatus = async (context: AuthContext, user: AuthUser, input: RequestConnectorStatusInput) => {
  const ediInput: EditInput[] = [{ key: 'manager_requested_status', value: [input.status] }];
  return updateConnector(context, user, input.id, ediInput);
};

export const updateConnectorCurrentStatus = async (context: AuthContext, user: AuthUser, input: CurrentConnectorStatusInput) => {
  const ediInput: EditInput[] = [{ key: 'manager_current_status', value: [input.status] }];
  return updateConnector(context, user, input.id, ediInput);
};

export const connectorTriggerUpdate = async (context: AuthContext, user: AuthUser, connectorId: string, input: EditInput[]) => {
  const conn = await storeLoadById(context, user, connectorId, ENTITY_TYPE_CONNECTOR) as unknown as BasicStoreEntityConnector;
  if (!conn) {
    throw FunctionalError('Cant find element to update', { id: connectorId, type: ENTITY_TYPE_CONNECTOR });
  }
  if (!['INTERNAL_ENRICHMENT', 'INTERNAL_IMPORT_FILE'].includes(conn.connector_type)) {
    throw FunctionalError('Update is only possible on internal enrichment or import file connectors types', { connectorId });
  }
  const supportedInputKeys = ['connector_trigger_filters'];
  if (input.some((item) => !supportedInputKeys.includes(item.key))) {
    throw FunctionalError(`Update is only possible on these input keys: ${supportedInputKeys.join(', ')}`, { connectorId });
  }
  const filtersItem: EditInput | undefined = input.find((item: EditInput) => item.key === 'connector_trigger_filters');
  if (filtersItem && filtersItem.value.length > 0) {
    const jsonFilters = JSON.parse(filtersItem.value[0]);
    if (isFilterGroupNotEmpty(jsonFilters)) {
      // our stix matching is currently limited, we need to validate the input filters
      validateFilterGroupForStixMatch(jsonFilters);
    } else {
      filtersItem.value[0] = ''; // empty filter
    }
  }
  return updateConnector(context, user, connectorId, input);
};
// endregion

// region syncs
interface ConnectorIngestionInput {
  id: string,
  type: 'RSS' | 'CSV' | 'TAXII' | 'TAXII-PUSH' | 'JSON' | 'FORM',
  name: string,
  connector_user_id?: string | null,
  is_running: boolean,
  connector_priority_group?: ConnectorPriorityGroup,
}
export const connectorIdFromIngestId = (id: string) => uuidv5(id, OPENCTI_NAMESPACE);
export const registerConnectorForIngestion = async (context: AuthContext, input: ConnectorIngestionInput) => {
  // Create the representing connector
  await registerConnector(context, SYSTEM_USER, {
    id: connectorIdFromIngestId(input.id),
    name: `[FEED - ${input.type}] ${input.name}`,
    type: ConnectorType.ExternalImport,
    auto: true,
    auto_update: false,
    scope: ['application/stix+json;version=2.1'],
    only_contextual: false,
    playbook_compatible: false
  }, {
    built_in: true,
    active: input.is_running,
    connector_user_id: input.connector_user_id
  });
};

export const unregisterConnectorForIngestion = async (context: AuthContext, id: string) => {
  const connectorId = connectorIdFromIngestId(id);
  await connectorDelete(context, SYSTEM_USER, connectorId);
};

export const patchSync = async (context: AuthContext, user: AuthUser, id: string, patch: { running: boolean }) => {
  const patched = await patchAttribute(context, user, id, ENTITY_TYPE_SYNC, patch);
  return patched.element;
};
export const findSyncById = async (context: AuthContext, user: AuthUser, syncId: string, removeCredentials = false) => {
  const basicIngestion = await storeLoadById<BasicStoreEntitySynchronizer>(context, user, syncId, ENTITY_TYPE_SYNC);
  if (removeCredentials) {
    basicIngestion.token = removeAuthenticationCredentials(IngestionAuthType.Bearer, basicIngestion.token) ?? null;
  }
  return basicIngestion;
};
export const findSyncPaginated = async (context: AuthContext, user: AuthUser, opts = {}) => {
  return pageEntitiesConnection(context, SYSTEM_USER, [ENTITY_TYPE_SYNC], opts);
};

export const testSync = async (context: AuthContext, user: AuthUser, sync: MutationSynchronizerTestArgs) => {
  return testSyncUtils(context, user, sync);
};

export const fetchRemoteStreams = async (context: AuthContext, user: AuthUser, input:SynchronizerFetchInput) => {
  try {
    const query = `
    query SyncCreationStreamCollectionQuery {
      streamCollections(first: 1000) {
        edges {
          node {
            id
            name
            description
            filters
          }
        }
      }
    }
  `;
    const { token, uri, ssl_verify } = input;
    const headers = !isEmptyField(token) ? { authorization: `Bearer ${token}` } : undefined;
    const httpClientOptions: GetHttpClient = { headers, rejectUnauthorized: ssl_verify ?? false, responseType: 'json' };
    const httpClient = getHttpClient(httpClientOptions);
    const remoteUri = `${uri.endsWith('/') ? uri.slice(0, -1) : uri}/graphql`;
    const { data } = await httpClient.post(remoteUri, { query });
    return data.data.streamCollections.edges.map((e: any) => e.node);
  } catch (e) {
    throw ValidationError('Error getting the streams from remote OpenCTI', 'uri', { cause: e });
  }
};
export const registerSync = async (context: AuthContext, user: AuthUser, syncData: SynchronizerAddInput) => {
  const data = { ...syncData, running: false };
  await testSyncUtils(context, user, data);
  const { element, isCreation } = await createEntity(context, user, data, ENTITY_TYPE_SYNC, { complete: true });
  if (isCreation) {
    const syncId = element.internal_id;
    await registerConnectorQueues(syncId, `Sync ${syncId} queue`, 'internal', 'sync');
    await publishUserAction({
      user,
      event_type: 'mutation',
      event_scope: 'create',
      event_access: 'administration',
      message: `creates synchronizer \`${syncData.name}\``,
      context_data: { id: element.id, entity_type: ENTITY_TYPE_SYNC, input: data }
    });
  }
  return element;
};
export const syncEditField = async (context: AuthContext, user: AuthUser, syncId: string, input: EditInput[]) => {
  const { element } = await updateAttribute(context, user, syncId, ENTITY_TYPE_SYNC, input);
  await publishUserAction({
    user,
    event_type: 'mutation',
    event_scope: 'update',
    event_access: 'administration',
    message: `updates \`${input.map((i) => i.key).join(', ')}\` for synchronizer \`${element.name}\``,
    context_data: { id: syncId, entity_type: ENTITY_TYPE_SYNC, input }
  });
  return notify(BUS_TOPICS[ENTITY_TYPE_SYNC].EDIT_TOPIC, element, user);
};
export const syncDelete = async (context: AuthContext, user: AuthUser, syncId: string) => {
  const deleted = await deleteElementById(context, user, syncId, ENTITY_TYPE_SYNC);
  await unregisterConnector(syncId);
  await publishUserAction({
    user,
    event_type: 'mutation',
    event_scope: 'delete',
    event_access: 'administration',
    message: `deletes synchronizer \`${deleted.name}\``,
    context_data: { id: syncId, entity_type: ENTITY_TYPE_SYNC, input: deleted }
  });
  return syncId;
};
export const syncCleanContext = async (context: AuthContext, user: AuthUser, syncId: string) => {
  await delEditContext(user, syncId);
  return storeLoadById(context, user, syncId, ENTITY_TYPE_SYNC)
    .then((syncToReturn) => notify(BUS_TOPICS[ENTITY_TYPE_SYNC].EDIT_TOPIC, syncToReturn, user));
};
export const syncEditContext = async (context: AuthContext, user: AuthUser, syncId: string, input: EditContext) => {
  await setEditContext(user, syncId, input);
  return storeLoadById(context, user, syncId, ENTITY_TYPE_SYNC)
    .then((syncToReturn) => notify(BUS_TOPICS[ENTITY_TYPE_SYNC].EDIT_TOPIC, syncToReturn, user));
};
// endregion

// region testing
export const deleteQueues = async (context: AuthContext, user: AuthUser) => {
  const platformConnectors = await connectors(context, user);
  for (let index = 0; index < platformConnectors.length; index += 1) {
    const conn = platformConnectors[index];
    await unregisterConnector(conn.id);
  }
  try { await unregisterExchanges(); } catch (_e) { /* nothing */ }
};
// endregion

export const queueDetails = async (connectorId: string) => {
  return getConnectorQueueDetails(connectorId);
};

export const connectorUser = async (context: AuthContext, user: AuthUser, userId: string) => {
  if (isUserHasCapability(user, SETTINGS_SET_ACCESSES)) {
    const platformUsers = await getEntitiesMapFromCache(context, SYSTEM_USER, ENTITY_TYPE_USER);
    return platformUsers.get(userId);
  }
  return null;
};

export const askJobImport = async (
  context: AuthContext,
  user: AuthUser,
  args: {
    fileName: string;
    connectorId?: string;
    configuration?: string;
    bypassEntityId?: string;
    bypassValidation?: boolean;
    validationMode?: ValidationMode;
    forceValidation?: boolean;
  },
) => {
  const {
    fileName,
    connectorId = null,
    configuration = null,
    bypassEntityId = null,
    bypassValidation = false,
    validationMode = defaultValidationMode,
    forceValidation = false,
  } = args;
  if (!fileName) {
    logApp.error('[JOBS] ask import, fileName is required');
    return null;
  }
  logApp.info(`[JOBS] ask import for file ${fileName} by ${user.user_email}`);
  const file = await loadFile(context, user, fileName);
  if (!file) {
    logApp.error('[JOBS] ask import, file not found:', fileName);
    return null;
  }
  logApp.info('[JOBS] ask import, file found:', file);
  const entityId = bypassEntityId || file?.metaData.entity_id || null;
  const opts: {
    manual: boolean;
    connectorId?: string | null;
    configuration?: string | null;
    bypassValidation: boolean;
    validationMode: ValidationMode;
    forceValidation: boolean;
  } = {
    manual: true,
    connectorId,
    configuration,
    bypassValidation,
    validationMode,
    forceValidation
  };
  const entity = await internalLoadById(context, user, entityId ?? undefined) as BasicStoreCommon;
  // This is a manual request for import, we have to check confidence and throw on error
  if (entity) {
    controlUserConfidenceAgainstElement(user, entity);
  }
  const connectorsForFile = await uploadJobImport(context, user, file, entityId ?? undefined, opts);
  if (file.id.startsWith('import/pending')) {
    if (args.forceValidation && args.validationMode === 'draft') {
      await addWorkbenchDraftConvertionCount();
    } else if (args.bypassValidation) {
      await addWorkbenchValidationCount();
    }
  }
  const entityName = entityId ? extractEntityRepresentativeName(entity) : 'global';
  const entityType = entityId ? entity.entity_type : 'global';
  const baseData: UserImportActionContextData = {
    id: entityId || file.id,
    file_id: file.id,
    file_name: file.name,
    file_mime: file.metaData.mimetype ?? 'application/octet-stream',
    connectors: connectorsForFile.map((c: BasicStoreEntityConnector) => c.name),
    entity_name: entityName,
    entity_type: entityType
  };
  const contextData = completeContextDataForEntity(baseData, entity);
  await publishUserAction({
    user,
    event_access: 'extended',
    event_type: 'command',
    event_scope: 'import',
    context_data: contextData,
  });
  return file;
};

export const createDraftAndAskJobImport = async (
  context: AuthContext,
  user: AuthUser,
  args: {
    authorized_members?: DraftWorkspaceAddInput['authorized_members'];
    entity_id?: string;
    fileName: string;
    connectorId?: string;
    configuration?: string;
    bypassEntityId?: string;
    bypassValidation?: boolean;
    validationMode?: ValidationMode;
    forceValidation?: boolean;
  },
) => {
  const {
    authorized_members,
    fileName,
    connectorId,
    configuration,
    validationMode = defaultValidationMode,
    entity_id,
    bypassEntityId,
  } = args;
  const { id } = await addDraftWorkspace(context, user, { name: fileName, authorized_members, entity_id });

  return askJobImport(
    { ...context, draft_context: id },
    user,
    {
      fileName,
      connectorId,
      configuration,
      bypassEntityId,
      validationMode,
      bypassValidation: true,
      forceValidation: false,
    }
  );
};<|MERGE_RESOLUTION|>--- conflicted
+++ resolved
@@ -59,11 +59,8 @@
 import { getEntitiesMapFromCache } from '../database/cache';
 import { removeAuthenticationCredentials } from '../modules/ingestion/ingestion-common';
 import { createOnTheFlyUser } from '../modules/user/user-domain';
-<<<<<<< HEAD
 import { addDraftWorkspace } from '../modules/draftWorkspace/draftWorkspace-domain';
-=======
 import type { Work } from '../types/work';
->>>>>>> dbbdfaf7
 
 // Sanitize name for K8s/Docker
 const sanitizeContainerName = (label: string): string => {
