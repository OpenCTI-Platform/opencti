--- conflicted
+++ resolved
@@ -148,12 +148,9 @@
   markedBy
   x_opencti_workflow_id
   case_type
-<<<<<<< HEAD
   confidence
-=======
   priority
   severity
->>>>>>> 69686f3c
 }
 
 # Filtering
@@ -172,12 +169,9 @@
   x_opencti_workflow_id
   rating
   case_type
-<<<<<<< HEAD
   confidence
-=======
   priority
   severity
->>>>>>> 69686f3c
 }
 
 input CasesFiltering {
