--- conflicted
+++ resolved
@@ -28,11 +28,8 @@
   playbookDeleteNode,
   playbookDeleteLink,
   playbookUpdatePositions,
-<<<<<<< HEAD
-  findPlaybooksForEntity
-=======
+  findPlaybooksForEntity,
   getPlaybookDefinition
->>>>>>> 43477ffb
 } from './playbook-domain';
 import { executePlaybookOnEntity, playbookStepExecution } from '../../manager/playbookManager';
 import { getLastPlaybookExecutions } from '../../database/redis';
