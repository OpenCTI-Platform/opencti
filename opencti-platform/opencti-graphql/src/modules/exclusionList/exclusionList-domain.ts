import { Readable } from 'stream';
import conf, { BUS_TOPICS, isFeatureEnabled } from '../../config/conf';
import { type FileUploadData, uploadToStorage } from '../../database/file-storage-helper';
import { deleteFile } from '../../database/file-storage';
import { createInternalObject, deleteInternalObject } from '../../domain/internalObject';
import { listEntitiesPaginated, storeLoadById } from '../../database/middleware-loader';
import type { AuthContext, AuthUser } from '../../types/user';
import { type BasicStoreEntityExclusionList, ENTITY_TYPE_EXCLUSION_LIST, type StoreEntityExclusionList } from './exclusionList-types';
<<<<<<< HEAD
import { type ExclusionListFileAddInput, type MutationExclusionListFieldPatchArgs, type QueryExclusionListsArgs } from '../../generated/graphql';
import { getClusterInstances, notify, redisGetExclusionListStatus, redisUpdateExclusionListStatus } from '../../database/redis';
import { FunctionalError } from '../../config/errors';
import { updateAttribute } from '../../database/middleware';
import { publishUserAction } from '../../listener/UserActionListener';
import { generateInternalId } from '../../schema/identifier';
=======
import type { ExclusionListContentAddInput, ExclusionListFileAddInput, QueryExclusionListsArgs } from '../../generated/graphql';
import { UnsupportedError } from '../../config/errors';
>>>>>>> 89973434

const filePath = 'exclusionLists';

const isExclusionListEnabled = isFeatureEnabled('EXCLUSION_LIST');
const MAX_FILE_SIZE = conf.get('app:exclusion_list:file_max_size') ?? 10000000;

export const findById = (context: AuthContext, user: AuthUser, id: string) => {
  return storeLoadById<BasicStoreEntityExclusionList>(context, user, id, ENTITY_TYPE_EXCLUSION_LIST);
};

export const findAll = (context: AuthContext, user: AuthUser, args: QueryExclusionListsArgs) => {
  return listEntitiesPaginated<BasicStoreEntityExclusionList>(context, user, [ENTITY_TYPE_EXCLUSION_LIST], args);
};

export const getCacheStatus = async () => {
  const redisCacheStatus = await redisGetExclusionListStatus();
  const refreshVersion = redisCacheStatus.last_refresh_ask_date ?? '';
  const cacheVersion = redisCacheStatus.last_cache_date ?? '';
  const clusterConfig = await getClusterInstances();
  const allNodeIds = clusterConfig.map((c) => c.platform_id);
  let isCacheRebuildInProgress = refreshVersion !== cacheVersion;
  for (let i = 0; i < clusterConfig.length; i += 1) {
    const platformInstanceId = allNodeIds[i];
    isCacheRebuildInProgress = isCacheRebuildInProgress || refreshVersion !== redisCacheStatus[platformInstanceId];
  }

  return { refreshVersion, cacheVersion, isCacheRebuildInProgress };
};

const refreshExclusionListStatus = async () => {
  await redisUpdateExclusionListStatus({ last_refresh_ask_date: (new Date()).toString() });
};

const checkFileSize = async (createReadStream: () => Readable) => {
  const uploadStream = createReadStream();
  let byteLength = 0;
  let linesNumber = 1;
  let fileTooHeavy = false;
  // eslint-disable-next-line no-restricted-syntax
  for await (const uploadChunk of uploadStream) {
    byteLength += (uploadChunk as Buffer).byteLength;
    const chunkAsString = (uploadChunk as Buffer).toString('utf-8');
    const newLinesNumber = chunkAsString.split(/\r\n|\n/).length - 1;
    linesNumber += newLinesNumber;

    if (byteLength > MAX_FILE_SIZE) {
      fileTooHeavy = true;
      break;
    }
  }
  uploadStream.destroy();

  if (fileTooHeavy) {
    throw FunctionalError('Exclusion list file too large', { maxFileSize: MAX_FILE_SIZE });
  }

  return { byteLength, linesNumber };
};

const uploadExclusionListFile = async (context: AuthContext, user: AuthUser, exclusionListId: string, file: FileUploadData) => {
  const fullFile = await file;
  const { byteLength, linesNumber } = await checkFileSize(fullFile.createReadStream);
  const exclusionFile = { ...fullFile, filename: `${exclusionListId}.txt` };
  const { upload } = await uploadToStorage(context, user, filePath, exclusionFile, {});
  return { upload, byteLength, linesNumber };
};

const storeAndCreateExclusionList = async (context: AuthContext, user: AuthUser, input: ExclusionListFileAddInput, file: FileUploadData) => {
  const exclusionListInternalId = generateInternalId();
  const { upload, byteLength, linesNumber } = await uploadExclusionListFile(context, user, exclusionListInternalId, file);
  const exclusionListToCreate = {
    name: input.name,
    description: input.description,
    enabled: true,
    exclusion_list_entity_types: input.exclusion_list_entity_types,
    file_id: upload.id,
    internal_id: exclusionListInternalId,
    exclusion_list_file_size: byteLength,
    exclusion_list_values_count: linesNumber
  };
  const createdExclusionList = createInternalObject<StoreEntityExclusionList>(context, user, exclusionListToCreate, ENTITY_TYPE_EXCLUSION_LIST);
  await refreshExclusionListStatus();
  return createdExclusionList;
};

<<<<<<< HEAD
=======
export const addExclusionListContent = async (context: AuthContext, user: AuthUser, input: ExclusionListContentAddInput) => {
  if (!isExclusionListEnabled) {
    throw UnsupportedError('Feature not yet available');
  }
  const file = {
    createReadStream: () => Readable.from(Buffer.from(input.content, 'utf-8')),
    filename: `${input.name}.txt`,
    mimetype: 'text/plain',
  };

  return storeAndCreateExclusionList(context, user, input, file);
};
>>>>>>> 89973434
export const addExclusionListFile = async (context: AuthContext, user: AuthUser, input: ExclusionListFileAddInput) => {
  if (!isExclusionListEnabled) {
    throw UnsupportedError('Feature not yet available');
  }
  return storeAndCreateExclusionList(context, user, input, input.file);
};

export const fieldPatchExclusionList = async (context: AuthContext, user: AuthUser, args: MutationExclusionListFieldPatchArgs) => {
  const { id, file, input } = args;
  const exclusionList = await findById(context, user, id);
  if (!exclusionList) {
    throw FunctionalError(`Exclusion list ${id} cannot be found`);
  }

  let fileSize = exclusionList.exclusion_list_file_size;
  let exclusionListCount = exclusionList.exclusion_list_values_count;
  if (file) {
    const uploadResult = await uploadExclusionListFile(context, user, exclusionList.internal_id, file);
    fileSize = uploadResult.byteLength;
    exclusionListCount = uploadResult.linesNumber;
  }
  const fullInput = [...(input ?? []), { key: 'exclusion_list_file_size', value: [fileSize] }, { key: 'exclusion_list_values_count', value: [exclusionListCount] }];
  const { element } = await updateAttribute(context, user, id, ENTITY_TYPE_EXCLUSION_LIST, fullInput);

  if (file || fullInput.some((i) => i.key === 'enabled')) {
    await refreshExclusionListStatus();
  }

  await publishUserAction({
    user,
    event_type: 'mutation',
    event_scope: 'update',
    event_access: 'administration',
    message: `updates \`${input?.map((i) => i.key).join(', ')}\` for exclusion list \`${element.name}\``,
    context_data: { id, entity_type: ENTITY_TYPE_EXCLUSION_LIST, input }
  });
  return notify(BUS_TOPICS[ENTITY_TYPE_EXCLUSION_LIST].EDIT_TOPIC, element, user);
};

export const deleteExclusionList = async (context: AuthContext, user: AuthUser, exclusionListId: string) => {
  if (!isExclusionListEnabled) {
    throw UnsupportedError('Feature not yet available');
  }
  const exclusionList = await findById(context, user, exclusionListId);
  await deleteFile(context, user, exclusionList.file_id);
  const deletedExclusionList = deleteInternalObject(context, user, exclusionListId, ENTITY_TYPE_EXCLUSION_LIST);
  await refreshExclusionListStatus();
  return deletedExclusionList;
};<|MERGE_RESOLUTION|>--- conflicted
+++ resolved
@@ -6,17 +6,12 @@
 import { listEntitiesPaginated, storeLoadById } from '../../database/middleware-loader';
 import type { AuthContext, AuthUser } from '../../types/user';
 import { type BasicStoreEntityExclusionList, ENTITY_TYPE_EXCLUSION_LIST, type StoreEntityExclusionList } from './exclusionList-types';
-<<<<<<< HEAD
-import { type ExclusionListFileAddInput, type MutationExclusionListFieldPatchArgs, type QueryExclusionListsArgs } from '../../generated/graphql';
+import type { ExclusionListFileAddInput, MutationExclusionListFieldPatchArgs, QueryExclusionListsArgs } from '../../generated/graphql';
 import { getClusterInstances, notify, redisGetExclusionListStatus, redisUpdateExclusionListStatus } from '../../database/redis';
-import { FunctionalError } from '../../config/errors';
+import { FunctionalError, UnsupportedError } from '../../config/errors';
 import { updateAttribute } from '../../database/middleware';
 import { publishUserAction } from '../../listener/UserActionListener';
 import { generateInternalId } from '../../schema/identifier';
-=======
-import type { ExclusionListContentAddInput, ExclusionListFileAddInput, QueryExclusionListsArgs } from '../../generated/graphql';
-import { UnsupportedError } from '../../config/errors';
->>>>>>> 89973434
 
 const filePath = 'exclusionLists';
 
@@ -102,21 +97,6 @@
   return createdExclusionList;
 };
 
-<<<<<<< HEAD
-=======
-export const addExclusionListContent = async (context: AuthContext, user: AuthUser, input: ExclusionListContentAddInput) => {
-  if (!isExclusionListEnabled) {
-    throw UnsupportedError('Feature not yet available');
-  }
-  const file = {
-    createReadStream: () => Readable.from(Buffer.from(input.content, 'utf-8')),
-    filename: `${input.name}.txt`,
-    mimetype: 'text/plain',
-  };
-
-  return storeAndCreateExclusionList(context, user, input, file);
-};
->>>>>>> 89973434
 export const addExclusionListFile = async (context: AuthContext, user: AuthUser, input: ExclusionListFileAddInput) => {
   if (!isExclusionListEnabled) {
     throw UnsupportedError('Feature not yet available');
