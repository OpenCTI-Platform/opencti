--- conflicted
+++ resolved
@@ -96,7 +96,6 @@
       return { success: false };
     }
   },
-<<<<<<< HEAD
   contactUs: async (platform: { platformId: string, platformToken: string }): Promise<Success> => {
     const query = `
       mutation ContactUs {
@@ -129,6 +128,4 @@
       return { success: false };
     }
   }
-=======
->>>>>>> 26a4baed
 };