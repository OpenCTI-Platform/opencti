<<<<<<< HEAD
import { compareValues, CyioError } from '../../utils.js';
import conf from '../../../../config/conf.js';
import { 
=======
<<<<<<< HEAD
import { UserInputError } from 'apollo-server-errors';
=======
>>>>>>> origin/develop
import { compareValues, CyioError } from '../../utils.js';
import conf from '../../../../config/conf.js';
import {
>>>>>>> add026fb
  entitiesCountQuery,
  entitiesTimeSeriesQuery,
  entitiesDistributionQuery,
  dashboardSingularizeSchema as singularizeSchema,
} from './dashboard-sparqlQuery.js';
import { calculateRiskLevel } from '../../risk-assessments/riskUtils.js';
import { getReducer as getAssessmentReducer } from '../../risk-assessments/assessment-common/resolvers/sparql-query.js';

const cyioDashboardResolvers = {
  Query: {
    // Dashboard Workspace Wizard
    workspaceWizardConfig: async (_, args, { dbName, dataSources, selectMap }) => {
      const config = conf.get('workspaces:wizard:config');
      if (config === undefined || config.length === 0 || config === null) {
        throw new CyioError('Could not find workspace wizard configuration');
        // throw new UserInputError('Could not find workspace wizard configuration',{time_thrown: new Date()})
      }

      return config;
    },
    assetsCount: async (_, args, { dbName, dataSources, selectMap }) => {
      // TODO: WORKAROUND to remove argument fields with null or empty values
      if (args !== undefined) {
        for (let [key, value] of Object.entries(args)) {
          if (Array.isArray(args[key]) && args[key].length === 0) {
            delete args[key];
            continue;
          }
          if (value === null || value.length === 0) {
            delete args[key];
            continue;
          }
          if (!Array.isArray(args[key])) {
            if (value instanceof Date) value = value.toISOString();
            if (value.trim().length === 0) {
              delete args[key];
              continue;
            }
          }
        }
      }
      // END WORKAROUND

      if (!('type' in args) && !('field' in args)) throw new CyioError(`Must specify either "type" or "field"`);
      if ('field' in args && !'match' in args) throw new CyioError(`"match" must be specified when using "field"`);
      if ('match' in args && !'field' in args) throw new CyioError(`"field" must specified when using "match"`);

      let response;
      const query = entitiesCountQuery(args);
      try {
        response = await dataSources.Stardog.queryById({
          dbName,
          sparqlQuery: query,
          queryId: `Select Entity count of ${args.field}`,
          singularizeSchema,
        });
      } catch (e) {
        console.error(e);
        throw e;
      }

      // none found
      if (response === undefined || response.length === 0) return null;
      return {
        total: response[0].total ? response[0].total : 0,
        count: response[0].count ? response[0].count : 0,
      };
    },
    assetsTimeSeries: async (_, args, { dbName, dataSources, selectMap }) => {
      // TODO: WORKAROUND to remove argument fields with null or empty values
      if (args !== undefined) {
        for (let [key, value] of Object.entries(args)) {
          if (Array.isArray(args[key]) && args[key].length === 0) {
            delete args[key];
            continue;
          }
          if (value === null || value.length === 0) {
            delete args[key];
            continue;
          }
          if (!Array.isArray(args[key])) {
            if (value instanceof Date) value = value.toISOString();
            if (value.trim().length === 0) {
              delete args[key];
              continue;
            }
          }
        }
      }
      // END WORKAROUND

      if (!('type' in args) && !('field' in args)) throw new CyioError(`Must specify either "type" or "field"`);
      if ('field' in args && !'match' in args) throw new CyioError(`"match" must be specified when using "field"`);
      if ('match' in args && !'field' in args) throw new CyioError(`"field" must specified when using "match"`);

      let response;
      const query = entitiesTimeSeriesQuery(args);
      try {
        response = await dataSources.Stardog.queryById({
          dbName,
          sparqlQuery: query,
          queryId: `Select Time Series of Entity`,
          singularizeSchema,
        });
      } catch (e) {
        console.error(e);
        throw e;
      }

      // none found
      if (response === undefined || response.length === 0) return null;
      if (Object.entries(response[0]).length === 0) return null;
      const bucket = {};

      // walk the array of responses
      for (const value of response) {
        const valueTimestamp = value.created;
        const year = valueTimestamp.getFullYear().toString();
        const dateValue = new Date(valueTimestamp.setUTCHours(0, 0, 0, 0));
        let label;
        switch (args.interval) {
          case 'day':
            label = `${valueTimestamp.toLocaleString('default', { month: 'short' })} ${valueTimestamp.getDate()}`;
            break;
          case 'week':
            const startDate = new Date(valueTimestamp.getFullYear(), 0, 1);
            const numberOfDays = Math.floor((valueTimestamp - startDate) / (24 * 60 * 60 * 1000));
            const weekNumber = Math.ceil((valueTimestamp.getDay() + 1 + numberOfDays) / 7);
            label = `Wk ${weekNumber} ${year}`;
            break;
          case 'month':
            label = `${valueTimestamp.toLocaleString('default', { month: 'short' })} ${year}`;
            break;
          case 'year':
            label = year;
            break;
          default:
            break;
        }

        // build a dictionary based on the labels since they are unique
        if (label in bucket) {
          bucket[label].value++;
        } else bucket[label] = { date: dateValue, label, value: 1 };
      }

      const results = [];
      for (const key in bucket) {
        results.push(bucket[key]);
      }

      return results;
    },
    assetsDistribution: async (_, args, { dbName, dataSources, selectMap }) => {
      // TODO: WORKAROUND to remove argument fields with null or empty values
      if (args !== undefined) {
        for (const [key, value] of Object.entries(args)) {
          if (Array.isArray(args[key]) && args[key].length === 0) {
            delete args[key];
            continue;
          }
          if (value === null || value.length === 0) {
            delete args[key];
            continue;
          }
          if (!Array.isArray(args[key]) && value.trim().length === 0) {
            delete args[key];
          }
        }
      }
      // END WORKAROUND
    },
    risksCount: async (_, args, { dbName, dataSources, selectMap }) => {
      // TODO: WORKAROUND to remove argument fields with null or empty values
      if (args !== undefined) {
        for (let [key, value] of Object.entries(args)) {
          if (Array.isArray(args[key]) && args[key].length === 0) {
            delete args[key];
            continue;
          }
          if (value === null || value.length === 0) {
            delete args[key];
            continue;
          }
          if (!Array.isArray(args[key])) {
            if (value instanceof Date) value = value.toISOString();
            if (value.trim().length === 0) {
              delete args[key];
              continue;
            }
          }
        }
      }
      // END WORKAROUND

      if (!('type' in args) && !('field' in args)) throw new CyioError('Must specified either type or field');
      if ('field' in args && !'match' in args) throw new CyioError(`"match" must be specified when using "field"`);
      if ('match' in args && !'field' in args) throw new CyioError(`"field" must specified when using "match"`);

      let response;
      const query = entitiesCountQuery(args);
      try {
        response = await dataSources.Stardog.queryById({
          dbName,
          sparqlQuery: query,
          queryId: `Select Entity count of ${args.field}`,
          singularizeSchema,
        });
      } catch (e) {
        console.error(e);
        throw e;
      }

      // none found
      if (response === undefined || response.length === 0) return null;
      return {
        total: response[0].total ? response[0].total : 0,
        count: response[0].count ? response[0].count : 0,
      };
    },
    risksTimeSeries: async (_, args, { dbName, dataSources, selectMap }) => {
      // TODO: WORKAROUND to remove argument fields with null or empty values
      if (args !== undefined) {
        for (let [key, value] of Object.entries(args)) {
          if (Array.isArray(args[key]) && args[key].length === 0) {
            delete args[key];
            continue;
          }
          if (value === null || value.length === 0) {
            delete args[key];
            continue;
          }
          if (!Array.isArray(args[key])) {
            if (value instanceof Date) value = value.toISOString();
            if (value.trim().length === 0) {
              delete args[key];
              continue;
            }
          }
        }
      }
      // END WORKAROUND

      if (!('type' in args) && !('field' in args)) throw new CyioError(`Must specify either "type" or "field"`);
      if ('field' in args && !'match' in args) throw new CyioError(`"match" must be specified when using "field"`);
      if ('match' in args && !'field' in args) throw new CyioError(`"field" must specified when using "match"`);

      let response;
      const query = entitiesTimeSeriesQuery(args);
      try {
        response = await dataSources.Stardog.queryById({
          dbName,
          sparqlQuery: query,
          queryId: `Select Time Series of Entity`,
          singularizeSchema,
        });
      } catch (e) {
        console.error(e);
        throw e;
      }

      // none found
      if (response === undefined || response.length === 0) return null;
      if (Object.entries(response[0]).length === 0) return null;
      const bucket = {};

      // walk the array of responses
      for (const value of response) {
        const valueTimestamp = value.created;
        const year = valueTimestamp.getFullYear().toString();
        const dateValue = new Date(valueTimestamp.setUTCHours(0, 0, 0, 0));
        let label;
        switch (args.interval) {
          case 'day':
            label = `${valueTimestamp.toLocaleString('default', { month: 'short' })} ${valueTimestamp.getDate()}`;
            break;
          case 'week':
            const startDate = new Date(valueTimestamp.getFullYear(), 0, 1);
            const numberOfDays = Math.floor((valueTimestamp - startDate) / (24 * 60 * 60 * 1000));
            const weekNumber = Math.ceil((valueTimestamp.getDay() + 1 + numberOfDays) / 7);
            label = `Wk ${weekNumber} ${year}`;
            break;
          case 'month':
            label = `${valueTimestamp.toLocaleString('default', { month: 'short' })} ${year}`;
            break;
          case 'year':
            label = year;
            break;
          default:
            break;
        }

        // build a dictionary based on the labels since they are unique
        if (label in bucket) {
          bucket[label].value++;
        } else bucket[label] = { date: dateValue, label, value: 1 };
      }

      const results = [];
      for (const key in bucket) {
        results.push(bucket[key]);
      }

      return results;
    },
    risksDistribution: async (_, args, { dbName, dataSources, selectMap }) => {
      // TODO: WORKAROUND to remove argument fields with null or empty values
      if (args !== undefined) {
        for (let [key, value] of Object.entries(args)) {
          if (Array.isArray(args[key]) && args[key].length === 0) {
            delete args[key];
            continue;
          }
          if (value === null || value.length === 0) {
            delete args[key];
            continue;
          }
          if (!Array.isArray(args[key])) {
            if (value instanceof Date) value = value.toISOString();
            if (typeof value === 'number' && value === 0) {
              delete args[key];
              continue;
            }
            if (value instanceof String) {
              if (value.trim().length === 0) {
                delete args[key];
                continue;
              }
            }
          }
        }
      }
      // END WORKAROUND

      if (!('type' in args) && !('field' in args)) throw new CyioError(`Must specify either "type" or "field"`);
      if ('field' in args && !'match' in args) throw new CyioError(`"match" must be specified when using "field"`);
      if ('match' in args && !'field' in args) throw new CyioError(`"field" must specified when using "match"`);

      let response;
      const query = entitiesDistributionQuery(args);
      try {
        response = await dataSources.Stardog.queryById({
          dbName,
          sparqlQuery: query,
          queryId: `Select Distribution of Entity`,
          singularizeSchema,
        });
      } catch (e) {
        console.error(e);
        throw e;
      }

      // none found
      if (response === undefined || response.length === 0) return null;
      if (Object.entries(response[0]).length === 0) return null;

      for (const risk of response) {
        risk.risk_level = 'unknown';
        if (risk.cvssV2Base_score !== undefined || risk.cvssV3Base_score !== undefined) {
          // calculate the risk level
          const { riskLevel, riskScore } = calculateRiskLevel(risk);
          risk.risk_score = riskScore;
          risk.risk_level = riskLevel;
          if ('match' in args) risk.o = riskLevel;

          // clean up
          delete risk.cvssV2Base_score;
          delete risk.cvssV2Temporal_score;
          delete risk.cvssV3Base_score;
          delete risk.cvssV3Temporal_score;
          delete risk.available_exploit_values;
          delete risk.exploitability_ease_values;
        }
      }

      // sort the values
      let riskList;
      let sortBy;
      if (args.field === 'risk_level') {
        sortBy = 'risk_score';
        riskList = response.sort(compareValues(sortBy, 'desc'));
        response = riskList;
      }

      // build buckets for each of the potential match items
      const bucket = {};
      if ('match' in args) {
        for (const value of args.match) {
          bucket[value] = { label: value, value: 0 };
        }
        // for each response, increment the count in the match bucket
        for (const value of response) {
          if (value.o in bucket) {
            bucket[value.o].value++;
          } else {
            bucket[value.o] = { label: value.o, value: 1 };
          }
        }
      }
      if (!('match' in args)) {
        const reducer = getAssessmentReducer('RISK');
        let limit = 0;
        if ('limit' in args) {
          limit = args.limit;
        } else {
          limit = 5;
        }
        for (const value of response) {
          if (limit) {
            bucket[value.name] = {
              label: value.name,
              value: args.field === 'risk_level' ? value.risk_score : value.occurrences,
              entity: reducer(value),
            };
            limit--;
          }
        }
      }

      // convert the buckets into result format
      const results = [];
      for (const key in bucket) {
        results.push(bucket[key]);
      }

      return results;
    },
  },
  CyioObject: {
    __resolveType: (item) => {
      if (item.entity_type === 'risk') return 'Risk';
      if (item.entity_type === 'component') return 'Component';
      if (item.entity_type === 'inventory-item') return 'InventoryItem';
    },
  },
};

export default cyioDashboardResolvers;<|MERGE_RESOLUTION|>--- conflicted
+++ resolved
@@ -1,16 +1,6 @@
-<<<<<<< HEAD
-import { compareValues, CyioError } from '../../utils.js';
-import conf from '../../../../config/conf.js';
-import { 
-=======
-<<<<<<< HEAD
-import { UserInputError } from 'apollo-server-errors';
-=======
->>>>>>> origin/develop
 import { compareValues, CyioError } from '../../utils.js';
 import conf from '../../../../config/conf.js';
 import {
->>>>>>> add026fb
   entitiesCountQuery,
   entitiesTimeSeriesQuery,
   entitiesDistributionQuery,
