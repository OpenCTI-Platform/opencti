import { UserInputError } from 'apollo-server-express';
import { riskSingularizeSchema as singularizeSchema } from '../../risk-mappings.js';
import { compareValues, updateQuery, filterValues, generateId, OSCAL_NS, CyioError } from '../../../utils.js';
import { calculateRiskLevel, getLatestRemediationInfo, convertToProperties } from '../../riskUtils.js';
import { findParentIriQuery, objectMap } from '../../../global/global-utils.js';
import {
  selectLabelByIriQuery,
  selectExternalReferenceByIriQuery,
  selectNoteByIriQuery,
  getReducer as getGlobalReducer,
} from '../../../global/resolvers/sparql-query.js';
import { attachToPOAMQuery, detachFromPOAMQuery } from '../../poam/resolvers/sparql-query.js';
import {
  getReducer,
  insertRiskQuery,
  selectRiskQuery,
  selectAllRisks,
  deleteRiskQuery,
  riskPredicateMap,
  selectCharacterizationByIriQuery,
  selectMitigatingFactorByIriQuery,
  selectAllObservations,
  selectObservationByIriQuery,
  selectRiskResponseByIriQuery,
  riskResponsePredicateMap,
  selectRiskLogEntryByIriQuery,
  deleteOriginByIriQuery,
  selectAllOrigins,
  selectOriginByIriQuery,
  selectAllRiskLogEntries,
} from './sparql-query.js';

const riskResolvers = {
  Query: {
    risks: async (_, args, { dbName, dataSources, selectMap }) => {
      const sparqlQuery = selectAllRisks(selectMap.getNode('node'), args);
      let response;
      try {
        response = await dataSources.Stardog.queryAll({
          dbName,
          sparqlQuery,
          queryId: 'Select Risk List',
          singularizeSchema,
        });
      } catch (e) {
        console.log(e);
        throw e;
      }

      if (response === undefined) return null;
      if (Array.isArray(response) && response.length > 0) {
        const edges = [];
        const reducer = getReducer('RISK');
        let filterCount;
        let resultCount;
        let limit;
        let offset;
        let limitSize;
        let offsetSize;
        limitSize = limit = args.first === undefined || args.first === null ? response.length : args.first;
        offsetSize = offset = args.offset === undefined || args.offset === null ? 0 : args.offset;
        filterCount = 0;

        // update the risk level and score before sorting
        for (const risk of response) {
          risk.risk_level = 'unknown';
          if (risk.cvssV2Base_score !== undefined || risk.cvssV3Base_score !== undefined) {
            // calculate the risk level
            const { riskLevel, riskScore } = calculateRiskLevel(risk);
            risk.risk_score = riskScore;
            risk.risk_level = riskLevel;

            // clean up
            delete risk.cvssV2Base_score;
            delete risk.cvssV2Temporal_score;
            delete risk.cvssV3Base_score;
            delete risk.cvssV3Temporal_score;
            delete risk.available_exploit_values;
            delete risk.exploitability_ease_values;
          }

          // retrieve most recent remediation state
          if (risk.remediation_type_values !== undefined) {
            const { responseType, lifeCycle } = getLatestRemediationInfo(risk);
            if (responseType !== undefined) risk.response_type = responseType;
            if (lifeCycle !== undefined) risk.lifecycle = lifeCycle;
            // clean up
            delete risk.remediation_type_values;
            delete risk.remediation_lifecycle_values;
            delete risk.remediation_timestamp_values;
          }

          // TODO: WORKAROUND fix up invalidate deviation values
          if (risk.risk_status == 'deviation_requested' || risk.risk_status == 'deviation_approved') {
            console.log(
              `[CYIO] CONSTRAINT-VIOLATION: (${dbName}) ${risk.iri} invalid field value 'risk_status'; fixing`
            );
            risk.risk_status = risk.risk_status.replace('_', '-');
          }
          // END WORKAROUND
        }

        // sort the values
        let riskList;
        let sortBy;
        if (args.orderedBy !== undefined) {
          if (args.orderedBy === 'risk_level') {
            sortBy = 'risk_score';
          } else {
            sortBy = args.orderedBy;
          }
          riskList = response.sort(compareValues(sortBy, args.orderMode));
        } else {
          riskList = response;
        }

        if (offset > riskList.length) return null;

        // for each Risk in the result set
        for (const risk of riskList) {
          if (risk.id === undefined || risk.id == null) {
            console.log(`[CYIO] CONSTRAINT-VIOLATION: (${dbName}) ${risk.iri} missing field 'id'; skipping`);
            continue;
          }

          // skip down past the offset
          if (offset) {
            offset--;
            continue;
          }

          // Provide default values if missing - MUST be done before converting to props
          if (!('false_positive' in risk)) risk.false_positive = false;
          if (!('accepted' in risk)) risk.accepted = false;
          if (!('risk_adjusted' in risk)) risk.risk_adjusted = false;
          if (!('vendor_dependency' in risk)) risk.vendor_dependency = false;

          // if props were requested
          if (selectMap.getNode('node').includes('props')) {
            let props = convertToProperties(risk, riskPredicateMap);
            if (risk.hasOwnProperty('risk_level')) {
              if (props === null) props = [];
              const id_material = {
                name: 'risk-level',
                ns: 'http://darklight.ai/ns/oscal',
                value: `${risk.risk_level}`,
              };
              const propId = generateId(id_material, OSCAL_NS);
              const property = {
                id: `${propId}`,
                entity_type: 'property',
                prop_name: 'risk-level',
                ns: 'http://darklight.ai/ns/oscal',
                value: `${risk.risk_level}`,
              };
              props.push(property);
            }
            if (risk.hasOwnProperty('risk_score')) {
              if (props === null) props = [];
              const id_material = {
                name: 'risk-score',
                ns: 'http://darklight.ai/ns/oscal',
                value: `${risk.risk_score}`,
              };
              const propId = generateId(id_material, OSCAL_NS);
              const property = {
                id: `${propId}`,
                entity_type: 'property',
                prop_name: 'risk-score',
                ns: 'http://darklight.ai/ns/oscal',
                value: `${risk.risk_score}`,
              };
              props.push(property);
            }
            if (risk.hasOwnProperty('occurrences')) {
              if (props === null) props = [];
              const id_material = {
                name: 'risk-occurrences',
                ns: 'http://darklight.ai/ns/oscal',
                value: `${risk.occurrences}`,
              };
              const propId = generateId(id_material, OSCAL_NS);
              const property = {
                id: `${propId}`,
                entity_type: 'property',
                prop_name: 'risk-occurrences',
                ns: 'http://darklight.ai/ns/oscal',
                value: `${risk.occurrences}`,
              };
              props.push(property);
            }
            if (props !== null) risk.props = props;
          }

          // filter out non-matching entries if a filter is to be applied
          if ('filters' in args && args.filters != null && args.filters.length > 0 && args.filters[0] !== null) {
            if (!filterValues(risk, args.filters, args.filterMode)) {
              continue;
            }
            filterCount++;
          }

          // if haven't reached limit to be returned
          if (limit) {
            const edge = {
              cursor: risk.iri,
              node: reducer(risk),
            };
            edges.push(edge);
            limit--;
            if (limit === 0) break;
          }
        }
        // check if there is data to be returned
        if (edges.length === 0) return null;
        let hasNextPage = false;
        let hasPreviousPage = false;
        resultCount = riskList.length;
        if (edges.length < resultCount) {
          if (edges.length === limitSize && filterCount <= limitSize) {
            hasNextPage = true;
            if (offsetSize > 0) hasPreviousPage = true;
          }
          if (edges.length <= limitSize) {
            if (filterCount !== edges.length) hasNextPage = true;
            if (filterCount > 0 && offsetSize > 0) hasPreviousPage = true;
          }
        }
        return {
          pageInfo: {
            startCursor: edges[0].cursor,
            endCursor: edges[edges.length - 1].cursor,
            hasNextPage,
            hasPreviousPage,
            globalCount: resultCount,
          },
          edges,
        };
      }
      // Handle reporting Stardog Error
      if (typeof response === 'object' && 'body' in response) {
        throw new UserInputError(response.statusText, {
          error_details: response.body.message ? response.body.message : response.body,
          error_code: response.body.code ? response.body.code : 'N/A',
        });
      } else {
      }
    },
    risk: async (_, { id }, { dbName, dataSources, selectMap }) => {
      const sparqlQuery = selectRiskQuery(id, selectMap.getNode('risk'));
      let response;
      try {
        response = await dataSources.Stardog.queryById({
          dbName,
          sparqlQuery,
          queryId: 'Select Risk',
          singularizeSchema,
        });
      } catch (e) {
        console.log(e);
        throw e;
      }

      if (response === undefined) return null;
      if (Array.isArray(response) && response.length > 0) {
        const reducer = getReducer('RISK');
        const risk = response[0];

        // calculate the risk level
        risk.risk_level = 'unknown';
        if (risk.cvssV2Base_score !== undefined || risk.cvssV3Base_score !== undefined) {
          // calculate the risk level
          const { riskLevel, riskScore } = calculateRiskLevel(risk);
          risk.risk_score = riskScore;
          risk.risk_level = riskLevel;

          // clean up
          delete risk.cvssV2Base_score;
          delete risk.cvssV2Temporal_score;
          delete risk.cvssV3Base_score;
          delete risk.cvssV3Temporal_score;
          delete risk.available_exploit_values;
          delete risk.exploitability_ease_values;
        }

        // retrieve most recent remediation state
        if (risk.remediation_type_values !== undefined) {
          const { responseType, lifeCycle } = getLatestRemediationInfo(risk);
          if (responseType !== undefined) risk.response_type = responseType;
          if (lifeCycle !== undefined) risk.lifecycle = lifeCycle;
          // clean up
          delete risk.remediation_type_values;
          delete risk.remediation_lifecycle_values;
          delete risk.remediation_timestamp_values;
        }

        // TODO: WORKAROUND fix up invalidate deviation values
        if (risk.risk_status == 'deviation_requested' || risk.risk_status == 'deviation_approved') {
          console.log(`[CYIO] CONSTRAINT-VIOLATION: (${dbName}) ${risk.iri} invalid field value 'risk_status'; fixing`);
          risk.risk_status = risk.risk_status.replace('_', '-');
        }
        // END WORKAROUND

        // Provide default values if missing - MUST be done before converting to props
        if (!('false_positive' in risk)) risk.false_positive = false;
        if (!('accepted' in risk)) risk.accepted = false;
        if (!('risk_adjusted' in risk)) risk.risk_adjusted = false;
        if (!('vendor_dependency' in risk)) risk.vendor_dependency = false;

        // if props were requested
        if (selectMap.getNode('risk').includes('props')) {
          let props = convertToProperties(risk, riskPredicateMap);
          if (risk.hasOwnProperty('risk_level')) {
            if (props === null) props = [];
            const id_material = { name: 'risk-level', ns: 'http://darklight.ai/ns/oscal', value: `${risk.risk_level}` };
            const propId = generateId(id_material, OSCAL_NS);
            const property = {
              id: `${propId}`,
              entity_type: 'property',
              prop_name: 'risk-level',
              ns: 'http://darklight.ai/ns/oscal',
              value: `${risk.risk_level}`,
            };
            props.push(property);
          }
          if (risk.hasOwnProperty('risk_score')) {
            if (props === null) props = [];
            const id_material = { name: 'risk-score', ns: 'http://darklight.ai/ns/oscal', value: `${risk.risk_score}` };
            const propId = generateId(id_material, OSCAL_NS);
            const property = {
              id: `${propId}`,
              entity_type: 'property',
              prop_name: 'risk-score',
              ns: 'http://darklight.ai/ns/oscal',
              value: `${risk.risk_score}`,
            };
            props.push(property);
          }
          if (risk.hasOwnProperty('occurrences')) {
            if (props === null) props = [];
            const id_material = {
              name: 'risk-occurrences',
              ns: 'http://darklight.ai/ns/oscal',
              value: `${risk.occurrences}`,
            };
            const propId = generateId(id_material, OSCAL_NS);
            const property = {
              id: `${propId}`,
              entity_type: 'property',
              prop_name: 'risk-occurrences',
              ns: 'http://darklight.ai/ns/oscal',
              value: `${risk.occurrences}`,
            };
            props.push(property);
          }
          if (props !== null) risk.props = props;
        }

        return reducer(risk);
      }
      // Handle reporting Stardog Error
      if (typeof response === 'object' && 'body' in response) {
        throw new UserInputError(response.statusText, {
          error_details: response.body.message ? response.body.message : response.body,
          error_code: response.body.code ? response.body.code : 'N/A',
        });
      } else {
        return null;
      }
    },
  },
  Mutation: {
    createRisk: async (_, { poamId, resultId, input }, { dbName, selectMap, dataSources }) => {
      // TODO: WORKAROUND to remove input fields with null or empty values so creation will work
      for (const [key, value] of Object.entries(input)) {
        if (Array.isArray(input[key]) && input[key].length === 0) {
          delete input[key];
          continue;
        }
        if (value === null || value.length === 0) {
          delete input[key];
        }
      }
      // END WORKAROUND

      // Ensure either the ID of either a POAM or a Assessment Result is supplied
      if (poamId === undefined && resultId === undefined) {
        // Default to the POAM
        poamId = '22f2ad37-4f07-5182-bf4e-59ea197a73dc';
      }

      // Setup to handle embedded objects to be created
      let origins;
      if (input.origins !== undefined) {
        origins = input.origins;
        delete input.origins;
      }

      // create the Risk
      const { iri, id, query } = insertRiskQuery(input);
      await dataSources.Stardog.create({
        dbName,
        sparqlQuery: query,
        queryId: 'Create Risk',
      });

      // attach the Risk to the supplied POAM
      if (poamId !== undefined && poamId !== null) {
        const attachQuery = attachToPOAMQuery(poamId, 'risks', iri);
        try {
          await dataSources.Stardog.create({
            dbName,
            queryId: 'Add Risk to POAM',
            sparqlQuery: attachQuery,
          });
        } catch (e) {
          console.log(e);
          throw e;
        }
      }

      // create any origins supplied and attach them to the Risk
      if (origins !== undefined && origins !== null) {
        // create the origin
        // attach origin ot the Risk
      }

      // retrieve information about the newly created Risk to return to the user
      const select = selectRiskQuery(id, selectMap.getNode('createRisk'));
      const result = await dataSources.Stardog.queryById({
        dbName,
        sparqlQuery: select,
        queryId: 'Select Risk',
        singularizeSchema,
      });
      const reducer = getReducer('RISK');
      return reducer(result[0]);
    },
    deleteRisk: async (_, { poamId, _resultId, id }, { dbName, dataSources }) => {
      // Ensure either the ID of either a POAM or a Assessment Result is supplied
      if (poamId === undefined && resultId === undefined) {
        // Default to the POAM
        poamId = '22f2ad37-4f07-5182-bf4e-59ea197a73dc';
      }

      // check that the risk exists
      const sparqlQuery = selectRiskQuery(id, null);
      let response;
      try {
        response = await dataSources.Stardog.queryById({
          dbName,
          sparqlQuery,
          queryId: 'Select Risk',
          singularizeSchema,
        });
      } catch (e) {
        console.log(e);
        throw e;
      }

      if (response.length === 0) throw new CyioError(`Entity does not exist with ID ${id}`);
      const reducer = getReducer('RISK');
      const risk = reducer(response[0]);

      // Delete any attached origins
      if (risk.hasOwnProperty('origins_iri')) {
        for (const originIri of risk.origins_iri) {
          const originQuery = deleteOriginByIriQuery(originIri);
          try {
            await dataSources.Stardog.delete({
              dbName,
              sparqlQuery: originQuery,
              queryId: 'Delete Origin from Risk',
            });
          } catch (e) {
            console.log(e);
            throw e;
          }
        }
      }

      // Detach the Risk from the supplied POAM
      if (poamId !== undefined && poamId !== null) {
        const attachQuery = detachFromPOAMQuery(poamId, 'risks', risk.iri);
        try {
          await dataSources.Stardog.create({
            dbName,
            queryId: 'Detaching Risk from POAM',
            sparqlQuery: attachQuery,
          });
        } catch (e) {
          console.log(e);
          throw e;
        }
      }

      // Delete the Risk itself
      const query = deleteRiskQuery(id);
      try {
        await dataSources.Stardog.delete({
          dbName,
          sparqlQuery: query,
          queryId: 'Delete Risk',
        });
      } catch (e) {
        console.log(e);
        throw e;
      }
      return id;
    },
    editRisk: async (_, { id, input }, { dbName, dataSources, selectMap }) => {
      // make sure there is input data containing what is to be edited
      if (input === undefined || input.length === 0) throw new CyioError(`No input data was supplied`);

      // TODO: WORKAROUND to remove immutable fields
      input = input.filter(
        (element) => element.key !== 'id' && element.key !== 'created' && element.key !== 'modified'
      );

      // check that the object to be edited exists with the predicates - only get the minimum of data
      const editSelect = ['id', 'created', 'modified'];
      for (const editItem of input) {
        editSelect.push(editItem.key);
      }

      const sparqlQuery = selectRiskQuery(id, editSelect);
      const response = await dataSources.Stardog.queryById({
        dbName,
        sparqlQuery,
        queryId: 'Select Risk',
        singularizeSchema,
      });
      if (response.length === 0) throw new CyioError(`Entity does not exist with ID ${id}`);

      // determine operation, if missing
      for (const editItem of input) {
        if (editItem.operation !== undefined) continue;

        // if value if empty then treat as a remove
<<<<<<< HEAD
        if (editItem.value.length === 0 ) {
          editItem.operation = 'remove';
          continue;
        }
        if (Array.isArray(editItem.value) && editItem.value[0] === null) throw new CyioError(`Field "${editItem.key}" has invalid value "null"`);
=======
        if (editItem.value.length === 0) {
          editItem.operation = 'remove';
          continue;
        }
        if (Array.isArray(editItem.value) && editItem.value[0] === null)
          throw new CyioError(`Field "${editItem.key}" has invalid value "null"`);
>>>>>>> add026fb

        if (!response[0].hasOwnProperty(editItem.key)) {
          editItem.operation = 'add';
        } else {
          editItem.operation = 'replace';

<<<<<<< HEAD
        // Set operation to 'skip' if no change in value
        if (response[0][editItem.key] === editItem.value) editItem.operation ='skip';
=======
          // Set operation to 'skip' if no change in value
          if (response[0][editItem.key] === editItem.value) editItem.operation = 'skip';
>>>>>>> add026fb
        }
      }

      // Handle 'dynamic' property editing separately
      for (const editItem of input) {
        let parentIri;
        let iriTemplate;
        let classIri;
        let predicateMap;
        if (editItem.key === 'poam_id') {
          // remove edit item so it doesn't get processed again
          input = input.filter((item) => item.key != 'poam_id');

          // find parent IRI of POAM Item
          const parentQuery = findParentIriQuery(response[0].iri, editItem.key, riskPredicateMap);
          let results = await dataSources.Stardog.queryById({
            dbName,
            sparqlQuery: parentQuery,
            queryId: 'Select Find Parent',
            singularizeSchema,
          });
          if (results.length === 0) throw new CyioError(`Entity does not exist with ID ${id}`);

          for (const result of results) {
            const index = result.objectType.indexOf('poam-item');
            parentIri = result.parentIri[index];
            iriTemplate = objectMap[result.objectType[index]].iriTemplate;
            classIri = objectMap[result.objectType[index]].classIri;
            predicateMap = objectMap[result.objectType[index]].predicateMap;
            break;
          }

          const newInput = [editItem];
          const query = updateQuery(parentIri, classIri, newInput, predicateMap);
          results = await dataSources.Stardog.edit({
            dbName,
            sparqlQuery: query,
            queryId: 'Update OSCAL Risk',
          });
          if (results === undefined || results.length === 0)
            throw new CyioError(`Unable to update entity with ID ${id}`);
        }
      }

      // Push an edit to update the modified time of the object
      const timestamp = new Date().toISOString();
      if (!response[0].hasOwnProperty('created')) {
        const update = { key: 'created', value: [`${timestamp}`], operation: 'add' };
        input.push(update);
      }
      let operation = 'replace';
      if (!response[0].hasOwnProperty('modified')) operation = 'add';
      const update = { key: 'modified', value: [`${timestamp}`], operation: `${operation}` };
      input.push(update);

      if (input.length > 0) {
        const query = updateQuery(
          `http://csrc.nist.gov/ns/oscal/assessment/common#Risk-${id}`,
          'http://csrc.nist.gov/ns/oscal/assessment/common#Risk',
          input,
          riskPredicateMap
        );
        if (query !== null) {
          let response;
          try {
            response = await dataSources.Stardog.edit({
              dbName,
              sparqlQuery: query,
              queryId: 'Update OSCAL Risk',
            });
          } catch (e) {
            console.log(e);
            throw e;
          }

          if (response !== undefined && 'status' in response) {
            if (response.ok === false || response.status > 299) {
              // Handle reporting Stardog Error
              throw new UserInputError(response.statusText, {
                error_details: response.body.message ? response.body.message : response.body,
                error_code: response.body.code ? response.body.code : 'N/A',
              });
            }
          }
        }
      }

      const select = selectRiskQuery(id, selectMap.getNode('editRisk'));
      const result = await dataSources.Stardog.queryById({
        dbName,
        sparqlQuery: select,
        queryId: 'Select Risk',
        singularizeSchema,
      });
      const reducer = getReducer('RISK');
      return reducer(result[0]);
    },
  },
  // field-level resolvers
  Risk: {
    labels: async (parent, _, { dbName, dataSources, selectMap }) => {
      if (parent.labels_iri === undefined) return [];
      const iriArray = parent.labels_iri;
      const results = [];
      if (Array.isArray(iriArray) && iriArray.length > 0) {
        const reducer = getGlobalReducer('LABEL');
        for (const iri of iriArray) {
          if (iri === undefined || !iri.includes('Label')) {
            continue;
          }
          const sparqlQuery = selectLabelByIriQuery(iri, selectMap.getNode('labels'));
          let response;
          try {
            response = await dataSources.Stardog.queryById({
              dbName,
              sparqlQuery,
              queryId: 'Select Label',
              singularizeSchema,
            });
          } catch (e) {
            console.log(e);
            throw e;
          }
          if (response === undefined) return [];
          if (Array.isArray(response) && response.length > 0) {
            results.push(reducer(response[0]));
          } else {
            // Handle reporting Stardog Error
            if (typeof response === 'object' && 'body' in response) {
              throw new UserInputError(response.statusText, {
                error_details: response.body.message ? response.body.message : response.body,
                error_code: response.body.code ? response.body.code : 'N/A',
              });
            }
          }
        }
        return results;
      }
      return [];
    },
    links: async (parent, _, { dbName, dataSources, selectMap }) => {
      if (parent.links_iri === undefined) return [];
      const iriArray = parent.links_iri;
      const results = [];
      if (Array.isArray(iriArray) && iriArray.length > 0) {
        const reducer = getGlobalReducer('EXTERNAL-REFERENCE');
        for (const iri of iriArray) {
          if (iri === undefined || !iri.includes('ExternalReference')) {
            continue;
          }
          const sparqlQuery = selectExternalReferenceByIriQuery(iri, selectMap.getNode('links'));
          let response;
          try {
            response = await dataSources.Stardog.queryById({
              dbName,
              sparqlQuery,
              queryId: 'Select Link',
              singularizeSchema,
            });
          } catch (e) {
            console.log(e);
            throw e;
          }
          if (response === undefined) return [];
          if (Array.isArray(response) && response.length > 0) {
            results.push(reducer(response[0]));
          } else {
            // Handle reporting Stardog Error
            if (typeof response === 'object' && 'body' in response) {
              throw new UserInputError(response.statusText, {
                error_details: response.body.message ? response.body.message : response.body,
                error_code: response.body.code ? response.body.code : 'N/A',
              });
            }
          }
        }
        return results;
      }
      return [];
    },
    remarks: async (parent, _, { dbName, dataSources, selectMap }) => {
      if (parent.remarks_iri === undefined) return [];
      const iriArray = parent.remarks_iri;
      const results = [];
      if (Array.isArray(iriArray) && iriArray.length > 0) {
        const reducer = getGlobalReducer('NOTE');
        for (const iri of iriArray) {
          if (iri === undefined || !iri.includes('Note')) {
            continue;
          }
          const sparqlQuery = selectNoteByIriQuery(iri, selectMap.getNode('remarks'));
          let response;
          try {
            response = await dataSources.Stardog.queryById({
              dbName,
              sparqlQuery,
              queryId: 'Select Remark',
              singularizeSchema,
            });
          } catch (e) {
            console.log(e);
            throw e;
          }
          if (response === undefined) return [];
          if (Array.isArray(response) && response.length > 0) {
            results.push(reducer(response[0]));
          } else {
            // Handle reporting Stardog Error
            if (typeof response === 'object' && 'body' in response) {
              throw new UserInputError(response.statusText, {
                error_details: response.body.message ? response.body.message : response.body,
                error_code: response.body.code ? response.body.code : 'N/A',
              });
            }
          }
        }
        return results;
      }
      return [];
    },
    origins: async (parent, _, { dbName, dataSources, selectMap }) => {
      if (parent.origins_iri === undefined) return [];
      const results = [];
      const reducer = getReducer('ORIGIN');
      const sparqlQuery = selectAllOrigins(selectMap.getNode('origins'), undefined, parent);
      let response;
      try {
        response = await dataSources.Stardog.queryById({
          dbName,
          sparqlQuery,
          queryId: 'Select Referenced Origins',
          singularizeSchema,
        });
      } catch (e) {
        console.log(e);
        throw e;
      }
      if (response === undefined || response.length === 0) return null;

      // Handle reporting Stardog Error
      if (typeof response === 'object' && 'body' in response) {
        throw new UserInputError(response.statusText, {
          error_details: response.body.message ? response.body.message : response.body,
          error_code: response.body.code ? response.body.code : 'N/A',
        });
      }

      for (const origin of response) {
        results.push(reducer(origin));
      }

      // check if there is data to be returned
      if (results.length === 0) return [];
      return results;
    },
    threats: async (parent, _) => {
      if (parent.threats_iri === undefined) return [];
      // this is a No-Op for MVP until we get threat intelligence integrated
      return [];
    },
    characterizations: async (parent, _, { dbName, dataSources, selectMap }) => {
      if (parent.characterizations_iri === undefined) return [];
      const iriArray = parent.characterizations_iri;
      const results = [];
      if (Array.isArray(iriArray) && iriArray.length > 0) {
        const reducer = getReducer('CHARACTERIZATION');
        for (const iri of iriArray) {
          if (iri === undefined || !iri.includes('Characterization')) {
            continue;
          }
          const sparqlQuery = selectCharacterizationByIriQuery(iri, selectMap.getNode('characterizations'));
          let response;
          try {
            response = await dataSources.Stardog.queryById({
              dbName,
              sparqlQuery,
              queryId: 'Select Characterization',
              singularizeSchema,
            });
          } catch (e) {
            console.log(e);
            throw e;
          }
          if (response === undefined) return [];
          if (Array.isArray(response) && response.length > 0) {
            results.push(reducer(response[0]));
          } else {
            // Handle reporting Stardog Error
            if (typeof response === 'object' && 'body' in response) {
              throw new UserInputError(response.statusText, {
                error_details: response.body.message ? response.body.message : response.body,
                error_code: response.body.code ? response.body.code : 'N/A',
              });
            }
          }
        }
        return results;
      }
      return [];
    },
    mitigating_factors: async (parent, _, { dbName, dataSources, selectMap }) => {
      if (parent.mitigating_factors_iri === undefined) return [];
      const iriArray = parent.mitigating_factors_iri;
      const results = [];
      if (Array.isArray(iriArray) && iriArray.length > 0) {
        const reducer = getReducer('MITIGATING-FACTOR');
        for (const iri of iriArray) {
          if (iri === undefined || !iri.includes('MitigatingFactor')) {
            continue;
          }
          const sparqlQuery = selectMitigatingFactorByIriQuery(iri, selectMap.getNode('mitigating_factors'));
          let response;
          try {
            response = await dataSources.Stardog.queryById({
              dbName,
              sparqlQuery,
              queryId: 'Select Mitigating Factor',
              singularizeSchema,
            });
          } catch (e) {
            console.log(e);
            throw e;
          }
          if (response === undefined) return [];
          if (Array.isArray(response) && response.length > 0) {
            results.push(reducer(response[0]));
          } else {
            // Handle reporting Stardog Error
            if (typeof response === 'object' && 'body' in response) {
              throw new UserInputError(response.statusText, {
                error_details: response.body.message ? response.body.message : response.body,
                error_code: response.body.code ? response.body.code : 'N/A',
              });
            }
          }
        }
        return results;
      }
      return [];
    },
    remediations: async (parent, _, { dbName, dataSources, selectMap }) => {
      if (parent.remediations_iri === undefined) return [];
      const iriArray = parent.remediations_iri;
      const results = [];
      if (Array.isArray(iriArray) && iriArray.length > 0) {
        const reducer = getReducer('RISK-RESPONSE');
        for (const iri of iriArray) {
          if (iri === undefined || !iri.includes('RiskResponse')) {
            continue;
          }
          const sparqlQuery = selectRiskResponseByIriQuery(iri, null);
          let response;
          try {
            response = await dataSources.Stardog.queryById({
              dbName,
              sparqlQuery,
              queryId: 'Select RiskResponse',
              singularizeSchema,
            });
          } catch (e) {
            console.log(e);
            throw e;
          }
          if (response === undefined) return [];
          if (Array.isArray(response) && response.length > 0) {
            const riskResponse = response[0];

            // if props were requested
            if (selectMap.getNode('remediations').includes('props')) {
              const props = convertToProperties(riskResponse, riskResponsePredicateMap);
              if (props !== null) riskResponse.props = props;
            }

            results.push(reducer(riskResponse));
          } else {
            // Handle reporting Stardog Error
            if (typeof response === 'object' && 'body' in response) {
              throw new UserInputError(response.statusText, {
                error_details: response.body.message ? response.body.message : response.body,
                error_code: response.body.code ? response.body.code : 'N/A',
              });
            }
          }
        }
        return results;
      }
      return [];
    },
    risk_log: async (parent, args, { dbName, dataSources, selectMap }) => {
      if (parent.risk_log_iri === undefined) return null;
      const edges = [];
      const reducer = getReducer('RISK-LOG-ENTRY');
      const sparqlQuery = selectAllRiskLogEntries(selectMap.getNode('node'), args, parent);
      let response;
      try {
        response = await dataSources.Stardog.queryById({
          dbName,
          sparqlQuery,
          queryId: 'Select Referenced RiskLog Entries',
          singularizeSchema,
        });
      } catch (e) {
        console.log(e);
        throw e;
      }
      if (response === undefined || response.length === 0) return null;

      // Handle reporting Stardog Error
      if (typeof response === 'object' && 'body' in response) {
        throw new UserInputError(response.statusText, {
          error_details: response.body.message ? response.body.message : response.body,
          error_code: response.body.code ? response.body.code : 'N/A',
        });
      }

      let filterCount;
      let resultCount;
      let limit;
      let offset;
      let limitSize;
      let offsetSize;
      limitSize = limit = args.first === undefined ? response.length : args.first;
      offsetSize = offset = args.offset === undefined ? 0 : args.offset;
      filterCount = 0;
      let entryList;
      if (args.orderedBy !== undefined) {
        entryList = response.sort(compareValues(args.orderedBy, args.orderMode));
      } else {
        entryList = response;
      }

      if (offset > entryList.length) return null;
      resultCount = entryList.length;
      for (const entry of entryList) {
        if (offset) {
          offset--;
          continue;
        }

        // filter out non-matching entries if a filter is to be applied
        if ('filters' in args && args.filters != null && args.filters.length > 0) {
          if (!filterValues(entry, args.filters, args.filterMode)) {
            continue;
          }
          filterCount++;
        }
        // if haven't reached limit to be returned
        if (limit) {
          const edge = {
            cursor: entry.iri,
            node: reducer(entry),
          };
          edges.push(edge);
          limit--;
          if (limit === 0) break;
        }
      }

      // check if there is data to be returned
      if (edges.length === 0) return null;
      let hasNextPage = false;
      let hasPreviousPage = false;
      if (edges.length < resultCount) {
        if (edges.length === limitSize && filterCount <= limitSize) {
          hasNextPage = true;
          if (offsetSize > 0) hasPreviousPage = true;
        }
        if (edges.length <= limitSize) {
          if (filterCount !== edges.length) hasNextPage = true;
          if (filterCount > 0 && offsetSize > 0) hasPreviousPage = true;
        }
      }
      return {
        pageInfo: {
          startCursor: edges[0].cursor,
          endCursor: edges[edges.length - 1].cursor,
          hasNextPage,
          hasPreviousPage,
          globalCount: resultCount,
        },
        edges,
      };
    },
    related_observations: async (parent, args, { dbName, dataSources, selectMap }) => {
      if (parent.related_observations_iri === undefined) return null;
      const edges = [];
      let filterCount;
      let resultCount;
      let limit;
      let offset;
      let limitSize;
      let offsetSize;
      filterCount = 0;

      // if only returning the id, then use the values already collected in the parent
      if (selectMap.getNode('node').length === 1 && selectMap.getNode('node').includes('id')) {
        if (parent.related_observation_ids !== undefined && parent.related_observation_ids.length > 0) {
          limitSize = limit = args.first === undefined ? parent.related_observations_iri.length : args.first;
          offsetSize = args.offset === undefined ? 0 : args.offset;
          resultCount = parent.related_observations_iri.length;
          for (let i = 0; i < parent.related_observations_iri.length; i++) {
            const relObservation = {
              iri: parent.related_observations_iri[i],
              id: parent.related_observation_ids[i],
              entity_type: 'observation',
            };

            if (limit) {
              const edge = {
                cursor: parent.related_observations_iri[i],
                node: relObservation,
              };
              edges.push(edge);
              limit--;
              if (limit === 0) break;
            }
          }
        }
      } else {
        // Perform a query as more info that just the uuid is to be returned
        const reducer = getReducer('OBSERVATION');
        const sparqlQuery = selectAllObservations(selectMap.getNode('node'), args, parent);
        let response;
        try {
          response = await dataSources.Stardog.queryById({
            dbName,
            sparqlQuery,
            queryId: 'Select Related Observations',
            singularizeSchema,
          });
        } catch (e) {
          console.log(e);
          throw e;
        }
        if (response === undefined || response.length === 0) return null;

        // Handle reporting Stardog Error
        if (typeof response === 'object' && 'body' in response) {
          throw new UserInputError(response.statusText, {
            error_details: response.body.message ? response.body.message : response.body,
            error_code: response.body.code ? response.body.code : 'N/A',
          });
        }

        limitSize = limit = args.first === undefined ? response.length : args.first;
        offsetSize = offset = args.offset === undefined ? 0 : args.offset;
        let observationList;
        if (args.orderedBy !== undefined) {
          observationList = response.sort(compareValues(args.orderedBy, args.orderMode));
        } else {
          observationList = response;
        }

        if (offset > observationList.length) return null;
        resultCount = observationList.length;
        for (const observation of observationList) {
          if (offset) {
            offset--;
            continue;
          }

          // filter out non-matching entries if a filter is to be applied
          if ('filters' in args && args.filters != null && args.filters.length > 0) {
            if (!filterValues(observation, args.filters, args.filterMode)) {
              continue;
            }
            filterCount++;
          }
          // if haven't reached limit to be returned
          if (limit) {
            const edge = {
              cursor: observation.iri,
              node: reducer(observation),
            };
            edges.push(edge);
            limit--;
            if (limit === 0) break;
          }
        }
      }

      // check if there is data to be returned
      if (edges.length === 0) return null;
      let hasNextPage = false;
      let hasPreviousPage = false;
      if (edges.length < resultCount) {
        if (edges.length === limitSize && filterCount <= limitSize) {
          hasNextPage = true;
          if (offsetSize > 0) hasPreviousPage = true;
        }
        if (edges.length <= limitSize) {
          if (filterCount !== edges.length) hasNextPage = true;
          if (filterCount > 0 && offsetSize > 0) hasPreviousPage = true;
        }
      }
      return {
        pageInfo: {
          startCursor: edges[0].cursor,
          endCursor: edges[edges.length - 1].cursor,
          hasNextPage,
          hasPreviousPage,
          globalCount: resultCount,
        },
        edges,
      };
    },
    occurrences: async (parent, _, { dbName, dataSources }) => {
      if (parent.id === undefined) {
        return 0;
      }

      // return occurrences value from parent if already exists
      if (parent.hasOwnProperty('occurrences')) return parent.occurrences;

      const { id } = parent;
      const iri = `<http://csrc.nist.gov/ns/oscal/assessment/common#Risk-${id}>`;
      const sparqlQuery = `
      SELECT DISTINCT (COUNT(?related_observations) as ?occurrences)
      FROM <tag:stardog:api:context:local>
      WHERE {
        ${iri} <http://csrc.nist.gov/ns/oscal/assessment/common#related_observations> ?related_observations .
      }
      `;
      let response;
      try {
        response = await dataSources.Stardog.queryById({
          dbName,
          sparqlQuery,
          queryId: 'Select occurrence count',
          singularizeSchema,
        });
      } catch (e) {
        console.log(e);
        throw e;
      }
      if (response === undefined) {
        return 0;
      }
      if (Array.isArray(response) && response.length > 0) {
        return response[0].occurrences;
      }
      // Handle reporting Stardog Error
      if (typeof response === 'object' && 'body' in response) {
        throw new UserInputError(response.statusText, {
          error_details: response.body.message ? response.body.message : response.body,
          error_code: response.body.code ? response.body.code : 'N/A',
        });
      } else {
        return null;
      }
    },
  },
};

export default riskResolvers;<|MERGE_RESOLUTION|>--- conflicted
+++ resolved
@@ -537,33 +537,19 @@
         if (editItem.operation !== undefined) continue;
 
         // if value if empty then treat as a remove
-<<<<<<< HEAD
-        if (editItem.value.length === 0 ) {
-          editItem.operation = 'remove';
-          continue;
-        }
-        if (Array.isArray(editItem.value) && editItem.value[0] === null) throw new CyioError(`Field "${editItem.key}" has invalid value "null"`);
-=======
         if (editItem.value.length === 0) {
           editItem.operation = 'remove';
           continue;
         }
-        if (Array.isArray(editItem.value) && editItem.value[0] === null)
-          throw new CyioError(`Field "${editItem.key}" has invalid value "null"`);
->>>>>>> add026fb
+        if (Array.isArray(editItem.value) && editItem.value[0] === null) throw new CyioError(`Field "${editItem.key}" has invalid value "null"`);
 
         if (!response[0].hasOwnProperty(editItem.key)) {
           editItem.operation = 'add';
         } else {
           editItem.operation = 'replace';
 
-<<<<<<< HEAD
-        // Set operation to 'skip' if no change in value
-        if (response[0][editItem.key] === editItem.value) editItem.operation ='skip';
-=======
           // Set operation to 'skip' if no change in value
           if (response[0][editItem.key] === editItem.value) editItem.operation = 'skip';
->>>>>>> add026fb
         }
       }
 
