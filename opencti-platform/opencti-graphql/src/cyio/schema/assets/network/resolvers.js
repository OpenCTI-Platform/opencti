import { assetSingularizeSchema as singularizeSchema } from '../asset-mappings.js';
import { getSparqlQuery, getReducer } from './sparql-query.js';

const networkResolvers = {
  Query: {
    networkAssetList: async ( _, args, context, info ) => {
      var sparqlQuery = getSparqlQuery('NETWORK', );
      var reducer = getReducer('NETWORK')
      const response = await context.dataSources.Stardog.queryAll( 
        context.dbName, 
        sparqlQuery,
        singularizeSchema,
        args.first,       // limit
        args.offset,      // offset
        args.filter );    // filter
      if (Array.isArray(response) && response.length > 0) {
        // build array of edges
        const edges = [];
        for (let asset of response) {
          let edge = {
            cursor: asset.iri,
            node: reducer(asset ),
            // node: networkAssetReducer( asset ),
          }
          edges.push( edge )
        }
        return {
          pageInfo: {
            startCursor: response[0].iri,
            endCursor: response[response.length -1 ].iri,
            hasNextPage: false,
            hasPreviousPage: false,
            globalCount: response.length,
          },
          edges: edges,
        }
      } else {
        return [];
      }
    },
    networkAsset: async (_, args, context, info ) => {
      var sparqlQuery = getSparqlQuery('NETWORK', args.id, );
      var reducer = getReducer('NETWORK')
      const response = await context.dataSources.Stardog.queryById( 
        context.dbName, 
        sparqlQuery, 
        singularizeSchema 
      )
      console.log( response[0] );
      return( reducer( response[0]) );
      // return( networkAssetReducer( response[0]) );
    }
  },
  Mutation: {
    createNetworkAsset: ( parent, args, context, info ) => {
    },
    deleteNetworkAsset: ( parent, args, context, info ) => {
    },
    editNetworkAsset: ( parent, args, context, info ) => {
    },
  },
  // Map enum GraphQL values to data model required values
  NetworkAsset: {
    network_address_range: async (parent, args, context,  ) => {
      let item = parent.netaddr_range_iri;
      var sparqlQuery = getSparqlQuery('NETADDR-RANGE', item);
      var reducer = getReducer('NETADDR-RANGE');
      const response = await context.dataSources.Stardog.queryById( 
        context.dbName, 
        sparqlQuery, 
        singularizeSchema 
      )
      if (response && response.length > 0) {
        // console.log( response[0] );
        // let results = ipAddrRangeReducer( response[0] )    TODO: revert when data is passed as objects, instead of string
        let results = reducer( response[0] )
        return {
          id: results.id,
          starting_ip_address: {
            id: "1243",
            ...(results.entity_type && {entity_type: results.entity_type}),
            ip_address_value: results.start_addr_iri
          },
          ending_ip_address: {
            id: "4556",
            ...(results.entity_type && {entity_type: results.entity_type}),
            ip_address_value: results.ending_addr_iri
          }
        }
        return results
      }
    }
  }
};
<<<<<<< HEAD
  
function networkAssetReducer( asset ) {
  return {
    id: asset.id,
    ...(asset.created && {created: asset.created}),
    ...(asset.modified && {modified: asset.modified}),
    ...(asset.labels && {labels: asset.labels}),
    ...(asset.name && { name: asset.name} ),
    ...(asset.description && { description: asset.description}),
    ...(asset.asset_id && { asset_id: asset.asset_id}),
    ...(asset.asset_type && {asset_type: asset.asset_type}),
    ...(asset.asset_tag && {asset_tag: asset.asset_tag}) ,
    ...(asset.serial_number && {serial_number: asset.serial_number}),
    ...(asset.vendor_name && {vendor_name: asset.vendor_name}),
    ...(asset.version && {version: asset.version}),
    ...(asset.release_date && {release_date: asset.release_date}),
    ...(asset.network_id && {network_id: asset.network_id}),
    ...(asset.network_name && {network_name: asset.network_name}),
    // Hints
    ...(asset.iri && {parent_iri: asset.iri}),
    ...(asset.locations && {locations_iri: asset.locations}),
    ...(asset.external_references && {ext_ref_iri: asset.external_references}),
    ...(asset.notes && {notes_iri: asset.notes}),
    ...(asset.network_address_range && {netaddr_range_iri: asset.network_address_range}),
  }
}
=======
>>>>>>> 75dab768

export default networkResolvers;<|MERGE_RESOLUTION|>--- conflicted
+++ resolved
@@ -92,34 +92,5 @@
     }
   }
 };
-<<<<<<< HEAD
-  
-function networkAssetReducer( asset ) {
-  return {
-    id: asset.id,
-    ...(asset.created && {created: asset.created}),
-    ...(asset.modified && {modified: asset.modified}),
-    ...(asset.labels && {labels: asset.labels}),
-    ...(asset.name && { name: asset.name} ),
-    ...(asset.description && { description: asset.description}),
-    ...(asset.asset_id && { asset_id: asset.asset_id}),
-    ...(asset.asset_type && {asset_type: asset.asset_type}),
-    ...(asset.asset_tag && {asset_tag: asset.asset_tag}) ,
-    ...(asset.serial_number && {serial_number: asset.serial_number}),
-    ...(asset.vendor_name && {vendor_name: asset.vendor_name}),
-    ...(asset.version && {version: asset.version}),
-    ...(asset.release_date && {release_date: asset.release_date}),
-    ...(asset.network_id && {network_id: asset.network_id}),
-    ...(asset.network_name && {network_name: asset.network_name}),
-    // Hints
-    ...(asset.iri && {parent_iri: asset.iri}),
-    ...(asset.locations && {locations_iri: asset.locations}),
-    ...(asset.external_references && {ext_ref_iri: asset.external_references}),
-    ...(asset.notes && {notes_iri: asset.notes}),
-    ...(asset.network_address_range && {netaddr_range_iri: asset.network_address_range}),
-  }
-}
-=======
->>>>>>> 75dab768
 
 export default networkResolvers;