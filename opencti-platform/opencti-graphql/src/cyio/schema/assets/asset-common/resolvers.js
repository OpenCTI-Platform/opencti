import { assetSingularizeSchema as singularizeSchema } from '../asset-mappings.js';
import { getSparqlQuery } from './sparql-query.js';

const assetCommonResolvers = {
  Query: {
<<<<<<< HEAD
    asset: (_, args, context, info) => {
      const dbName = context.dbName;
      var sparqlQuery = getSelectSparqlQuery('BY-ID', args.id);
      context.dataSources.Stardog.queryById( dbName, sparqlQuery, singularizeSchema )
      .then (function (response) {
        console.log( response[0] );
        return( assetReducer( response[0]) );
      }).catch ( function (error) {
        console.log(error);
      });
    },
    assetList: (_, args, context, info) => {
      var sparqlQuery = getSelectSparqlQuery('BY-ALL', args.id);
      const response = context.dataSources.Stardog.filteredQuery( 
=======
    assetList: async ( _, args, context, info  ) => { 
      var sparqlQuery = getSparqlQuery('BY-ALL', args.id);
      const response = await context.dataSources.Stardog.queryAll( 
>>>>>>> 75dab768
        context.dbName, 
        sparqlQuery,
        singularizeSchema,
        args.first,       // limit
        args.offset,      // offset
        args.filter       // filter
      )
      if (Array.isArray(response) && response.length > 0) {
        // build array of edges
        const edges = [];
        for (let asset of response) {
          let edge = {
            cursor: asset.iri,
            node: itAssetReducer( asset ),
          }
          edges.push( edge )
        }
        return {
          pageInfo: {
            startCursor: response[0].iri,
            endCursor: response[response.length -1 ].iri,
            hasNextPage: false,
            hasPreviousPage: false,
            globalCount: response.length,
          },
          edges: edges,
        }
      } else {
        return [];
      }
    },
<<<<<<< HEAD
    itAsset: ( _, args, context, info) => {
      const dbName = context.dbName;
      var sparqlQuery = getSelectSparqlQuery('BY-ID', args.id);
      context.dataSources.Stardog.queryById( dbName, sparqlQuery, singularizeSchema )
      .then (function (response) {
        console.log( response[0] );
        return( itAssetReducer( response[0]) );
      }).catch ( function (error) {
        console.log(error);
      });
    },
    itAssetList: ( _, args, context, info ) => {
      var sparqlQuery = getSelectSparqlQuery('BY-ALL', args.id);
      const response = context.dataSources.Stardog.filteredQuery( 
=======
    asset: async ( _, args, context, info ) => {
      var sparqlQuery = getSparqlQuery('BY-ID', args.id);
      const response = await context.dataSources.Stardog.queryById( 
          context.dbName, 
          sparqlQuery, 
          singularizeSchema 
      )
      console.log( response[0] );
      return( itAssetReducer( response[0]) );
    },
    itAssetList: async ( _, args, context, info  ) => { 
      var sparqlQuery = getSparqlQuery('BY-ALL', args.id);
      const response = await context.dataSources.Stardog.queryAll( 
>>>>>>> 75dab768
        context.dbName, 
        sparqlQuery,
        singularizeSchema,
        args.first,       // limit
        args.offset,      // offset
        args.filter       // filter
      )
      if (Array.isArray(response) && response.length > 0) {
        // build array of edges
        const edges = [];
        for (let asset of response) {
          let edge = {
            cursor: asset.iri,
            node: itAssetReducer( asset ),
          }
          edges.push( edge )
        }
        return {
          pageInfo: {
            startCursor: response[0].iri,
            endCursor: response[response.length -1 ].iri,
            hasNextPage: false,
            hasPreviousPage: false,
            globalCount: response.length,
          },
          edges: edges,
        }
      } else {
        return [];
      }
    },
    itAsset: async ( _, args, context, info ) => {
      var sparqlQuery = getSparqlQuery('BY-ID', args.id);
      const response = await context.dataSources.Stardog.queryById( 
          context.dbName, 
          sparqlQuery, 
          singularizeSchema 
      )
      console.log( response[0] );
      return( itAssetReducer( response[0]) );
    },

  },
  Mutation: {

  },
  // Map enum GraphQL values to data model required values
  AssetType: {
    operating_system: 'operating-system',
    database: 'database',
    web_server: 'web-server',
    dns_server: 'dns-server',
    email_server: 'email-server',
    directory_server: 'directory-server',
    pbx: 'pbx',
    firewall: 'firewall',
    router: 'router',
    switch: 'switch',
    storage_array: 'storage-array',
    appliance: 'appliance',
    application_software: 'application-software',
    network_device: 'network-device',
    circuit: 'circuit',
    compute_device: 'compute-device',
    workstation: 'workstation',
    server: 'server',
    network: 'network',
    service: 'service',
    software: 'software',
    physical_device: 'physical-device',
    system: 'system',
    web_site: 'web-site',
    voip_handset: 'voip-handset',
    voip_router: 'voip-router',
  },
  Asset: {
    locations: ( parent, ) => {
    },
    external_references: ( parent, ) => {
    },
    notes: ( parent, ) => {
    },
  },
  AssetLocation: {
  },
  IpAddress: {
    __resolveType: (ipAddress ) => {
      return ipAddress.entity_type
    },
  },
};

function itAssetReducer( asset ) {
  return {
    id: asset.id,
    ...(asset.created && {created: asset.created}),
    ...(asset.modified && {modified: asset.modified}),
    ...(asset.labels && {labels: asset.labels}),
    ...(asset.name && { name: asset.name} ),
    ...(asset.description && { description: asset.description}),
    ...(asset.asset_id && { asset_id: asset.asset_id}),
    ...(asset.asset_type && {asset_type: asset.asset_type}),
    ...(asset.asset_tag && {asset_tag: asset.asset_tag}) ,
    ...(asset.serial_number && {serial_number: asset.serial_number}),
    ...(asset.vendor_name && {vendor_name: asset.vendor_name}),
    ...(asset.version && {version: asset.version}),
    ...(asset.release_date && {release_date: asset.release_date}),
    // Hints
    ...(asset.iri && {parent_iri: asset.iri}),
    ...(asset.locations && {locations_iri: asset.locations}),
    ...(asset.external_references && {ext_ref_iri: asset.external_references}),
    ...(asset.notes && {notes_iri: asset.notes}),
  }
}

export default assetCommonResolvers;<|MERGE_RESOLUTION|>--- conflicted
+++ resolved
@@ -3,26 +3,9 @@
 
 const assetCommonResolvers = {
   Query: {
-<<<<<<< HEAD
-    asset: (_, args, context, info) => {
-      const dbName = context.dbName;
-      var sparqlQuery = getSelectSparqlQuery('BY-ID', args.id);
-      context.dataSources.Stardog.queryById( dbName, sparqlQuery, singularizeSchema )
-      .then (function (response) {
-        console.log( response[0] );
-        return( assetReducer( response[0]) );
-      }).catch ( function (error) {
-        console.log(error);
-      });
-    },
-    assetList: (_, args, context, info) => {
-      var sparqlQuery = getSelectSparqlQuery('BY-ALL', args.id);
-      const response = context.dataSources.Stardog.filteredQuery( 
-=======
     assetList: async ( _, args, context, info  ) => { 
       var sparqlQuery = getSparqlQuery('BY-ALL', args.id);
       const response = await context.dataSources.Stardog.queryAll( 
->>>>>>> 75dab768
         context.dbName, 
         sparqlQuery,
         singularizeSchema,
@@ -54,22 +37,6 @@
         return [];
       }
     },
-<<<<<<< HEAD
-    itAsset: ( _, args, context, info) => {
-      const dbName = context.dbName;
-      var sparqlQuery = getSelectSparqlQuery('BY-ID', args.id);
-      context.dataSources.Stardog.queryById( dbName, sparqlQuery, singularizeSchema )
-      .then (function (response) {
-        console.log( response[0] );
-        return( itAssetReducer( response[0]) );
-      }).catch ( function (error) {
-        console.log(error);
-      });
-    },
-    itAssetList: ( _, args, context, info ) => {
-      var sparqlQuery = getSelectSparqlQuery('BY-ALL', args.id);
-      const response = context.dataSources.Stardog.filteredQuery( 
-=======
     asset: async ( _, args, context, info ) => {
       var sparqlQuery = getSparqlQuery('BY-ID', args.id);
       const response = await context.dataSources.Stardog.queryById( 
@@ -83,7 +50,6 @@
     itAssetList: async ( _, args, context, info  ) => { 
       var sparqlQuery = getSparqlQuery('BY-ALL', args.id);
       const response = await context.dataSources.Stardog.queryAll( 
->>>>>>> 75dab768
         context.dbName, 
         sparqlQuery,
         singularizeSchema,
