import { expect, it, describe } from 'vitest';
import gql from 'graphql-tag';
import { ADMIN_USER, testContext, queryAsAdmin, TESTING_ROLES } from '../../utils/testQuery';
import { elLoadById } from '../../../src/database/engine';
import { ENTITY_TYPE_CAPABILITY } from '../../../src/schema/internalObject';
import { generateStandardId } from '../../../src/schema/identifier';
import { entitiesCounter } from '../../utils/entityCountHelper';

const LIST_QUERY = gql`
  query roles($first: Int, $after: ID, $orderBy: RolesOrdering, $orderMode: OrderingMode, $search: String) {
    roles(first: $first, after: $after, orderBy: $orderBy, orderMode: $orderMode, search: $search) {
      edges {
        node {
          id
          name
          description
        }
      }
    }
  }
`;

const READ_QUERY = gql`
  query role($id: String!) {
    role(id: $id) {
      id
      name
      description
    }
  }
`;

describe('Role resolver standard behavior', () => {
  let roleInternalId;
  let capabilityId;
  it('should role created', async () => {
    const CREATE_QUERY = gql`
      mutation RoleAdd($input: RoleAddInput!) {
        roleAdd(input: $input) {
          id
          name
          description
          can_manage_sensitive_config
        }
      }
    `;
    // Create the role
    const ROLE_TO_CREATE = {
      input: {
        name: 'Role',
        description: 'Role description',
      },
    };
    const role = await queryAsAdmin({
      query: CREATE_QUERY,
      variables: ROLE_TO_CREATE,
    });
    expect(role).not.toBeNull();
    expect(role.data.roleAdd).not.toBeNull();
    expect(role.data.roleAdd.name).toEqual('Role');
    expect(role.data.roleAdd.can_manage_sensitive_config).toBeFalsy('New role should have the can_manage_sensitive_config to false by default');

    roleInternalId = role.data.roleAdd.id;
  });
  it('should role loaded by internal id', async () => {
    const queryResult = await queryAsAdmin({ query: READ_QUERY, variables: { id: roleInternalId } });
    expect(queryResult).not.toBeNull();
    expect(queryResult.data.role).not.toBeNull();
    expect(queryResult.data.role.id).toEqual(roleInternalId);
  });
  it('should list roles', async () => {
    const queryResult = await queryAsAdmin({ query: LIST_QUERY, variables: { first: 10 } });
    expect(queryResult.data.roles.edges.length).toEqual(TESTING_ROLES.length + 4);
  });
  it('should list capabilities', async () => {
    const LIST_CAPABILITIES_QUERY = gql`
      query capabilities($first: Int) {
        capabilities(first: $first) {
          edges {
            node {
              id
              name
              description
            }
          }
        }
      }
    `;
<<<<<<< HEAD
    const queryResult = await queryAsAdmin({ query: LIST_CAPABILITIES_QUERY, variables: { first: 500 } });
=======
    const queryResult = await queryAsAdmin({ query: LIST_CAPABILITIES_QUERY, variables: { first: entitiesCounter.capability + 10 } });
>>>>>>> 329243c5
    expect(queryResult.data.capabilities.edges.length).toEqual(entitiesCounter.capability);
  });
  it('should update role', async () => {
    const UPDATE_QUERY = gql`
      mutation RoleEdit($id: ID!, $input: [EditInput]!) {
        roleEdit(id: $id) {
          fieldPatch(input: $input) {
            id
            name
          }
        }
      }
    `;
    const queryResult = await queryAsAdmin({
      query: UPDATE_QUERY,
      variables: { id: roleInternalId, input: { key: 'name', value: ['Role - test'] } },
    });
    expect(queryResult.data.roleEdit.fieldPatch.name).toEqual('Role - test');
  });
  it('should context patch role', async () => {
    const CONTEXT_PATCH_QUERY = gql`
      mutation RoleEdit($id: ID!, $input: EditContext) {
        roleEdit(id: $id) {
          contextPatch(input: $input) {
            id
          }
        }
      }
    `;
    const queryResult = await queryAsAdmin({
      query: CONTEXT_PATCH_QUERY,
      variables: { id: roleInternalId, input: { focusOn: 'description' } },
    });
    expect(queryResult.data.roleEdit.contextPatch.id).toEqual(roleInternalId);
  });
  it('should context clean role', async () => {
    const CONTEXT_PATCH_QUERY = gql`
      mutation RoleEdit($id: ID!) {
        roleEdit(id: $id) {
          contextClean {
            id
          }
        }
      }
    `;
    const queryResult = await queryAsAdmin({
      query: CONTEXT_PATCH_QUERY,
      variables: { id: roleInternalId },
    });
    expect(queryResult.data.roleEdit.contextClean.id).toEqual(roleInternalId);
  });
  it('should add relation in role', async () => {
    const capabilityStandardId = generateStandardId(ENTITY_TYPE_CAPABILITY, { name: 'KNOWLEDGE' });
    const capability = await elLoadById(testContext, ADMIN_USER, capabilityStandardId);
    capabilityId = capability.id;
    const RELATION_ADD_QUERY = gql`
      mutation RoleEdit($id: ID!, $input: InternalRelationshipAddInput!) {
        roleEdit(id: $id) {
          relationAdd(input: $input) {
            id
            from {
              ... on Role {
                capabilities {
                  id
                  standard_id
                  name
                }
              }
            }
          }
        }
      }
    `;
    const queryResult = await queryAsAdmin({
      query: RELATION_ADD_QUERY,
      variables: {
        id: roleInternalId,
        input: {
          toId: capabilityId,
          relationship_type: 'has-capability',
        },
      },
    });
    expect(queryResult.data.roleEdit.relationAdd.from.capabilities.length).toEqual(1);
    expect(queryResult.data.roleEdit.relationAdd.from.capabilities[0].name).toEqual('KNOWLEDGE');
  });
  it('should remove capability in role', async () => {
    const REMOVE_CAPABILITY_QUERY = gql`
      mutation RoleEdit($id: ID!, $toId: StixRef!, $relationship_type: String!) {
        roleEdit(id: $id) {
          relationDelete(toId: $toId, relationship_type: $relationship_type) {
            id
            capabilities {
              id
            }
          }
        }
      }
    `;
    const queryResult = await queryAsAdmin({
      query: REMOVE_CAPABILITY_QUERY,
      variables: {
        id: roleInternalId,
        toId: capabilityId,
        relationship_type: 'has-capability',
      },
    });
    expect(queryResult.data.roleEdit.relationDelete.capabilities.length).toEqual(0);
  });
  it('should role deleted', async () => {
    const DELETE_QUERY = gql`
      mutation roleDelete($id: ID!) {
        roleEdit(id: $id) {
          delete
        }
      }
    `;
    // Delete the role
    await queryAsAdmin({
      query: DELETE_QUERY,
      variables: { id: roleInternalId },
    });
    // Verify is no longer found
    const queryResult = await queryAsAdmin({ query: READ_QUERY, variables: { id: roleInternalId } });
    expect(queryResult).not.toBeNull();
    expect(queryResult.data.role).toBeNull();
  });
});<|MERGE_RESOLUTION|>--- conflicted
+++ resolved
@@ -86,11 +86,7 @@
         }
       }
     `;
-<<<<<<< HEAD
-    const queryResult = await queryAsAdmin({ query: LIST_CAPABILITIES_QUERY, variables: { first: 500 } });
-=======
     const queryResult = await queryAsAdmin({ query: LIST_CAPABILITIES_QUERY, variables: { first: entitiesCounter.capability + 10 } });
->>>>>>> 329243c5
     expect(queryResult.data.capabilities.edges.length).toEqual(entitiesCounter.capability);
   });
   it('should update role', async () => {
