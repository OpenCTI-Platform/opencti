/* eslint-disable no-underscore-dangle */
import { assoc, find, head, includes, map, propEq, uniq } from 'ramda';
import { offsetToCursor } from 'graphql-relay';
import moment from 'moment';
import {
  elAggregationCount,
  elAggregationRelationsCount,
  elCount,
  elCreateIndexes,
  elDeleteByField,
  elDeleteIndexes,
  elHistogramCount,
  elIndex,
  elIndexElements,
  elIndexExists,
  elIsAlive,
  elLoadById,
  elLoadByStixId,
  elPaginate,
  elReconstructRelation,
  elVersion,
  ENTITIES_INDICES,
  RELATIONSHIPS_INDICES,
  specialElasticCharsEscape,
} from '../../../src/database/elasticSearch';
import {
  INDEX_INTERNAL_OBJECTS,
  INDEX_STIX_SIGHTING_RELATIONSHIPS,
  INDEX_STIX_CORE_RELATIONSHIPS,
  INDEX_STIX_DOMAIN_OBJECTS,
  INDEX_STIX_META_OBJECTS,
  INDEX_STIX_META_RELATIONSHIPS,
  INDEX_STIX_CYBER_OBSERVABLE_RELATIONSHIPS,
  INDEX_INTERNAL_RELATIONSHIPS,
  INDEX_STIX_CYBER_OBSERVABLES,
  utcDate,
} from '../../../src/database/utils';

describe('Elasticsearch configuration test', () => {
  it('should configuration correct', () => {
    expect(elIsAlive()).resolves.toBeTruthy();
    expect(elVersion()).resolves.toContain('7.8');
    expect(elIndexExists(INDEX_INTERNAL_OBJECTS)).toBeTruthy();
    expect(elIndexExists(INDEX_STIX_SIGHTING_RELATIONSHIPS)).toBeTruthy();
    expect(elIndexExists(INDEX_STIX_CORE_RELATIONSHIPS)).toBeTruthy();
    expect(elIndexExists(INDEX_STIX_DOMAIN_OBJECTS)).toBeTruthy();
    expect(elIndexExists(INDEX_STIX_META_OBJECTS)).toBeTruthy();
    expect(elIndexExists(INDEX_STIX_META_RELATIONSHIPS)).toBeTruthy();
    expect(elIndexExists(INDEX_STIX_CYBER_OBSERVABLE_RELATIONSHIPS)).toBeTruthy();
    expect(elIndexExists(INDEX_INTERNAL_RELATIONSHIPS)).toBeTruthy();
    expect(elIndexExists(INDEX_STIX_CYBER_OBSERVABLES)).toBeTruthy();
  });
  it('should manage index', async () => {
    // Create index
    const createdIndices = await elCreateIndexes(['test_index']);
    expect(createdIndices.length).toEqual(1);
    expect(head(createdIndices).body.acknowledged).toBeTruthy();
    expect(head(createdIndices).body.index).toEqual('test_index');
    // Remove index
    const deletedIndices = await elDeleteIndexes(['test_index']);
    expect(deletedIndices.length).toEqual(1);
    expect(head(deletedIndices).body.acknowledged).toBeTruthy();
  });
});

describe('Elasticsearch document loader', () => {
  beforeAll(async () => {
    await elCreateIndexes(['test_index']);
  });
  afterAll(async () => {
    await elDeleteIndexes(['test_index']);
  });

  it('should create and retrieve document', async () => {
    // Index an element and try to retrieve the data
    const standardId = 'campaign--aae8b913-564b-405e-a9c1-5e5ea6c60259';
    const internalId = '867d03f4-be73-44f6-82d9-7d7b14df55d7';
    const documentBody = {
      internal_id: internalId,
      standard_id: standardId,
      name: 'Germany - Maze - October 2019',
      parent_types: ['Campaign', 'Stix-Domain-Object', 'Stix-Core-Object', 'Stix-Object', 'Basic-Object'],
    };
    const indexedData = await elIndex('test_index', documentBody);
    expect(indexedData).toEqual(documentBody);
    const documentWithIndex = assoc('_index', 'test_index', documentBody);
    // Load by internal Id
    const dataThroughInternal = await elLoadById(internalId, null, ['test_index']);
    expect(dataThroughInternal).toEqual(documentWithIndex);
    // Load by stix id
    const dataThroughStix = await elLoadByStixId(standardId, null, ['test_index']);
    expect(dataThroughStix).toEqual(documentWithIndex);
    // Try to delete
    await elDeleteByField('test_index', 'internal_id', internalId);
    const removedInternal = await elLoadById(internalId, null, ['test_index']);
    expect(removedInternal).toBeNull();
  });
});

describe('Elasticsearch computation', () => {
  it('should count accurate', async () => {
    // const { endDate = null, type = null, types = null } = options;
    const malwaresCount = await elCount(ENTITIES_INDICES, { types: ['Malware'] });
    expect(malwaresCount).toEqual(2);
  });
  it('should count accurate with date filter', async () => {
    const mostRecentMalware = await elLoadByStixId('malware--c6006dd5-31ca-45c2-8ae0-4e428e712f88');
    const malwaresCount = await elCount(ENTITIES_INDICES, {
      types: ['Malware'],
      endDate: mostRecentMalware.created_at,
    });
    expect(malwaresCount).toEqual(1);
  });
  it('should entity aggregation accurate', async () => {
    // { "isRelation", "from", "to", "type", "value" }
    // "from", "to" is not use in elastic
    // Aggregate all stix domain by entity type, no filtering
    const malwaresAggregation = await elAggregationCount(
      'Stix-Domain-Object',
      'entity_type',
      undefined, // No start
      undefined, // No end
      [] // No filters
    );
    const aggregationMap = new Map(malwaresAggregation.map((i) => [i.label, i.value]));
    expect(aggregationMap.get('Malware')).toEqual(2);
    expect(aggregationMap.get('Indicator')).toEqual(3);
  });
  it('should entity aggregation with date accurate', async () => {
    const mostRecentMalware = await elLoadByStixId('malware--c6006dd5-31ca-45c2-8ae0-4e428e712f88');
    const malwaresAggregation = await elAggregationCount(
      'Stix-Domain-Object',
      'entity_type',
      '2019-01-01T00:00:00Z',
      new Date(mostRecentMalware.created_at).getTime() - 1,
      [{ type: 'name', value: 'Paradise Ransomware' }] // Filter on name
    );
    const aggregationMap = new Map(malwaresAggregation.map((i) => [i.label, i.value]));
    expect(aggregationMap.size).toEqual(1);
    expect(aggregationMap.get('Malware')).toEqual(1);
  });
  it('should entity aggregation with relation accurate', async () => {
    // Aggregate with relation filter on marking definition TLP:RED
    const marking = await elLoadByStixId('marking-definition--78ca4366-f5b8-4764-83f7-34ce38198e27');
    const malwaresAggregation = await elAggregationCount(
      'Stix-Domain-Object',
      'entity_type',
      undefined, // No start
      undefined, // No end
      [{ isRelation: true, type: 'bject-marking', value: marking.internal_id }]
    );
    const aggregationMap = new Map(malwaresAggregation.map((i) => [i.label, i.value]));
    expect(aggregationMap.get('Malware')).toEqual(1);
    expect(aggregationMap.get('Report')).toEqual(1);
  });
  it('should relation aggregation accurate', async () => {
    const testingReport = await elLoadByStixId('report--a445d22a-db0c-4b5d-9ec8-e9ad0b6dbdd7');
    const reportRelationsAggregation = await elAggregationRelationsCount(
      'stix-meta-relationship',
      null,
      null,
      ['Stix-Domain-Object'], //
      testingReport.internal_id
    );
    const aggregationMap = new Map(reportRelationsAggregation.map((i) => [i.label, i.value]));
    expect(aggregationMap.get('Indicator')).toEqual(3);
    expect(aggregationMap.get('Organization')).toEqual(3);
    expect(aggregationMap.get('Attack-Pattern')).toEqual(2);
    expect(aggregationMap.get('City')).toEqual(1);
    expect(aggregationMap.get('Country')).toEqual(1);
    expect(aggregationMap.get('Intrusion-Set')).toEqual(1);
    expect(aggregationMap.get('Malware')).toEqual(1);
    expect(aggregationMap.get('Sector')).toEqual(1);
  });
  it('should relation aggregation with date accurate', async () => {
    const intrusionSet = await elLoadByStixId('intrusion-set--18854f55-ac7c-4634-bd9a-352dd07613b7');
    const intrusionRelationsAggregation = await elAggregationRelationsCount(
      'stix-core-relationship',
      '2020-02-29T00:00:00Z',
      new Date().getTime(),
      ['Stix-Domain-Object'],
      intrusionSet.internal_id
    );
    const aggregationMap = new Map(intrusionRelationsAggregation.map((i) => [i.label, i.value]));
    expect(aggregationMap.get('City')).toEqual(1);
    expect(aggregationMap.get('Indicator')).toEqual(1);
    expect(aggregationMap.get('Organization')).toEqual(1);
    expect(aggregationMap.get('Malware')).toEqual(undefined); // Because of date filtering
  });
  it('should invalid time histogram fail', async () => {
    const histogramCount = elHistogramCount('Stix-Domain-Object', 'created_at', 'minute', null, null, []);
    // noinspection ES6MissingAwait
    expect(histogramCount).rejects.toThrow();
  });
  it('should day histogram accurate', async () => {
    const data = await elHistogramCount(
      'Stix-Domain-Object',
      'created_at',
      'day',
      '2019-09-29T00:00:00.000Z',
      new Date().getTime(),
      []
    );
    expect(data.length).toEqual(1);
    // noinspection JSUnresolvedVariable
    const storedFormat = moment(head(data).date)._f;
    expect(storedFormat).toEqual('YYYY-MM-DD');
    expect(head(data).value).toEqual(36);
  });
  it('should month histogram accurate', async () => {
    const data = await elHistogramCount(
      'Stix-Domain-Object',
      'created',
      'month',
      '2019-09-23T00:00:00.000Z',
      '2020-03-02T00:00:00.000Z',
      []
    );
    expect(data.length).toEqual(7);
    const aggregationMap = new Map(data.map((i) => [i.date, i.value]));
    expect(aggregationMap.get('2019-08')).toEqual(undefined);
    expect(aggregationMap.get('2019-09')).toEqual(2);
    expect(aggregationMap.get('2019-10')).toEqual(3);
    expect(aggregationMap.get('2019-11')).toEqual(0);
    expect(aggregationMap.get('2019-12')).toEqual(0);
    expect(aggregationMap.get('2020-01')).toEqual(1);
    expect(aggregationMap.get('2020-02')).toEqual(12);
    expect(aggregationMap.get('2020-03')).toEqual(1);
  });
  it('should year histogram accurate', async () => {
    const data = await elHistogramCount(
      'Stix-Domain-Object',
      'created',
      'year',
      '2019-09-23T00:00:00.000Z',
      '2020-03-02T00:00:00.000Z',
      []
    );
    expect(data.length).toEqual(2);
    const aggregationMap = new Map(data.map((i) => [i.date, i.value]));
    expect(aggregationMap.get('2019')).toEqual(5);
    expect(aggregationMap.get('2020')).toEqual(14);
  });
  it('should year histogram with relation filter accurate', async () => {
    const attackPattern = await elLoadByStixId('attack-pattern--489a7797-01c3-4706-8cd1-ec56a9db3adc');
    const data = await elHistogramCount(
      'Stix-Domain-Object',
      'created',
      'year',
      '2019-09-23T00:00:00.000Z',
      '2020-03-02T00:00:00.000Z',
      [{ isRelation: true, type: 'uses', value: attackPattern.internal_id }]
    );
    expect(data.length).toEqual(1);
    const aggregationMap = new Map(data.map((i) => [i.date, i.value]));
    expect(aggregationMap.get('2019')).toEqual(1);
  });
  it('should year histogram with relation filter accurate', async () => {
    const attackPattern = await elLoadByStixId('attack-pattern--489a7797-01c3-4706-8cd1-ec56a9db3adc');
    const data = await elHistogramCount(
      'Stix-Domain-Object',
      'created',
      'year',
      '2019-09-23T00:00:00.000Z',
      '2020-03-02T00:00:00.000Z',
      [{ isRelation: true, type: undefined, value: attackPattern.internal_id }]
    );
    expect(data.length).toEqual(2);
    const aggregationMap = new Map(data.map((i) => [i.date, i.value]));
    expect(aggregationMap.get('2019')).toEqual(1);
    expect(aggregationMap.get('2020')).toEqual(1);
  });
  it('should year histogram with attribute filter accurate', async () => {
    const data = await elHistogramCount(
      'Identity',
      'created',
      'year',
      undefined, // No start
      undefined, // No end
      [{ isRelation: false, type: 'name', value: 'ANSSI' }]
    );
    expect(data.length).toEqual(1);
    const aggregationMap = new Map(data.map((i) => [i.date, i.value]));
    expect(aggregationMap.get('2020')).toEqual(1);
  });
});

describe('Elasticsearch relation reconstruction', () => {
  const RELATION_ID = 'a0cfc7fc-837b-5ea0-b919-425047d4bb0d';
  const CONN_MALWARE_ID = '6fb84f02-f095-430e-87a0-394d41955eee';
  const CONN_MALWARE_ROLE = 'object-marking_from';
  const CONN_MARKING_ID = '63309927-48f6-45c2-aee0-4d92b403cee5';
  const CONN_MARKING_ROLE = 'object-marking_to';
  const buildRelationConcept = (relationshipType) => ({
    internal_id: RELATION_ID,
    entity_type: 'object-marking',
    relationship_type: relationshipType,
    connections: [
      {
        internal_id: CONN_MALWARE_ID,
        role: CONN_MALWARE_ROLE,
        types: ['Malware', 'Basic-Object', 'Stix-Object', 'Stix-Core-Object', 'Stix-Domain-Object'],
      },
      {
        internal_id: CONN_MARKING_ID,
        role: CONN_MARKING_ROLE,
        types: ['Marking-Definition', 'Basic-Object', 'Stix-Object', 'Stix-Meta-Object'],
      },
    ],
  });
  it('Relation reconstruct natural', async () => {
    const concept = buildRelationConcept('object-marking');
    const relation = elReconstructRelation(concept);
    expect(relation.fromId).toEqual(CONN_MALWARE_ID);
    expect(relation.fromRole).toEqual(CONN_MALWARE_ROLE);
    expect(relation.toId).toEqual(CONN_MARKING_ID);
    expect(relation.toRole).toEqual(CONN_MARKING_ROLE);
  });
  it('Relation reconstruct with internal_id', async () => {
    const concept = buildRelationConcept('object-marking');
    const relation = elReconstructRelation(concept);
    expect(relation.internal_id).toEqual(concept.internal_id);
    expect(relation.fromId).toEqual(CONN_MALWARE_ID);
    expect(relation.fromRole).toEqual(CONN_MALWARE_ROLE);
    expect(relation.toId).toEqual(CONN_MARKING_ID);
    expect(relation.toRole).toEqual(CONN_MARKING_ROLE);
  });
  it('Relation reconstruct with no info', async () => {
    const concept = buildRelationConcept('object-marking');
    const relation = elReconstructRelation(concept);
    expect(relation.fromId).toEqual(CONN_MALWARE_ID);
    expect(relation.toId).toEqual(CONN_MARKING_ID);
  });
  it('Relation reconstruct from reverse id', async () => {
    const concept = buildRelationConcept('object-marking');
    const relation = elReconstructRelation(concept);
    expect(relation.fromId).toEqual(CONN_MALWARE_ID);
    expect(relation.toId).toEqual(CONN_MARKING_ID);
  });
  it('Relation reconstruct from roles', async () => {
    const concept = buildRelationConcept('object-marking');
    const relation = elReconstructRelation(concept);
    expect(relation.fromId).toEqual(CONN_MALWARE_ID);
    expect(relation.toId).toEqual(CONN_MARKING_ID);
  });
});

describe('Elasticsearch pagination', () => {
  it('Pagination standard escape', async () => {
    // +|\-*()~={}:?\\
    let escape = specialElasticCharsEscape('Looking {for} [malware] : ~APT');
    expect(escape).toEqual('Looking \\{for\\} \\[malware\\] \\: \\~APT');
    escape = specialElasticCharsEscape('Looking (threat) = ?maybe');
    expect(escape).toEqual('Looking \\(threat\\) \\= \\?maybe');
    escape = specialElasticCharsEscape('Looking All* + Everything| - \\with');
    expect(escape).toEqual('Looking All\\* \\+ Everything\\| \\- \\\\with');
  });
  it('should entity paginate everything', async () => {
    const data = await elPaginate(ENTITIES_INDICES);
    expect(data).not.toBeNull();
    expect(data.edges.length).toEqual(89);
    const filterBaseTypes = uniq(map((e) => e.node.base_type, data.edges));
    expect(filterBaseTypes.length).toEqual(1);
    expect(head(filterBaseTypes)).toEqual('ENTITY');
  });
  it('should entity search with trailing slash', async () => {
    const data = await elPaginate(ENTITIES_INDICES, { search: 'groups/G0096' });
    expect(data).not.toBeNull();
    // external-reference--d1b50d16-2c9c-45f2-8ae0-d5b554e0fbf5 | url
    // intrusion-set--18854f55-ac7c-4634-bd9a-352dd07613b7 | description
    expect(data.edges.length).toEqual(3);
  });
  it('should entity paginate everything after', async () => {
    const data = await elPaginate(ENTITIES_INDICES, { after: offsetToCursor(30) });
    expect(data).not.toBeNull();
    expect(data.edges.length).toEqual(59);
  });
  it('should entity paginate with single type', async () => {
    // first = 200, after, types = null, filters = [], search = null,
    // orderBy = null, orderMode = 'asc',
    // connectionFormat = true
    const data = await elPaginate(ENTITIES_INDICES, { types: ['Malware'] });
    expect(data).not.toBeNull();
    expect(data.edges.length).toEqual(2);
    const nodes = map((e) => e.node, data.edges);
    const malware = find(propEq('stix_ids', ['malware--faa5b705-cf44-4e50-8472-29e5fec43c3c']))(nodes);
    expect(malware.internal_id).not.toBeNull();
    expect(malware.name).toEqual('Paradise Ransomware');
    expect(malware._index).toEqual(INDEX_STIX_DOMAIN_OBJECTS);
    expect(malware.parent_types).toEqual(
      expect.arrayContaining(['Basic-Object', 'Stix-Object', 'Stix-Core-Object', 'Stix-Domain-Object'])
    );
  });
  it('should entity paginate with classic search', async () => {
    let data = await elPaginate(ENTITIES_INDICES, { search: 'malicious' });
    expect(data.edges.length).toEqual(2);
    data = await elPaginate(ENTITIES_INDICES, { search: 'with malicious' });
    expect(data.edges.length).toEqual(7);
    data = await elPaginate(ENTITIES_INDICES, { search: '"with malicious"' });
    expect(data.edges.length).toEqual(1);
  });
  it('should entity paginate with escaped search', async () => {
    let data = await elPaginate(ENTITIES_INDICES, { search: '(Citation:' });
    expect(data.edges.length).toEqual(3);
    data = await elPaginate(ENTITIES_INDICES, { search: '[APT41]' });
    expect(data.edges.length).toEqual(1);
    data = await elPaginate(ENTITIES_INDICES, { search: '%5BAPT41%5D' });
    expect(data.edges.length).toEqual(1);
  });
  it('should entity paginate with http and https', async () => {
    let data = await elPaginate(ENTITIES_INDICES, { search: 'http://attack.mitre.org/groups/G0096' });
    expect(data.edges.length).toEqual(2);
    data = await elPaginate(ENTITIES_INDICES, { search: 'https://attack.mitre.org/groups/G0096' });
    expect(data.edges.length).toEqual(2);
  });
  it('should entity paginate with incorrect encoding', async () => {
    const data = await elPaginate(ENTITIES_INDICES, { search: 'ATT%' });
    expect(data.edges.length).toEqual(0);
  });
  it('should entity paginate with field not exist filter', async () => {
    const filters = [{ key: 'x_opencti_color', operator: undefined, values: [null] }];
    const data = await elPaginate(ENTITIES_INDICES, { filters });
    expect(data.edges.length).toEqual(83); // The 4 Default TLP Marking definitions + 1
  });
  it('should entity paginate with field exist filter', async () => {
    const filters = [{ key: 'x_opencti_color', operator: undefined, values: ['EXISTS'] }];
    const data = await elPaginate(ENTITIES_INDICES, { filters });
    expect(data.edges.length).toEqual(6); // The 4 Default TLP Marking definitions
  });
  it('should entity paginate with equality filter', async () => {
    // eq operation will use the field.keyword to do an exact field equality
    let filters = [{ key: 'x_opencti_color', operator: 'eq', values: ['#c62828'] }];
    let data = await elPaginate(ENTITIES_INDICES, { filters });
    expect(data.edges.length).toEqual(1);
    // Special case when operator = eq + the field key is a dateFields => use a match
    filters = [{ key: 'published', operator: 'eq', values: ['2020-03-01'] }];
    data = await elPaginate(ENTITIES_INDICES, { filters });
    expect(data.edges.length).toEqual(1);
  });
  it('should entity paginate with match filter', async () => {
    let filters = [{ key: 'entity_type', operator: 'match', values: ['marking'] }];
    let data = await elPaginate(ENTITIES_INDICES, { filters });
    expect(data.edges.length).toEqual(6); // The 4 Default TLP + MITRE Corporation
    // Verify that nothing is found in this case if using the eq operator
    filters = [{ key: 'entity_type', operator: 'eq', values: ['marking'] }];
    data = await elPaginate(ENTITIES_INDICES, { filters });
    expect(data.edges.length).toEqual(0);
  });
  it('should entity paginate with dates filter', async () => {
    let filters = [{ key: 'created', operator: 'lte', values: ['2017-06-01T00:00:00.000Z'] }];
    let data = await elPaginate(ENTITIES_INDICES, { filters });
    expect(data.edges.length).toEqual(1); // The 4 Default TLP + MITRE Corporation
    filters = [
      { key: 'created', operator: 'gt', values: ['2020-03-01T14:06:06.255Z'] },
      { key: 'color', operator: undefined, values: [null] },
    ];
    data = await elPaginate(ENTITIES_INDICES, { filters });
    expect(data.edges.length).toEqual(27);
    filters = [
      { key: 'created', operator: 'lte', values: ['2017-06-01T00:00:00.000Z'] },
      { key: 'created', operator: 'gt', values: ['2020-03-01T14:06:06.255Z'] },
    ];
    data = await elPaginate(ENTITIES_INDICES, { filters });
    expect(data.edges.length).toEqual(0);
  });
  it('should entity paginate with date ordering', async () => {
    const data = await elPaginate(ENTITIES_INDICES, { orderBy: 'created', orderMode: 'asc' });
    expect(data.edges.length).toEqual(64);
    const createdDates = map((e) => e.node.created, data.edges);
    let previousCreatedDate = null;
    for (let index = 0; index < createdDates.length; index += 1) {
      const createdDate = createdDates[index];
      if (!previousCreatedDate) {
        previousCreatedDate = createdDate;
      } else {
        const previousMoment = utcDate(previousCreatedDate);
        const currentMoment = utcDate(createdDate);
        expect(previousMoment.isValid()).toBeTruthy();
        expect(currentMoment.isValid()).toBeTruthy();
        expect(previousMoment.isSameOrBefore(currentMoment)).toBeTruthy();
      }
    }
  });
  it('should entity paginate with keyword ordering', async () => {
    const filters = [{ key: 'x_opencti_color', operator: undefined, values: ['EXISTS'] }];
    const data = await elPaginate(ENTITIES_INDICES, { filters, orderBy: 'definition', orderMode: 'desc' });
    expect(data.edges.length).toEqual(6);
    const markings = map((e) => e.node.definition, data.edges);
    expect(markings[0]).toEqual('TLP:WHITE');
    expect(markings[1]).toEqual('TLP:TEST');
    expect(markings[2]).toEqual('TLP:RED');
    expect(markings[3]).toEqual('TLP:GREEN');
    expect(markings[4]).toEqual('TLP:AMBER');
  });
  it('should relation paginate everything', async () => {
    let data = await elPaginate(RELATIONSHIPS_INDICES);
    expect(data).not.toBeNull();
<<<<<<< HEAD
    expect(data.edges.length).toEqual(146);
=======
    expect(data.edges.length).toEqual(160);
>>>>>>> ce30d438
    let filterBaseTypes = uniq(map((e) => e.node.base_type, data.edges));
    expect(filterBaseTypes.length).toEqual(1);
    expect(head(filterBaseTypes)).toEqual('RELATION');
    // Same query with no pagination
    data = await elPaginate(RELATIONSHIPS_INDICES, { connectionFormat: false });
    expect(data).not.toBeNull();
<<<<<<< HEAD
    expect(data.length).toEqual(146);
=======
    expect(data.length).toEqual(160);
>>>>>>> ce30d438
    filterBaseTypes = uniq(map((e) => e.base_type, data));
    expect(filterBaseTypes.length).toEqual(1);
    expect(head(filterBaseTypes)).toEqual('RELATION');
  });
});

describe('Elasticsearch basic loader', () => {
  it('should entity load by internal id', async () => {
    const malware = await elLoadByStixId('malware--faa5b705-cf44-4e50-8472-29e5fec43c3c', 'Stix-Domain-Object');
    const data = await elLoadById(malware.internal_id);
    expect(data).not.toBeNull();
    expect(data.standard_id).toEqual('malware--21c45dbe-54ec-5bb7-b8cd-9f27cc518714');
    expect(data.revoked).toBeFalsy();
    expect(data.name).toEqual('Paradise Ransomware');
    expect(data.entity_type).toEqual('Malware');
  });
  it('should entity load by stix id', async () => {
    const data = await elLoadByStixId('malware--faa5b705-cf44-4e50-8472-29e5fec43c3c', 'Stix-Domain-Object');
    expect(data).not.toBeNull();
    expect(data.revoked).toBeFalsy();
    expect(data.name).toEqual('Paradise Ransomware');
    expect(data.entity_type).toEqual('Malware');
  });
  it('should relation reconstruct', async () => {
    const data = await elLoadByStixId('relationship--8d2200a8-f9ef-4345-95d1-ba3ed49606f9');
    expect(data).not.toBeNull();
    expect(data.fromRole).toEqual('indicates_from');
    expect(data.toRole).toEqual('indicates_to');
    expect(data.entity_type).toEqual('indicates');
  });
});

describe('Elasticsearch reindex', () => {
  it('should relation correctly indexed', async () => {
    const malware = await elLoadByStixId('malware--faa5b705-cf44-4e50-8472-29e5fec43c3c');
    const malwareInternalId = malware.internal_id;
    const attackPattern = await elLoadByStixId('attack-pattern--2fc04aa5-48c1-49ec-919a-b88241ef1d17');
    const attackPatternId = attackPattern.internal_id;
    // relationship_type -> uses
    // source_ref -> malware--faa5b705-cf44-4e50-8472-29e5fec43c3c
    // target_ref -> attack-pattern--2fc04aa5-48c1-49ec-919a-b88241ef1d17
    const data = await elLoadByStixId('relationship--1fc9b5f8-3822-44c5-85d9-ee3476ca26de');
    expect(data).not.toBeNull();
    expect(data.connections.length).toEqual(2);
    const connections = map((c) => c.internal_id, data.connections);
    expect(includes(malwareInternalId, connections)).toBeTruthy(); // malware--faa5b705-cf44-4e50-8472-29e5fec43c3c
    expect(includes(attackPatternId, connections)).toBeTruthy(); // attack-pattern--2fc04aa5-48c1-49ec-919a-b88241ef1d17
  });
  it('should relation reindex check consistency', async () => {
    const indexPromise = elIndexElements([{ relationship_type: 'uses' }]);
    // noinspection ES6MissingAwait
    expect(indexPromise).rejects.toThrow();
  });
});<|MERGE_RESOLUTION|>--- conflicted
+++ resolved
@@ -495,22 +495,14 @@
   it('should relation paginate everything', async () => {
     let data = await elPaginate(RELATIONSHIPS_INDICES);
     expect(data).not.toBeNull();
-<<<<<<< HEAD
-    expect(data.edges.length).toEqual(146);
-=======
-    expect(data.edges.length).toEqual(160);
->>>>>>> ce30d438
+    expect(data.edges.length).toEqual(145);
     let filterBaseTypes = uniq(map((e) => e.node.base_type, data.edges));
     expect(filterBaseTypes.length).toEqual(1);
     expect(head(filterBaseTypes)).toEqual('RELATION');
     // Same query with no pagination
     data = await elPaginate(RELATIONSHIPS_INDICES, { connectionFormat: false });
     expect(data).not.toBeNull();
-<<<<<<< HEAD
-    expect(data.length).toEqual(146);
-=======
-    expect(data.length).toEqual(160);
->>>>>>> ce30d438
+    expect(data.length).toEqual(145);
     filterBaseTypes = uniq(map((e) => e.base_type, data));
     expect(filterBaseTypes.length).toEqual(1);
     expect(head(filterBaseTypes)).toEqual('RELATION');
