import { afterAll, beforeAll, describe, expect, it } from 'vitest';
import * as R from 'ramda';
import moment from 'moment';
import {
  elAggregationCount,
  elAggregationRelationsCount,
  elCount,
  elCreateIndices,
  elDeleteElements,
  elDeleteIndices,
  elHistogramCount,
  elIndex,
  elIndexElements,
  elIndexExists,
  elIndexGetAlias,
  elLoadById,
  elPaginate,
  elRebuildRelation,
  elReindexElements,
  ES_INDEX_PATTERN_SUFFIX,
  ES_MAX_PAGINATION,
  searchEngineInit
} from '../../../src/database/engine';
import {
  DEPRECATED_INDICES,
  ES_INDEX_PREFIX,
  INDEX_INTERNAL_OBJECTS,
  READ_DATA_INDICES,
  READ_ENTITIES_INDICES,
  READ_INDEX_INTERNAL_OBJECTS,
  READ_INDEX_STIX_DOMAIN_OBJECTS,
  READ_RELATIONSHIPS_INDICES,
  WRITE_PLATFORM_INDICES
} from '../../../src/database/utils';
import { utcDate } from '../../../src/utils/format';
import { ADMIN_USER, buildStandardUser, testContext, TESTING_GROUPS, TESTING_ORGS, TESTING_ROLES, TESTING_USERS } from '../../utils/testQuery';
import { BASE_TYPE_RELATION, buildRefRelationKey, ENTITY_TYPE_IDENTITY } from '../../../src/schema/general';
import { RELATION_OBJECT_LABEL, RELATION_OBJECT_MARKING } from '../../../src/schema/stixRefRelationship';
import { RELATION_USES } from '../../../src/schema/stixCoreRelationship';
import { buildAggregationRelationFilter } from '../../../src/database/middleware-loader';
import { mapCountPerEntityType, mapEdgesCountPerEntityType } from '../../utils/domainQueryHelper';
import { entitiesCounter, entitiesCounterTotal, relationsCounter } from '../../utils/entityCountHelper';

const elWhiteUser = async () => {
  const opts = { types: ['Marking-Definition'], connectionFormat: false };
  const allMarkings = await elPaginate(testContext, ADMIN_USER, READ_ENTITIES_INDICES, opts);
  const ALL_TLP = allMarkings.map((a) => ({ internal_id: a.internal_id, standard_id: a.standard_id }));
  const TLP_WHITE = await elLoadById(testContext, ADMIN_USER, 'marking-definition--613f2e26-407d-48c7-9eca-b8e91df99dc9');
  return buildStandardUser([{ internal_id: TLP_WHITE.internal_id, standard_id: TLP_WHITE.standard_id }], ALL_TLP);
};

const VOCABULARY_COUNT = 350;

describe('Elasticsearch configuration test', () => {
  it('should configuration correct', async () => {
    expect(searchEngineInit()).resolves.toBeTruthy();
    // check all WRITE_PLATFORM_INDICES creation
    for (let i = 0; i < WRITE_PLATFORM_INDICES.length; i += 1) {
      const indexName = WRITE_PLATFORM_INDICES[i];
      const indexExists = await elIndexExists(indexName);
      expect(indexExists).toBeTruthy();
    }
    for (let i = 0; i < DEPRECATED_INDICES.length; i += 1) {
      const indexName = DEPRECATED_INDICES[i];
      expect(await elIndexExists(indexName)).toBeFalsy();
    }
  });
  it('should get internal object index with alias', async () => {
    const internalObjectsIndexAlias = await elIndexGetAlias(READ_INDEX_INTERNAL_OBJECTS);
    // internalObjectsIndexAlias = {"test_internal_objects-000001":{"aliases":{"test_internal_objects":{}}}}
    const numberOfIndices = Object.keys(internalObjectsIndexAlias).length;
    expect(internalObjectsIndexAlias).toBeDefined();
    expect(numberOfIndices).toEqual(1);
    expect(Object.entries(internalObjectsIndexAlias)[0][0]).toEqual(`${INDEX_INTERNAL_OBJECTS}${ES_INDEX_PATTERN_SUFFIX}`);
    expect(Object.entries(internalObjectsIndexAlias)[0][1].aliases).toEqual({ [INDEX_INTERNAL_OBJECTS]: {} });
  });
});

describe('Elasticsearch document loader', () => {
  beforeAll(async () => {
    await searchEngineInit();
    await elCreateIndices(['test_index']);
  });
  afterAll(async () => {
    await elDeleteIndices(['test_index-000001']);
  });

  it('should create and retrieve document', async () => {
    // Index an element and try to retrieve the data
    const standardId = 'campaign--aae8b913-564b-405e-a9c1-5e5ea6c60259';
    const internalId = '867d03f4-be73-44f6-82d9-7d7b14df55d7';
    const documentBody = {
      internal_id: internalId,
      standard_id: standardId,
      name: 'Germany - Maze - October 2019',
      entity_type: 'Campaign',
      parent_types: ['Campaign', 'Stix-Domain-Object', 'Stix-Core-Object', 'Stix-Object', 'Basic-Object'],
    };
    const indexedData = await elIndex('test_index', documentBody);
    expect(indexedData).toEqual(documentBody);
    const documentWithIndex = R.assoc('_index', 'test_index-000001', documentBody);
    // Load by internal Id
    const opts = { type: null, indices: ['test_index'] };
    const dataThroughInternal = await elLoadById(testContext, ADMIN_USER, internalId, opts);
    expect(dataThroughInternal.standard_id).toEqual(documentWithIndex.standard_id);
    // Load by stix id
    const dataThroughStix = await elLoadById(testContext, ADMIN_USER, standardId, opts);
    expect(dataThroughStix.standard_id).toEqual(documentWithIndex.standard_id);
    // Try to delete
    await elDeleteElements(testContext, ADMIN_USER, [dataThroughStix], { forceDelete: true });
    const removedInternal = await elLoadById(testContext, ADMIN_USER, internalId, opts);
    expect(removedInternal).toBeUndefined();
  });
});

describe('Elasticsearch computation', () => {
  it('should count accurate', async () => {
    // const { endDate = null, type = null, types = null } = options;
    const malwaresCount = await elCount(testContext, ADMIN_USER, READ_ENTITIES_INDICES, { types: ['Malware'] });
    expect(malwaresCount).toEqual(2);
  });
  it('should count accurate with date filter', async () => {
    const mostRecentMalware = await elLoadById(testContext, ADMIN_USER, 'malware--c6006dd5-31ca-45c2-8ae0-4e428e712f88');
    const malwaresCount = await elCount(testContext, ADMIN_USER, READ_ENTITIES_INDICES, {
      types: ['Malware'],
      endDate: mostRecentMalware.created_at,
    });
    expect(malwaresCount).toEqual(1);
  });
  it('should entity aggregation accurate', async () => {
    // Aggregate all stix domain by entity type, no filtering
    const malwaresAggregation = await elAggregationCount(
      testContext,
      ADMIN_USER,
      READ_DATA_INDICES,
      {
        types: ['Stix-Domain-Object'],
        field: 'entity_type'
      }
    );
    const aggregationMap = new Map(malwaresAggregation.map((i) => [i.label, i.value]));
    expect(aggregationMap.get('Malware')).toEqual(2);
    expect(aggregationMap.get('Indicator')).toEqual(3);
  });
  it('should entity aggregation with date accurate', async () => {
    const mostRecentMalware = await elLoadById(testContext, ADMIN_USER, 'malware--c6006dd5-31ca-45c2-8ae0-4e428e712f88');
    const malwaresAggregation = await elAggregationCount(
      testContext,
      ADMIN_USER,
      READ_DATA_INDICES,
      {
        types: ['Stix-Domain-Object'],
        field: 'entity_type',
        startDate: '2019-01-01T00:00:00Z',
        endDate: new Date(mostRecentMalware.created_at).toISOString(),
        filters: {
          mode: 'and',
          filters: [{ key: ['name'], values: ['Paradise Ransomware'] }],
          filterGroups: [],
        },
      }
    );
    const aggregationMap = new Map(malwaresAggregation.map((i) => [i.label, i.value]));
    expect(aggregationMap.size).toEqual(1);
    expect(aggregationMap.get('Malware')).toEqual(1);
  });
  it('should entity aggregation with relation accurate', async () => {
    // Aggregate with relation filter on marking definition TLP:RED
    const marking = await elLoadById(testContext, ADMIN_USER, 'marking-definition--78ca4366-f5b8-4764-83f7-34ce38198e27');
    const malwaresAggregation = await elAggregationCount(
      testContext,
      ADMIN_USER,
      READ_DATA_INDICES,
      {
        types: ['Stix-Domain-Object'],
        field: 'entity_type',
        filters: {
          mode: 'and',
          filters: [{ key: [buildRefRelationKey(RELATION_OBJECT_MARKING)], values: [marking.internal_id] }],
          filterGroups: [],
        },
      }
    );
    const aggregationMap = new Map(malwaresAggregation.map((i) => [i.label, i.value]));
    expect(aggregationMap.get('Malware')).toEqual(1);
    expect(aggregationMap.get('Report')).toEqual(1);
  });
  it('should relation aggregation accurate', async () => {
    const testingReport = await elLoadById(testContext, ADMIN_USER, 'report--a445d22a-db0c-4b5d-9ec8-e9ad0b6dbdd7');
    const opts = { fromId: testingReport.internal_id, toTypes: ['Stix-Domain-Object'], isTo: true };
    const distributionArgs = buildAggregationRelationFilter(['stix-ref-relationship'], opts);
    const reportRelationsAggregation = await elAggregationRelationsCount(testContext, ADMIN_USER, READ_RELATIONSHIPS_INDICES, distributionArgs);
    const aggregationMap = new Map(reportRelationsAggregation.map((i) => [i.label, i.value]));
    expect(aggregationMap.get('Indicator')).toEqual(3);
    expect(aggregationMap.get('Organization')).toEqual(3);
    expect(aggregationMap.get('Attack-Pattern')).toEqual(2);
    expect(aggregationMap.get('City')).toEqual(1);
    expect(aggregationMap.get('Country')).toEqual(1);
    expect(aggregationMap.get('Intrusion-Set')).toEqual(1);
    expect(aggregationMap.get('Malware')).toEqual(1);
    expect(aggregationMap.get('Sector')).toEqual(1);
  });
  it('should relation aggregation with date accurate', async () => {
    // "target_ref": "location--c3794ffd-0e71-4670-aa4d-978b4cbdc72c", City -> Hietzing
    // "target_ref": "malware--faa5b705-cf44-4e50-8472-29e5fec43c3c"
    const intrusionSet = await elLoadById(testContext, ADMIN_USER, 'intrusion-set--18854f55-ac7c-4634-bd9a-352dd07613b7');
    // "target_ref": "identity--c017f212-546b-4f21-999d-97d3dc558f7b", organization -> Allied Universal
    const opts = {
      fromOrToId: intrusionSet.internal_id,
      start: '2020-02-29T00:00:00Z',
      end: new Date().getTime(),
      elementWithTargetTypes: ['Stix-Domain-Object'],
    };
    const distributionArgs = buildAggregationRelationFilter(['stix-core-relationship'], opts);
    const intrusionRelationsAggregation = await elAggregationRelationsCount(testContext, ADMIN_USER, READ_RELATIONSHIPS_INDICES, distributionArgs);
    const aggregationMap = new Map(intrusionRelationsAggregation.map((i) => [i.label, i.value]));
    expect(aggregationMap.get('Campaign')).toEqual(1);
    expect(aggregationMap.get('City')).toEqual(1);
    expect(aggregationMap.get('Indicator')).toEqual(1);
    expect(aggregationMap.get('Organization')).toEqual(1);
    expect(aggregationMap.get('Malware')).toEqual(1); // Because of date filtering
  });
  it('should invalid time histogram fail', async () => {
    const histogramCount = elHistogramCount(testContext, ADMIN_USER, READ_INDEX_STIX_DOMAIN_OBJECTS, { types: ['Stix-Domain-Object'], field: 'created_at', interval: 'minute' });
    // noinspection ES6MissingAwait.toEqual(36);
    expect(histogramCount).rejects.toThrow();
  });
  it('should day histogram accurate', async () => {
    const data = await elHistogramCount(
      testContext,
      ADMIN_USER,
      READ_INDEX_STIX_DOMAIN_OBJECTS,
      { types: ['Stix-Domain-Object'], field: 'created_at', interval: 'day', startDate: '2019-09-29T00:00:00.000Z', endDate: new Date().toISOString() }
    );
    expect(data.length).toEqual(1);
    // noinspection JSUnresolvedVariable
    const storedFormat = moment(R.head(data).date)._f;
    expect(storedFormat).toEqual('YYYY-MM-DD');
    expect(R.head(data).value).toEqual(34 + TESTING_ORGS.length);
  });
  it('should month histogram accurate', async () => {
    const data = await elHistogramCount(
      testContext,
      ADMIN_USER,
      READ_INDEX_STIX_DOMAIN_OBJECTS,
      { types: ['Stix-Domain-Object'], field: 'created', interval: 'month', startDate: '2019-09-23T00:00:00.000Z', endDate: '2020-03-02T00:00:00.000Z' }
    );
    expect(data.length).toEqual(7);
    const aggregationMap = new Map(data.map((i) => [i.date, i.value]));
    expect(aggregationMap.get('2019-08')).toEqual(undefined);
    expect(aggregationMap.get('2019-09')).toEqual(2);
    expect(aggregationMap.get('2019-10')).toEqual(4);
    expect(aggregationMap.get('2019-11')).toEqual(0);
    expect(aggregationMap.get('2019-12')).toEqual(0);
    expect(aggregationMap.get('2020-01')).toEqual(1);
    expect(aggregationMap.get('2020-02')).toEqual(14);
    expect(aggregationMap.get('2020-03')).toEqual(1);
  });
  it('should year histogram accurate', async () => {
    const data = await elHistogramCount(
      testContext,
      ADMIN_USER,
      READ_DATA_INDICES,
      {
        types: ['Stix-Domain-Object'],
        field: 'created',
        interval: 'year',
        startDate: '2019-09-23T00:00:00.000Z',
        endDate: '2020-03-02T00:00:00.000Z',
      }
    );
    expect(data.length).toEqual(2);
    const aggregationMap = new Map(data.map((i) => [i.date, i.value]));
    expect(aggregationMap.get('2019')).toEqual(6);
    expect(aggregationMap.get('2020')).toEqual(16);
  });
  it('should year histogram with relation filter accurate (uses)', async () => {
    const attackPattern = await elLoadById(testContext, ADMIN_USER, 'attack-pattern--489a7797-01c3-4706-8cd1-ec56a9db3adc');
    const data = await elHistogramCount(
      testContext,
      ADMIN_USER,
      READ_ENTITIES_INDICES,
      {
        types: ['Stix-Domain-Object'],
        field: 'created',
        interval: 'year',
        startDate: '2019-09-23T00:00:00.000Z',
        endDate: '2020-03-02T00:00:00.000Z',
        filters: {
          mode: 'and',
          filters: [{ key: [buildRefRelationKey(RELATION_USES)], values: [attackPattern.internal_id] }],
          filterGroups: [],
        },
      }
    );
    expect(data.length).toEqual(1);
    const aggregationMap = new Map(data.map((i) => [i.date, i.value]));
    expect(aggregationMap.get('2019')).toEqual(1);
  });
  it('should year histogram with relation filter accurate (undefined)', async () => {
    const attackPattern = await elLoadById(testContext, ADMIN_USER, 'attack-pattern--489a7797-01c3-4706-8cd1-ec56a9db3adc');
    const data = await elHistogramCount(
      testContext,
      ADMIN_USER,
      READ_ENTITIES_INDICES,
      {
        types: ['Stix-Domain-Object'],
        field: 'created',
        interval: 'year',
        startDate: '2019-09-23T00:00:00.000Z',
        endDate: '2020-03-02T00:00:00.000Z',
        filters: {
          mode: 'and',
          filters: [{ key: [buildRefRelationKey('*')], values: [attackPattern.internal_id] }],
          filterGroups: [],
        }
      }
    );
    expect(data.length).toEqual(2);
    const aggregationMap = new Map(data.map((i) => [i.date, i.value]));
    expect(aggregationMap.get('2019')).toEqual(1);
    expect(aggregationMap.get('2020')).toEqual(1);
  });
  it('should year histogram with attribute filter accurate', async () => {
    const data = await elHistogramCount(
      testContext,
      ADMIN_USER,
      READ_ENTITIES_INDICES,
      {
        types: [ENTITY_TYPE_IDENTITY],
        field: 'created',
        interval: 'year',
        filters: {
          mode: 'and',
          filters: [{ key: ['name'], values: ['ANSSI'] }],
          filterGroups: [],
        },
      }
    );
    expect(data.length).toEqual(1);
    const aggregationMap = new Map(data.map((i) => [i.date, i.value]));
    expect(aggregationMap.get('2020')).toEqual(1);
  });
});

describe('Elasticsearch relation reconstruction', () => {
  const RELATION_ID = 'a0cfc7fc-837b-5ea0-b919-425047d4bb0d';
  const CONN_MALWARE_ID = '6fb84f02-f095-430e-87a0-394d41955eee';
  const CONN_MALWARE_ROLE = 'object-marking_from';
  const CONN_MARKING_ID = '63309927-48f6-45c2-aee0-4d92b403cee5';
  const CONN_MARKING_ROLE = 'object-marking_to';
  const buildRelationConcept = (relationshipType) => ({
    internal_id: RELATION_ID,
    base_type: BASE_TYPE_RELATION,
    entity_type: 'object-marking',
    relationship_type: relationshipType,
    connections: [
      {
        internal_id: CONN_MALWARE_ID,
        role: CONN_MALWARE_ROLE,
        types: ['Malware', 'Basic-Object', 'Stix-Object', 'Stix-Core-Object', 'Stix-Domain-Object'],
      },
      {
        internal_id: CONN_MARKING_ID,
        role: CONN_MARKING_ROLE,
        types: ['Marking-Definition', 'Basic-Object', 'Stix-Object', 'Stix-Meta-Object'],
      },
    ],
  });
  it('Relation reconstruct natural', async () => {
    const concept = buildRelationConcept('object-marking');
    const relation = elRebuildRelation(concept);
    expect(relation.fromId).toEqual(CONN_MALWARE_ID);
    expect(relation.fromRole).toEqual(CONN_MALWARE_ROLE);
    expect(relation.toId).toEqual(CONN_MARKING_ID);
    expect(relation.toRole).toEqual(CONN_MARKING_ROLE);
  });
  it('Relation reconstruct with internal_id', async () => {
    const concept = buildRelationConcept('object-marking');
    const relation = elRebuildRelation(concept);
    expect(relation.internal_id).toEqual(concept.internal_id);
    expect(relation.fromId).toEqual(CONN_MALWARE_ID);
    expect(relation.fromRole).toEqual(CONN_MALWARE_ROLE);
    expect(relation.toId).toEqual(CONN_MARKING_ID);
    expect(relation.toRole).toEqual(CONN_MARKING_ROLE);
  });
  it('Relation reconstruct with no info', async () => {
    const concept = buildRelationConcept('object-marking');
    const relation = elRebuildRelation(concept);
    expect(relation.fromId).toEqual(CONN_MALWARE_ID);
    expect(relation.toId).toEqual(CONN_MARKING_ID);
  });
  it('Relation reconstruct from reverse id', async () => {
    const concept = buildRelationConcept('object-marking');
    const relation = elRebuildRelation(concept);
    expect(relation.fromId).toEqual(CONN_MALWARE_ID);
    expect(relation.toId).toEqual(CONN_MARKING_ID);
  });
  it('Relation reconstruct from roles', async () => {
    const concept = buildRelationConcept('object-marking');
    const relation = elRebuildRelation(concept);
    expect(relation.fromId).toEqual(CONN_MALWARE_ID);
    expect(relation.toId).toEqual(CONN_MARKING_ID);
  });
});

describe('Elasticsearch pagination', () => {
  it('should entity paginate everything', async () => {
    const data = await elPaginate(testContext, ADMIN_USER, READ_ENTITIES_INDICES, { first: ES_MAX_PAGINATION });
    expect(data).not.toBeNull();
    const entityTypeMap = mapEdgesCountPerEntityType(data);
    expect(entityTypeMap.get('Attack-Pattern')).toBe(2);
    expect(entityTypeMap.get('Campaign')).toBe(1);
    expect(entityTypeMap.get('Capability')).toBe(entitiesCounter.capability);
    expect(entityTypeMap.get('Course-Of-Action')).toBe(1);
    expect(entityTypeMap.get('Credential')).toBe(1);
    expect(entityTypeMap.get('DecayRule')).toBe(4);
    expect(entityTypeMap.get('EntitySetting')).toBe(entitiesCounter.entitySetting);
    expect(entityTypeMap.get('External-Reference')).toBe(entitiesCounter.externalReference);
    expect(entityTypeMap.get('StixFile')).toBe(1);
    expect(entityTypeMap.get('Group')).toBe(TESTING_GROUPS.length + 3);
    expect(entityTypeMap.get('Individual')).toBe(1);
    expect(entityTypeMap.get('Sector')).toBe(3);
    expect(entityTypeMap.get('Organization')).toBe(6 + TESTING_ORGS.length);
    expect(entityTypeMap.get('Incident')).toBe(1);
    expect(entityTypeMap.get('Indicator')).toBe(3);
    expect(entityTypeMap.get('Intrusion-Set')).toBe(1);
    expect(entityTypeMap.get('Kill-Chain-Phase')).toBe(2);
    expect(entityTypeMap.get('Label')).toBe(entitiesCounter.label);
    expect(entityTypeMap.get('Region')).toBe(2);
    expect(entityTypeMap.get('Country')).toBe(1);
    expect(entityTypeMap.get('City')).toBe(1);
    expect(entityTypeMap.get('Administrative-Area')).toBe(1);
    expect(entityTypeMap.get('Malware')).toBe(2);
    expect(entityTypeMap.get('Malware-Analysis')).toBe(1);
    expect(entityTypeMap.get('ManagerConfiguration')).toBe(1);
    expect(entityTypeMap.get('Marking-Definition')).toBe(11);
    expect(entityTypeMap.get('Note')).toBe(1);
    expect(entityTypeMap.get('Notifier')).toBe(2);
    expect(entityTypeMap.get('Observed-Data')).toBe(1);
    expect(entityTypeMap.get('Opinion')).toBe(1);
    expect(entityTypeMap.get('Report')).toBe(1);
    expect(entityTypeMap.get('Role')).toBe(TESTING_ROLES.length + 3);
    expect(entityTypeMap.get('RuleManager')).toBe(1);
    expect(entityTypeMap.get('Settings')).toBe(1);
    expect(entityTypeMap.get('Software')).toBe(1);
    expect(entityTypeMap.get('Status')).toBe(7);
    expect(entityTypeMap.get('StatusTemplate')).toBe(entitiesCounter.statusTemplate);
    expect(entityTypeMap.get('Theme')).toBe(2);
    expect(entityTypeMap.get('Threat-Actor-Individual')).toBe(2);
    expect(entityTypeMap.get('Threat-Actor-Group')).toBe(1);
    expect(entityTypeMap.get('Tracking-Number')).toBe(1);
    expect(entityTypeMap.get('User')).toBe(TESTING_USERS.length + 1);
    expect(entityTypeMap.get('Vocabulary')).toBe(VOCABULARY_COUNT);
<<<<<<< HEAD
    expect(data.edges.length).toEqual(423 + entitiesCounterTotal + TESTING_ORGS.length + TESTING_USERS.length + TESTING_ROLES.length + TESTING_GROUPS.length);
=======
    expect(data.edges.length).toEqual(74 + VOCABULARY_COUNT + entitiesCounterTotal + TESTING_ORGS.length + TESTING_USERS.length + TESTING_ROLES.length + TESTING_GROUPS.length);
>>>>>>> cc4f8811
    const filterBaseTypes = R.uniq(R.map((e) => e.node.base_type, data.edges));
    expect(filterBaseTypes.length).toEqual(1);
    expect(R.head(filterBaseTypes)).toEqual('ENTITY');
  });
  it('should entity search with trailing slash', async () => {
    const data = await elPaginate(testContext, ADMIN_USER, READ_ENTITIES_INDICES, { search: '"groups/G0096"' });
    expect(data).not.toBeNull();
    // external-reference--d1b50d16-2c9c-45f2-8ae0-d5b554e0fbf5 | url
    // intrusion-set--18854f55-ac7c-4634-bd9a-352dd07613b7 | description
    expect(data.edges.length).toEqual(2);
  });
  it('should entity paginate everything after', async () => {
    const data = await elPaginate(testContext, ADMIN_USER, READ_ENTITIES_INDICES, {
      after: 'WyJ2b2NhYnVsYXJ5LS1mZGYyNTVhOC01ZjM3LTVmZWMtYWRmYS0xZGYwYjdkM2QwY2UiXQ==',
      first: ES_MAX_PAGINATION,
    });
    expect(data).not.toBeNull();
    expect(data.edges.length).toEqual(2);
  });
  it('should entity paginate domain objects sort by published', async () => {
    const data = await elPaginate(testContext, ADMIN_USER, READ_INDEX_STIX_DOMAIN_OBJECTS, {
      orderBy: 'published',
      first: 20,
      orderMode: 'desc',
    });
    expect(data).not.toBeNull();
    const entityTypeMap = mapEdgesCountPerEntityType(data);
    expect(entityTypeMap.get('Report')).toBe(1);
    expect(entityTypeMap.get('Attack-Pattern')).toBe(2);
    expect(entityTypeMap.get('Campaign')).toBe(1);
    expect(entityTypeMap.get('Course-Of-Action')).toBe(1);
    expect(entityTypeMap.get('Individual')).toBe(1);
    expect(entityTypeMap.get('Sector')).toBe(3);
    expect(entityTypeMap.get('Organization')).toBe(TESTING_ORGS.length + 6);
    expect(entityTypeMap.get('Incident')).toBe(1);
    expect(entityTypeMap.get('Indicator')).toBe(2);
    expect(data.edges.length).toEqual(20);
    expect(data.pageInfo.endCursor).toBeDefined();

    const { endCursor } = data.pageInfo;
    const nextPage = await elPaginate(testContext, ADMIN_USER, READ_INDEX_STIX_DOMAIN_OBJECTS, {
      orderBy: 'published',
      first: 20,
      orderMode: 'desc',
      after: endCursor,
    });
    expect(nextPage).not.toBeNull();
    expect(nextPage.edges.length).toBeGreaterThan(1);
  });
  it('should entity paginate with single type', async () => {
    // first = 200, after, types = null, filters = null, search = null,
    // orderBy = null, orderMode = 'asc',
    // connectionFormat = true
    const data = await elPaginate(testContext, ADMIN_USER, READ_ENTITIES_INDICES, { types: ['Malware'] });
    expect(data).not.toBeNull();
    expect(data.edges.length).toEqual(2);
    const nodes = R.map((e) => e.node, data.edges);
    const malware = nodes.find((n) => (n.x_opencti_stix_ids ?? []).includes('malware--faa5b705-cf44-4e50-8472-29e5fec43c3c'));
    expect(malware).not.toBeUndefined();
    expect(malware.internal_id).not.toBeNull();
    expect(malware.name).toEqual('Paradise Ransomware');
    expect(malware._index).not.toBeNull();
    expect(malware.parent_types).toEqual(
      expect.arrayContaining(['Basic-Object', 'Stix-Object', 'Stix-Core-Object', 'Stix-Domain-Object'])
    );
  });
  it('should entity paginate everything for standard user', async () => {
    const WHITE_USER = await elWhiteUser();
    const data = await elPaginate(testContext, WHITE_USER, READ_ENTITIES_INDICES, { types: ['Malware'] });
    expect(data).not.toBeNull();
    expect(data.edges.length).toEqual(1);
  });
  it('should entity paginate with classic search', async () => {
    let data = await elPaginate(testContext, ADMIN_USER, READ_ENTITIES_INDICES, { search: 'malicious' });
    expect(data.edges.length).toEqual(28);
    data = await elPaginate(testContext, ADMIN_USER, READ_ENTITIES_INDICES, { search: 'with malicious' });
    expect(data.edges.length).toEqual(60);
    data = await elPaginate(testContext, ADMIN_USER, READ_ENTITIES_INDICES, { search: '"with malicious"' });
    expect(data.edges.length).toEqual(2);
  });
  it('should entity paginate with escaped search', async () => {
    let data = await elPaginate(testContext, ADMIN_USER, READ_ENTITIES_INDICES, { search: '(Citation:' });
    expect(data.edges.length).toEqual(4);
    data = await elPaginate(testContext, ADMIN_USER, READ_ENTITIES_INDICES, { search: '[APT41]' });
    expect(data.edges.length).toEqual(2);
    data = await elPaginate(testContext, ADMIN_USER, READ_ENTITIES_INDICES, { search: '%5BAPT41%5D' });
    expect(data.edges.length).toEqual(2);
  });
  it('should entity paginate with http and https', async () => {
    let data = await elPaginate(testContext, ADMIN_USER, READ_ENTITIES_INDICES, { search: '"http://attack.mitre.org/groups/G0096"' });
    expect(data.edges.length).toEqual(2);
    data = await elPaginate(testContext, ADMIN_USER, READ_ENTITIES_INDICES, { search: '"https://attack.mitre.org/groups/G0096"' });
    expect(data.edges.length).toEqual(2);
  });
  it('should entity paginate with incorrect encoding', async () => {
    const data = await elPaginate(testContext, ADMIN_USER, READ_ENTITIES_INDICES, { search: '"ATT%"' });
    expect(data.edges.length).toEqual(2);
  });
  it('should entity paginate with field not exist filter', async () => {
    const filters = {
      mode: 'and',
      filters: [{ key: 'x_opencti_color', operator: 'nil', values: [] }],
      filterGroups: [],
    };
    const data = await elPaginate(testContext, ADMIN_USER, READ_ENTITIES_INDICES, { filters, first: ES_MAX_PAGINATION });
    const entityTypeMap = mapEdgesCountPerEntityType(data);
    expect(entityTypeMap.get('Attack-Pattern')).toBe(2);
    expect(entityTypeMap.get('Campaign')).toBe(1);
    expect(entityTypeMap.get('Capability')).toBe(entitiesCounter.capability);
    expect(entityTypeMap.get('Course-Of-Action')).toBe(1);
    expect(entityTypeMap.get('Credential')).toBe(1);
    expect(entityTypeMap.get('DecayRule')).toBe(4);
    expect(entityTypeMap.get('EntitySetting')).toBe(entitiesCounter.entitySetting);
    expect(entityTypeMap.get('External-Reference')).toBe(entitiesCounter.externalReference);
    expect(entityTypeMap.get('StixFile')).toBe(1);
    expect(entityTypeMap.get('Group')).toBe(TESTING_GROUPS.length + 3);
    expect(entityTypeMap.get('Individual')).toBe(1);
    expect(entityTypeMap.get('Sector')).toBe(3);
    expect(entityTypeMap.get('Organization')).toBe(TESTING_ORGS.length + 6);
    expect(entityTypeMap.get('Incident')).toBe(1);
    expect(entityTypeMap.get('Indicator')).toBe(3);
    expect(entityTypeMap.get('Intrusion-Set')).toBe(1);
    expect(entityTypeMap.get('Kill-Chain-Phase')).toBe(2);
    expect(entityTypeMap.get('Label')).toBe(entitiesCounter.label);
    expect(entityTypeMap.get('Region')).toBe(2);
    expect(entityTypeMap.get('Country')).toBe(1);
    expect(entityTypeMap.get('City')).toBe(1);
    expect(entityTypeMap.get('Administrative-Area')).toBe(1);
    expect(entityTypeMap.get('Malware')).toBe(2);
    expect(entityTypeMap.get('Malware-Analysis')).toBe(1);
    expect(entityTypeMap.get('ManagerConfiguration')).toBe(1);
    expect(entityTypeMap.get('Note')).toBe(1);
    expect(entityTypeMap.get('Notifier')).toBe(2);
    expect(entityTypeMap.get('Observed-Data')).toBe(1);
    expect(entityTypeMap.get('Opinion')).toBe(1);
    expect(entityTypeMap.get('Report')).toBe(1);
    expect(entityTypeMap.get('Role')).toBe(9);
    expect(entityTypeMap.get('RuleManager')).toBe(1);
    expect(entityTypeMap.get('Settings')).toBe(1);
    expect(entityTypeMap.get('Software')).toBe(1);
    expect(entityTypeMap.get('Status')).toBe(7);
    expect(entityTypeMap.get('StatusTemplate')).toBe(entitiesCounter.statusTemplate);
    expect(entityTypeMap.get('Theme')).toBe(2);
    expect(entityTypeMap.get('Threat-Actor-Individual')).toBe(2);
    expect(entityTypeMap.get('Threat-Actor-Group')).toBe(1);
    expect(entityTypeMap.get('Tracking-Number')).toBe(1);
    expect(entityTypeMap.get('User')).toBe(TESTING_USERS.length + 1);
    expect(entityTypeMap.get('Vocabulary')).toBe(VOCABULARY_COUNT);
<<<<<<< HEAD
    expect(data.edges.length).toEqual(555);
=======
    expect(data.edges.length).toEqual(207 + VOCABULARY_COUNT);
>>>>>>> cc4f8811
  });
  it('should entity paginate with field exist filter', async () => {
    const filters = {
      mode: 'and',
      filters: [{ key: 'x_opencti_color', operator: undefined, values: ['EXISTS'] }],
      filterGroups: [],
    };
    const data = await elPaginate(testContext, ADMIN_USER, READ_ENTITIES_INDICES, { filters });
    expect(data.edges.length).toEqual(11);
  });
  it('should entity paginate with equality filter', async () => {
    // eq operation will use the field.keyword to do an exact field equality
    let filters = {
      mode: 'and',
      filters: [{ key: 'x_opencti_color', operator: 'eq', values: ['#c62828'] }],
      filterGroups: [],
    };
    let data = await elPaginate(testContext, ADMIN_USER, READ_ENTITIES_INDICES, { filters });
    expect(data.edges.length).toEqual(2);
    // Special case when operator = eq + the field key is a dateFields => use a match
    filters = {
      mode: 'and',
      filters: [{ key: 'published', operator: 'eq', values: ['2020-03-01'] }],
      filterGroups: [],
    };
    data = await elPaginate(testContext, ADMIN_USER, READ_ENTITIES_INDICES, { filters });
    expect(data.edges.length).toEqual(1);
  });
  it('should entity paginate with match filter', async () => {
    let filters = {
      mode: 'and',
      filters: [{ key: 'entity_type', operator: 'match', values: ['marking'] }],
      filterGroups: [],
    };
    let data = await elPaginate(testContext, ADMIN_USER, READ_ENTITIES_INDICES, { filters });
    expect(data.edges.length).toEqual(11); // The 4 Default TLP + MITRE Corporation
    // Verify that nothing is found in this case if using the eq operator
    filters = {
      mode: 'and',
      filters: [{ key: 'entity_type', operator: 'eq', values: ['marking'] }],
      filterGroups: [],
    };
    data = await elPaginate(testContext, ADMIN_USER, READ_ENTITIES_INDICES, { filters });
    expect(data.edges.length).toEqual(0);
  });
  it('should entity paginate with dates filter', async () => {
    let filters = {
      mode: 'and',
      filters: [{ key: 'created', operator: 'lte', values: ['2017-06-01T00:00:00.000Z'] }],
      filterGroups: [],
    };
    let data = await elPaginate(testContext, ADMIN_USER, READ_ENTITIES_INDICES, { filters });
    expect(data.edges.length).toEqual(2); // The 4 Default TLP + MITRE Corporation
    filters = {
      mode: 'and',
      filters: [
        { key: 'created', operator: 'gt', values: ['2020-03-01T14:06:06.255Z'] },
        { key: 'color', operator: 'nil', values: [] },
      ],
      filterGroups: [],
    };
    data = await elPaginate(testContext, ADMIN_USER, READ_ENTITIES_INDICES, { filters, first: ES_MAX_PAGINATION });
    const entityTypeMap = mapEdgesCountPerEntityType(data);
    expect(entityTypeMap.get('External-Reference')).toBe(entitiesCounter.externalReference);
    expect(entityTypeMap.get('Individual')).toBe(1);
    expect(entityTypeMap.get('Organization')).toBe(TESTING_ORGS.length);
    expect(entityTypeMap.get('Incident')).toBe(1);
    expect(entityTypeMap.get('Kill-Chain-Phase')).toBe(2);
    expect(entityTypeMap.get('Malware-Analysis')).toBe(1);
    expect(entityTypeMap.get('Marking-Definition')).toBe(9);
    expect(entityTypeMap.get('Note')).toBe(1);
    expect(entityTypeMap.get('Notifier')).toBe(2);
    expect(entityTypeMap.get('Opinion')).toBe(1);
    expect(entityTypeMap.get('Threat-Actor-Individual')).toBe(1);
    expect(entityTypeMap.get('Vocabulary')).toBe(VOCABULARY_COUNT);
    expect(data.edges.length).toEqual(VOCABULARY_COUNT + TESTING_ORGS.length + 26);
    filters = {
      mode: 'and',
      filters: [
        { key: 'created', operator: 'lte', values: ['2017-06-01T00:00:00.000Z'] },
        { key: 'created', operator: 'gt', values: ['2020-03-01T14:06:06.255Z'] },
      ],
      filterGroups: [],
    };
    data = await elPaginate(testContext, ADMIN_USER, READ_ENTITIES_INDICES, { filters });
    expect(data.edges.length).toEqual(0);
  });
  it('should entity paginate with date ordering', async () => {
    const data = await elPaginate(testContext, ADMIN_USER, READ_ENTITIES_INDICES, {
      orderBy: 'created',
      orderMode: 'asc',
      first: ES_MAX_PAGINATION
    });
    const entityTypeMap = mapEdgesCountPerEntityType(data);
    expect(entityTypeMap.get('Capability')).toBe(entitiesCounter.capability);
    expect(entityTypeMap.get('Credential')).toBe(1);
    expect(entityTypeMap.get('DecayRule')).toBe(4);
    expect(entityTypeMap.get('EntitySetting')).toBe(entitiesCounter.entitySetting);
    expect(entityTypeMap.get('StixFile')).toBe(1);
    expect(entityTypeMap.get('Group')).toBe(TESTING_GROUPS.length + 3);
    expect(entityTypeMap.get('ManagerConfiguration')).toBe(1);
    expect(entityTypeMap.get('Role')).toBe(TESTING_ROLES.length + 3);
    expect(entityTypeMap.get('RuleManager')).toBe(1);
    expect(entityTypeMap.get('Settings')).toBe(1);
    expect(entityTypeMap.get('Software')).toBe(1);
    expect(entityTypeMap.get('Status')).toBe(7);
    expect(entityTypeMap.get('StatusTemplate')).toBe(entitiesCounter.statusTemplate);
    expect(entityTypeMap.get('Tracking-Number')).toBe(1);
    expect(entityTypeMap.get('User')).toBe(TESTING_USERS.length + 1);
    expect(entityTypeMap.get('Organization')).toBe(TESTING_ORGS.length + 6);
    expect(entityTypeMap.get('Marking-Definition')).toBe(11);
    expect(entityTypeMap.get('Attack-Pattern')).toBe(2);
    expect(entityTypeMap.get('Theme')).toBe(2);
    expect(entityTypeMap.get('Threat-Actor-Individual')).toBe(2);
    expect(entityTypeMap.get('Threat-Actor-Group')).toBe(1);
    expect(entityTypeMap.get('Course-Of-Action')).toBe(1);
    expect(entityTypeMap.get('Intrusion-Set')).toBe(1);
    expect(entityTypeMap.get('Malware')).toBe(2);
    expect(entityTypeMap.get('Region')).toBe(2);
    expect(entityTypeMap.get('Country')).toBe(1);
    expect(entityTypeMap.get('Administrative-Area')).toBe(1);
    expect(entityTypeMap.get('Sector')).toBe(3);
    expect(entityTypeMap.get('Observed-Data')).toBe(1);
    expect(entityTypeMap.get('Indicator')).toBe(3);
    expect(entityTypeMap.get('Campaign')).toBe(1);
    expect(entityTypeMap.get('City')).toBe(1);
    expect(entityTypeMap.get('Report')).toBe(1);
    expect(entityTypeMap.get('Note')).toBe(1);
    expect(entityTypeMap.get('Opinion')).toBe(1);
    expect(entityTypeMap.get('Incident')).toBe(1);
    expect(entityTypeMap.get('Individual')).toBe(1);
    expect(entityTypeMap.get('Malware-Analysis')).toBe(1);
    expect(entityTypeMap.get('Vocabulary')).toBe(VOCABULARY_COUNT);
    expect(entityTypeMap.get('Notifier')).toBe(2);
    expect(entityTypeMap.get('Label')).toBe(entitiesCounter.label);
    expect(entityTypeMap.get('Kill-Chain-Phase')).toBe(2);
    expect(entityTypeMap.get('External-Reference')).toBe(entitiesCounter.externalReference);
<<<<<<< HEAD
    expect(data.edges.length).toEqual(566);
=======
    expect(data.edges.length).toEqual(218 + VOCABULARY_COUNT);
>>>>>>> cc4f8811
    const createdDates = R.map((e) => e.node.created, data.edges);
    let previousCreatedDate = null;
    for (let index = 0; index < createdDates.length; index += 1) {
      const createdDate = createdDates[index];
      if (!previousCreatedDate) {
        previousCreatedDate = createdDate;
      } else {
        const previousMoment = utcDate(previousCreatedDate);
        const currentMoment = utcDate(createdDate);
        expect(previousMoment.isValid()).toBeTruthy();
        expect(currentMoment.isValid()).toBeTruthy();
        expect(previousMoment.isSameOrBefore(currentMoment)).toBeTruthy();
      }
    }
  });
  it('should entity paginate with keyword ordering', async () => {
    const filters = {
      mode: 'and',
      filters: [{ key: 'x_opencti_color', operator: undefined, values: ['EXISTS'] }],
      filterGroups: [],
    };
    const data = await elPaginate(testContext, ADMIN_USER, READ_ENTITIES_INDICES, {
      filters,
      orderBy: 'definition',
      orderMode: 'desc',
    });
    expect(data.edges.length).toEqual(11);
    const markings = R.map((e) => e.node.definition, data.edges);
    expect(markings[0]).toEqual('TLP:TEST');
    expect(markings[1]).toEqual('TLP:RED');
    expect(markings[2]).toEqual('TLP:GREEN');
    expect(markings[3]).toEqual('TLP:CLEAR');
    expect(markings[4]).toEqual('TLP:AMBER+STRICT');
    expect(markings[5]).toEqual('TLP:AMBER');
    expect(markings[6]).toEqual('PAP:RED');
    expect(markings[7]).toEqual('PAP:GREEN');
    expect(markings[8]).toEqual('PAP:CLEAR');
    expect(markings[9]).toEqual('PAP:AMBER');
  });
  it('should entity paginate with object ordering (desc)', async () => {
    const filters = {
      mode: 'and',
      filters: [{ key: 'entity_type', operator: 'eq', values: ['Group'] }],
      filterGroups: [],
    };
    const data = await elPaginate(testContext, ADMIN_USER, READ_ENTITIES_INDICES, {
      filters,
      orderBy: 'group_confidence_level',
      orderMode: 'desc',
    });
    expect(data.edges.length).toEqual(TESTING_GROUPS.length + 3); // there are 3 built-in groups in initialization

    let previousConfidenceLevel = 100;
    for (let i = 0; i < data.edges.length; i += 1) {
      const groupData = data.edges[i].node;
      const currentGroupInTestGroups = TESTING_GROUPS.find((testGroup) => testGroup.name === groupData.name);
      if (currentGroupInTestGroups) {
        expect(groupData.group_confidence_level.max_confidence).toBe(currentGroupInTestGroups.group_confidence_level.max_confidence);
      } else {
        // Built groups in have 100
        expect(groupData.group_confidence_level.max_confidence).toBe(100);
      }
      expect(groupData.group_confidence_level.max_confidence).lessThanOrEqual(previousConfidenceLevel);
      previousConfidenceLevel = groupData.group_confidence_level.max_confidence;
    }
  });
  it('should entity paginate with object ordering (asc)', async () => {
    const filters = {
      mode: 'and',
      filters: [{ key: 'entity_type', operator: 'eq', values: ['Group'] }],
      filterGroups: [],
    };
    const data = await elPaginate(testContext, ADMIN_USER, READ_ENTITIES_INDICES, {
      filters,
      orderBy: 'group_confidence_level',
      orderMode: 'asc',
    });
    expect(data.edges.length).toEqual(TESTING_GROUPS.length + 3); // there are 3 built-in groups in initialization

    let previousConfidenceLevel = 0;
    for (let i = 0; i < data.edges.length; i += 1) {
      const groupData = data.edges[i].node;
      const currentGroupInTestGroups = TESTING_GROUPS.find((testGroup) => testGroup.name === groupData.name);
      if (currentGroupInTestGroups) {
        expect(groupData.group_confidence_level.max_confidence).toBe(currentGroupInTestGroups.group_confidence_level.max_confidence);
      } else {
        // Built groups in have 100
        expect(groupData.group_confidence_level.max_confidence).toBe(100);
      }
      expect(groupData.group_confidence_level.max_confidence).greaterThanOrEqual(previousConfidenceLevel);
      previousConfidenceLevel = groupData.group_confidence_level.max_confidence;
    }
  });
  it('should relation paginate everything', async () => {
    let data = await elPaginate(testContext, ADMIN_USER, READ_RELATIONSHIPS_INDICES, { includeAuthorities: true });
    expect(data).not.toBeNull();
    const groupByIndices = R.groupBy((e) => e.node._index, data.edges);
    const internalRelationships = groupByIndices[`${ES_INDEX_PREFIX}_internal_relationships-000001`].map((m) => m.node);
    const internalRelationshipsByType = R.groupBy((m) => m.entity_type, internalRelationships);
    expect(internalRelationshipsByType['accesses-to'].length).toEqual(28);
    expect(internalRelationshipsByType['has-capability'].length).toEqual(relationsCounter['has-capability']);
    expect(internalRelationshipsByType['has-role'].length).toEqual(9);
    expect(internalRelationshipsByType['member-of'].length).toEqual(13);
    expect(internalRelationshipsByType['participate-to'].length).toEqual(4);

    const stixCoreRelationships = groupByIndices[`${ES_INDEX_PREFIX}_stix_core_relationships-000001`].map((m) => m.node);
    const stixCoreRelationshipsByType = R.groupBy((m) => m.entity_type, stixCoreRelationships);
    expect(stixCoreRelationshipsByType['attributed-to'].length).toEqual(2);
    expect(stixCoreRelationshipsByType.indicates.length).toEqual(4);
    expect(stixCoreRelationshipsByType['located-at'].length).toEqual(4);
    expect(stixCoreRelationshipsByType.mitigates.length).toEqual(1);
    expect(stixCoreRelationshipsByType['part-of'].length).toEqual(6);
    expect(stixCoreRelationshipsByType['related-to'].length).toEqual(2);
    expect(stixCoreRelationshipsByType.targets.length).toEqual(2);
    expect(stixCoreRelationshipsByType.uses.length).toEqual(3);
    expect(groupByIndices[`${ES_INDEX_PREFIX}_stix_core_relationships-000001`].length).toEqual(24);

    const stixMetaRelationships = groupByIndices[`${ES_INDEX_PREFIX}_stix_meta_relationships-000001`].map((m) => m.node);
    const stixMetaRelationshipsByType = R.groupBy((m) => m.entity_type, stixMetaRelationships);
    expect(stixMetaRelationshipsByType['created-by'].length).toEqual(22);
    expect(stixMetaRelationshipsByType['external-reference'].length).toEqual(7);
    expect(stixMetaRelationshipsByType['kill-chain-phase'].length).toEqual(3);
    expect(stixMetaRelationshipsByType['object-label'].length).toEqual(30);
    expect(stixMetaRelationshipsByType['object-marking'].length).toEqual(28);
    expect(stixMetaRelationshipsByType['operating-system'].length).toEqual(1);
    expect(stixMetaRelationshipsByType.object.length).toEqual(38);
    expect(groupByIndices[`${ES_INDEX_PREFIX}_stix_meta_relationships-000001`].length).toEqual(129);

    expect(groupByIndices[`${ES_INDEX_PREFIX}_stix_sighting_relationships-000001`].length).toEqual(2);

    const metas = groupByIndices[`${ES_INDEX_PREFIX}_stix_meta_relationships-000001`].map((m) => m.node);
    const metaByEntityType = R.groupBy((m) => m.entity_type, metas);
    expect(metaByEntityType.object.length).toEqual(38);
    expect(metaByEntityType['object-label'].length).toEqual(30);
    expect(metaByEntityType['created-by'].length).toEqual(22);
    expect(metaByEntityType['external-reference'].length).toEqual(7);
    expect(metaByEntityType['object-marking'].length).toEqual(28);
    expect(metaByEntityType['kill-chain-phase'].length).toEqual(3);
    expect(metaByEntityType['operating-system'].length).toEqual(1);

    expect(data.edges.length).toEqual(272);
    let filterBaseTypes = R.uniq(R.map((e) => e.node.base_type, data.edges));
    expect(filterBaseTypes.length).toEqual(1);
    expect(R.head(filterBaseTypes)).toEqual('RELATION');
    // Same query with no pagination
    data = await elPaginate(testContext, ADMIN_USER, READ_RELATIONSHIPS_INDICES, { connectionFormat: false });
    expect(data).not.toBeNull();
    const entityTypeMap = mapCountPerEntityType(data);
    expect(entityTypeMap.get('has-capability')).toBe(relationsCounter['has-capability']);
    expect(entityTypeMap.get('accesses-to')).toBe(28);
    expect(entityTypeMap.get('member-of')).toBe(13);
    expect(entityTypeMap.get('has-role')).toBe(9);
    expect(entityTypeMap.get('participate-to')).toBe(4);
    expect(entityTypeMap.get('uses')).toBe(3);
    expect(entityTypeMap.get('part-of')).toBe(6);
    expect(entityTypeMap.get('indicates')).toBe(4);
    expect(entityTypeMap.get('located-at')).toBe(4);
    expect(entityTypeMap.get('targets')).toBe(2);
    expect(entityTypeMap.get('mitigates')).toBe(1);
    expect(entityTypeMap.get('related-to')).toBe(2);
    expect(entityTypeMap.get('attributed-to')).toBe(2);
    expect(entityTypeMap.get('created-by')).toBe(22);
    expect(entityTypeMap.get('object')).toBe(38);
    expect(entityTypeMap.get('object-marking')).toBe(28);
    expect(entityTypeMap.get('object-label')).toBe(30);
    expect(entityTypeMap.get('kill-chain-phase')).toBe(3);
    expect(entityTypeMap.get('external-reference')).toBe(7);
    expect(entityTypeMap.get('operating-system')).toBe(1);
    expect(entityTypeMap.get('stix-sighting-relationship')).toBe(2);
    expect(data.length).toEqual(272);
    filterBaseTypes = R.uniq(R.map((e) => e.base_type, data));
    expect(filterBaseTypes.length).toEqual(1);
    expect(R.head(filterBaseTypes)).toEqual('RELATION');
  });
  it('should not break on null', async () => {
    const data = await elPaginate(testContext, ADMIN_USER, READ_INDEX_INTERNAL_OBJECTS, {
      filters: {
        mode: 'and',
        filters: [{
          key: [buildRefRelationKey(RELATION_OBJECT_LABEL)],
          operator: 'nil',
          values: [],
        }],
        filterGroups: [],
      }
    });
    expect(data).not.toBeNull();
  });
  it('should break on multi values with nested', async () => {
    const data = elPaginate(testContext, ADMIN_USER, READ_INDEX_INTERNAL_OBJECTS, {
      filters: {
        mode: 'and',
        filters: [{
          key: ['name', 'created_at'],
          value: null,
          nested: [{
            key: 'name',
            values: ['test'],
          }],
        }],
        filterGroups: [],
      },
    });
    await expect(data).rejects.toThrow('Filter must have only one field');
  });
});

describe('Elasticsearch basic loader', () => {
  it('should entity load by internal id', async () => {
    const malware = await elLoadById(testContext, ADMIN_USER, 'malware--faa5b705-cf44-4e50-8472-29e5fec43c3c', { type: 'Stix-Domain-Object' });
    const data = await elLoadById(testContext, ADMIN_USER, malware.internal_id);
    expect(data).not.toBeNull();
    expect(data.standard_id).toEqual('malware--21c45dbe-54ec-5bb7-b8cd-9f27cc518714');
    expect(data.revoked).toBeFalsy();
    expect(data.name).toEqual('Paradise Ransomware');
    expect(data.entity_type).toEqual('Malware');
  });
  it('should entity load by stix id', async () => {
    const data = await elLoadById(testContext, ADMIN_USER, 'malware--faa5b705-cf44-4e50-8472-29e5fec43c3c', { type: 'Stix-Domain-Object' });
    expect(data).not.toBeNull();
    expect(data.revoked).toBeFalsy();
    expect(data.name).toEqual('Paradise Ransomware');
    expect(data.entity_type).toEqual('Malware');
  });
  it('should relation reconstruct', async () => {
    const data = await elLoadById(testContext, ADMIN_USER, 'relationship--8d2200a8-f9ef-4345-95d1-ba3ed49606f9');
    expect(data).not.toBeNull();
    expect(data.fromRole).toEqual('indicates_from');
    expect(data.toRole).toEqual('indicates_to');
    expect(data.entity_type).toEqual('indicates');
  });
});

describe('Elasticsearch reindex', () => {
  it('should relation correctly indexed', async () => {
    const malware = await elLoadById(testContext, ADMIN_USER, 'malware--faa5b705-cf44-4e50-8472-29e5fec43c3c');
    const malwareInternalId = malware.internal_id;
    const attackPattern = await elLoadById(testContext, ADMIN_USER, 'attack-pattern--2fc04aa5-48c1-49ec-919a-b88241ef1d17');
    const attackPatternId = attackPattern.internal_id;
    // relationship_type -> uses
    // source_ref -> malware--faa5b705-cf44-4e50-8472-29e5fec43c3c
    // target_ref -> attack-pattern--2fc04aa5-48c1-49ec-919a-b88241ef1d17
    const data = await elLoadById(testContext, ADMIN_USER, 'relationship--1fc9b5f8-3822-44c5-85d9-ee3476ca26de');
    expect(data).not.toBeNull();
    expect(data.fromId === malwareInternalId).toBeTruthy(); // malware--faa5b705-cf44-4e50-8472-29e5fec43c3c
    expect(data.toId === attackPatternId).toBeTruthy(); // attack-pattern--2fc04aa5-48c1-49ec-919a-b88241ef1d17
  });
  it('should relation reindex check consistency', async () => {
    const indexPromise = elIndexElements(testContext, ADMIN_USER, 'uses', [{ relationship_type: 'uses' }]);
    // noinspection ES6MissingAwait
    expect(indexPromise).rejects.toThrow();
  });
  it('should reindex sighting with unmapped fields', async () => {
    // dummy object with old fields that are not part of the strict mapping
    const jsonObject = `{
      "standard_id": "sighting--9f9dd79c-bdff-4c0f-be14-ff11d773d445",
      "rel_has-reference.internal_id": [
        "5524eb65-1a55-43b2-ac22-81efe3faf21a"
      ],
      "attribute_count": 1,
      "first_seen": "2023-08-20T22:00:00.000Z",
      "last_seen": "2023-08-20T22:00:00.000Z",
      "parent_types": [
        "basic-relationship",
        "stix-relationship"
      ],
      "created_at": "2023-08-21T09:04:31.986Z",
      "description": "",
      "revoked": false,
      "base_type": "RELATION",
      "relationship_type": "stix-sighting-relationship",
      "updated_at": "2023-08-21T09:04:31.986Z",
      "fromType": "Indicator",
      "x_opencti_negative": false,
      "modified": "2023-08-21T09:04:31.986Z",
      "id": "de618300-4673-4719-9b53-bdf29ad1b440",
      "lang": "en",
      "toType": "Sector",
      "internal_id": "de618300-4673-4719-9b53-bdf29ad1b440",
      "created": "2023-08-21T09:04:31.986Z",
      "confidence": 75,
      "entity_type": "stix-sighting-relationship",
      "creator_id": [
        "57881196-4a57-4e61-b373-a971f2f3ce1f"
      ],
      "i_stop_time_year": "2023",
      "i_created_at_day": "2023-05-04",
      "i_start_time_year": "2023",
      "i_start_time_month": "2023-05",
      "i_created_at_month": "2023-05",
      "i_created_at_year": "2023",
      "i_stop_time_month": "2023-05",
      "i_start_time_day": "2023-05-04",
      "i_stop_time_day": "2023-05-04",
      "x_opencti_stix_ids": []
    }`;
    const documentBody = JSON.parse(jsonObject);
    await elIndex('test_reindex', documentBody);
    await elReindexElements(testContext, ADMIN_USER, ['de618300-4673-4719-9b53-bdf29ad1b440'], 'test_reindex', 'test_deleted_objects');
  });
  it('should reindex indicator with unmapped fields', async () => {
    // object with old fields from issue/9270
    const jsonObject = `{
      "pattern_type": "stix",
      "pattern": "[file:name = 'redacted']",
      "x_opencti_main_observable_type": "StixFile",
      "name": "redacted",
      "description": "Simple indicator of observable {redacted}",
      "x_opencti_score": 80,
      "x_opencti_detection": false,
      "valid_from": "2023-02-28T02:21:45.436Z",
      "valid_until": "2024-02-28T02:21:45.436Z",
      "entity_type": "Indicator",
      "internal_id": "785e743c-b978-416a-aaba-2193f199604f",
      "standard_id": "indicator--d6a11acd-bd10-50fa-afda-0ea341e5b92f",
      "creator_id": "7f817b19-2bc8-482f-8662-c0db011accea",
      "x_opencti_stix_ids": [],
      "spec_version": "2.1",
      "created_at": "2023-02-27T20:02:13.552Z",
      "updated_at": "2024-02-28T02:23:46.892Z",
      "revoked": true,
      "confidence": 15,
      "lang": "en",
      "created": "2023-02-27T20:02:13.552Z",
      "modified": "2024-02-28T02:23:46.892Z",
      "i_valid_from_day": "2023-02-28",
      "i_valid_from_month": "2023-02",
      "i_valid_from_year": "2023",
      "i_valid_until_day": "2024-02-28",
      "i_valid_until_month": "2024-02",
      "i_valid_until_year": "2024",
      "i_created_at_day": "2023-02-27",
      "i_created_at_month": "2023-02",
      "i_created_at_year": "2023",
      "id": "785e743c-b978-416a-aaba-2193f199604f",
      "base_type": "ENTITY",
      "parent_types": [
        "Basic-Object",
        "Stix-Object",
        "Stix-Core-Object",
        "Stix-Domain-Object"
      ],
      "rel_created-by.internal_id": [
        "1e43f46b-449e-4d08-83e8-02bec6d5a1dc"
      ],
      "rel_object-marking.internal_id": [
        "6df6a7e1-5b05-46e7-a912-38ac685d3a24"
      ],
      "rel_object-label.internal_id": [
        "c6054a03-e9cc-45a6-91b8-31b9652e20a2"
      ],
      "rel_based-on.internal_id": [
        "bb90da0d-ecfa-4f49-a9e9-90266d30629d"
      ]
    }`;
    const documentBody = JSON.parse(jsonObject);
    await elIndex('test_reindex', documentBody);
    await elReindexElements(testContext, ADMIN_USER, ['785e743c-b978-416a-aaba-2193f199604f'], 'test_reindex', 'test_deleted_objects');
  });
});<|MERGE_RESOLUTION|>--- conflicted
+++ resolved
@@ -452,11 +452,7 @@
     expect(entityTypeMap.get('Tracking-Number')).toBe(1);
     expect(entityTypeMap.get('User')).toBe(TESTING_USERS.length + 1);
     expect(entityTypeMap.get('Vocabulary')).toBe(VOCABULARY_COUNT);
-<<<<<<< HEAD
-    expect(data.edges.length).toEqual(423 + entitiesCounterTotal + TESTING_ORGS.length + TESTING_USERS.length + TESTING_ROLES.length + TESTING_GROUPS.length);
-=======
-    expect(data.edges.length).toEqual(74 + VOCABULARY_COUNT + entitiesCounterTotal + TESTING_ORGS.length + TESTING_USERS.length + TESTING_ROLES.length + TESTING_GROUPS.length);
->>>>>>> cc4f8811
+    expect(data.edges.length).toEqual(76 + VOCABULARY_COUNT + entitiesCounterTotal + TESTING_ORGS.length + TESTING_USERS.length + TESTING_ROLES.length + TESTING_GROUPS.length);
     const filterBaseTypes = R.uniq(R.map((e) => e.node.base_type, data.edges));
     expect(filterBaseTypes.length).toEqual(1);
     expect(R.head(filterBaseTypes)).toEqual('ENTITY');
@@ -605,11 +601,7 @@
     expect(entityTypeMap.get('Tracking-Number')).toBe(1);
     expect(entityTypeMap.get('User')).toBe(TESTING_USERS.length + 1);
     expect(entityTypeMap.get('Vocabulary')).toBe(VOCABULARY_COUNT);
-<<<<<<< HEAD
-    expect(data.edges.length).toEqual(555);
-=======
-    expect(data.edges.length).toEqual(207 + VOCABULARY_COUNT);
->>>>>>> cc4f8811
+    expect(data.edges.length).toEqual(209 + VOCABULARY_COUNT);
   });
   it('should entity paginate with field exist filter', async () => {
     const filters = {
@@ -747,11 +739,7 @@
     expect(entityTypeMap.get('Label')).toBe(entitiesCounter.label);
     expect(entityTypeMap.get('Kill-Chain-Phase')).toBe(2);
     expect(entityTypeMap.get('External-Reference')).toBe(entitiesCounter.externalReference);
-<<<<<<< HEAD
-    expect(data.edges.length).toEqual(566);
-=======
-    expect(data.edges.length).toEqual(218 + VOCABULARY_COUNT);
->>>>>>> cc4f8811
+    expect(data.edges.length).toEqual(220 + VOCABULARY_COUNT);
     const createdDates = R.map((e) => e.node.created, data.edges);
     let previousCreatedDate = null;
     for (let index = 0; index < createdDates.length; index += 1) {
