/* eslint-disable @typescript-eslint/dot-notation */
import { describe, expect, it } from 'vitest';
import * as R from 'ramda';
import { FIVE_MINUTES, RAW_EVENTS_SIZE } from '../../utils/testQuery';
import { checkStreamData, checkStreamGenericContent, fetchStreamEvents, } from '../../utils/testStream';
import { PORT } from '../../../src/config/conf';
import { EVENT_TYPE_CREATE, EVENT_TYPE_DELETE, EVENT_TYPE_MERGE, EVENT_TYPE_UPDATE } from '../../../src/database/utils';

describe('Raw streams tests', () => {
  // We need to check the event format to be sure that everything is setup correctly
  it(
    'Should stream correctly formatted',
    async () => {
      // Read all events from the beginning.
      const events = await fetchStreamEvents(`http://localhost:${PORT}/stream`, { from: '0' });
      // Check the number of events
      // 01 - CHECK CREATE EVENTS.
      const createEvents = events.filter((e) => e.type === EVENT_TYPE_CREATE);
      // Check some events count
      const createEventsByTypes = R.groupBy((e) => e.data.data.type, createEvents);
      expect(createEventsByTypes['marking-definition'].length).toBe(20);
      expect(createEventsByTypes['external-reference'].length).toBe(17);
      expect(createEventsByTypes['kill-chain-phase'].length).toBe(3);
      expect(createEventsByTypes['course-of-action'].length).toBe(3);
      expect(createEventsByTypes.label.length).toBe(15);
      expect(createEventsByTypes.identity.length).toBe(36);
      expect(createEventsByTypes.location.length).toBe(16);
      expect(createEventsByTypes.relationship.length).toBe(137);
      expect(createEventsByTypes.sighting.length).toBe(4);
      expect(createEventsByTypes.indicator.length).toBe(38);
      expect(createEventsByTypes['attack-pattern'].length).toBe(9);
      expect(createEventsByTypes['threat-actor'].length).toBe(17);
      expect(createEventsByTypes['observed-data'].length).toBe(1);
      expect(createEventsByTypes['tracking-number'].length).toBe(1);
      expect(createEventsByTypes.credential.length).toBe(1);
      expect(createEventsByTypes['network-traffic'].length).toBe(1);
      expect(createEventsByTypes['ipv4-addr'].length).toBe(1);
      expect(createEventsByTypes['data-component'].length).toBe(5);
      expect(createEventsByTypes['data-source'].length).toBe(1);
      expect(createEventsByTypes.malware.length).toBe(45);
      expect(createEventsByTypes.software.length).toBe(1);
      expect(createEventsByTypes.file.length).toBe(4);
      expect(createEventsByTypes.campaign.length).toBe(5);
      expect(createEventsByTypes.incident.length).toBe(2);
      expect(createEventsByTypes.report.length).toBe(38);
      expect(createEventsByTypes.tool.length).toBe(2);
      expect(createEventsByTypes.vocabulary.length).toBe(342); // 328 created at init + 2 created in tests + 5 vocabulary organizations types + 7 persona
      expect(createEventsByTypes.vulnerability.length).toBe(7);
<<<<<<< HEAD
      expect(createEvents.length).toBe(803);
=======
      expect(createEvents.length).toBe(802);
>>>>>>> 7b8e07ed
      for (let createIndex = 0; createIndex < createEvents.length; createIndex += 1) {
        const { data: insideData, origin, type } = createEvents[createIndex];
        expect(origin).toBeDefined();
        checkStreamGenericContent(type, insideData);
      }
      // 02 - CHECK UPDATE EVENTS.
      const updateEvents = events.filter((e) => e.type === EVENT_TYPE_UPDATE);
      const updateEventsByTypes = R.groupBy((e) => e.data.data.type, updateEvents);
      expect(updateEventsByTypes['marking-definition'].length).toBe(2);
      expect(updateEventsByTypes['campaign'].length).toBe(7);
      expect(updateEventsByTypes['relationship'].length).toBe(8);
      expect(updateEventsByTypes['identity'].length).toBe(23);
      expect(updateEventsByTypes['malware'].length).toBe(17);
      expect(updateEventsByTypes['intrusion-set'].length).toBe(4);
      expect(updateEventsByTypes['data-component'].length).toBe(4);
      expect(updateEventsByTypes['location'].length).toBe(14);
      expect(updateEventsByTypes['attack-pattern'].length).toBe(3);
      expect(updateEventsByTypes['feedback'].length).toBe(1);
      expect(updateEventsByTypes['course-of-action'].length).toBe(3);
      expect(updateEventsByTypes['data-source'].length).toBe(1);
      expect(updateEventsByTypes['external-reference'].length).toBe(1);
      expect(updateEventsByTypes['grouping'].length).toBe(3);
      expect(updateEventsByTypes['incident'].length).toBe(3);
      expect(updateEventsByTypes['indicator'].length).toBe(6);
      expect(updateEventsByTypes['label'].length).toBe(1);
      expect(updateEventsByTypes['malware-analysis'].length).toBe(3);
      expect(updateEventsByTypes['note'].length).toBe(3);
      expect(updateEventsByTypes['opinion'].length).toBe(6);
      expect(updateEventsByTypes['report'].length).toBe(14);
      expect(updateEventsByTypes['ipv4-addr'].length).toBe(3);
      expect(updateEventsByTypes['tool'].length).toBe(9);
      expect(updateEventsByTypes['sighting'].length).toBe(4);
      expect(updateEventsByTypes['threat-actor'].length).toBe(17);
      expect(updateEventsByTypes['vocabulary'].length).toBe(3);
      expect(updateEventsByTypes['vulnerability'].length).toBe(3);
<<<<<<< HEAD
      expect(updateEvents.length).toBe(176);
=======
      expect(updateEvents.length).toBe(177);
>>>>>>> 7b8e07ed
      for (let updateIndex = 0; updateIndex < updateEvents.length; updateIndex += 1) {
        const event = updateEvents[updateIndex];
        const { data: insideData, origin, type } = event;
        expect(origin).toBeDefined();
        checkStreamGenericContent(type, insideData);
        // Test patch content
        const { patch, reverse_patch } = insideData.context;
        expect(patch).toBeDefined();
        expect(reverse_patch).toBeDefined();
      }
      // 03 - CHECK DELETE EVENTS
      const deleteEvents = events.filter((e) => e.type === EVENT_TYPE_DELETE);
<<<<<<< HEAD
      expect(deleteEvents.length).toBe(154);
=======
      expect(deleteEvents.length).toBe(152);
>>>>>>> 7b8e07ed
      // const deleteEventsByTypes = R.groupBy((e) => e.data.data.type, deleteEvents);
      for (let delIndex = 0; delIndex < deleteEvents.length; delIndex += 1) {
        const { data: insideData, origin, type } = deleteEvents[delIndex];
        expect(origin).toBeDefined();
        checkStreamGenericContent(type, insideData);
      }
      // 04 - CHECK MERGE EVENTS
      const mergeEvents = events.filter((e) => e.type === EVENT_TYPE_MERGE);
      expect(mergeEvents.length).toBe(8);
      for (let mergeIndex = 0; mergeIndex < mergeEvents.length; mergeIndex += 1) {
        const { data: insideData, origin } = mergeEvents[mergeIndex];
        const { context } = insideData;
        expect(origin).toBeDefined();
        expect(context.patch).toBeDefined();
        expect(context.reverse_patch).toBeDefined();
        expect(context.sources).toBeDefined();
        expect(context.sources.length > 0).toBeTruthy();
        for (let sourceIndex = 0; sourceIndex < context.sources.length; sourceIndex += 1) {
          const source = context.sources[sourceIndex];
          checkStreamData(EVENT_TYPE_MERGE, source);
        }
      }
      expect(events.length).toBe(RAW_EVENTS_SIZE);
    },
    FIVE_MINUTES
  );
});<|MERGE_RESOLUTION|>--- conflicted
+++ resolved
@@ -46,11 +46,7 @@
       expect(createEventsByTypes.tool.length).toBe(2);
       expect(createEventsByTypes.vocabulary.length).toBe(342); // 328 created at init + 2 created in tests + 5 vocabulary organizations types + 7 persona
       expect(createEventsByTypes.vulnerability.length).toBe(7);
-<<<<<<< HEAD
-      expect(createEvents.length).toBe(803);
-=======
-      expect(createEvents.length).toBe(802);
->>>>>>> 7b8e07ed
+      expect(createEvents.length).toBe(806);
       for (let createIndex = 0; createIndex < createEvents.length; createIndex += 1) {
         const { data: insideData, origin, type } = createEvents[createIndex];
         expect(origin).toBeDefined();
@@ -86,11 +82,7 @@
       expect(updateEventsByTypes['threat-actor'].length).toBe(17);
       expect(updateEventsByTypes['vocabulary'].length).toBe(3);
       expect(updateEventsByTypes['vulnerability'].length).toBe(3);
-<<<<<<< HEAD
-      expect(updateEvents.length).toBe(176);
-=======
-      expect(updateEvents.length).toBe(177);
->>>>>>> 7b8e07ed
+      expect(updateEvents.length).toBe(179);
       for (let updateIndex = 0; updateIndex < updateEvents.length; updateIndex += 1) {
         const event = updateEvents[updateIndex];
         const { data: insideData, origin, type } = event;
@@ -103,11 +95,7 @@
       }
       // 03 - CHECK DELETE EVENTS
       const deleteEvents = events.filter((e) => e.type === EVENT_TYPE_DELETE);
-<<<<<<< HEAD
-      expect(deleteEvents.length).toBe(154);
-=======
-      expect(deleteEvents.length).toBe(152);
->>>>>>> 7b8e07ed
+      expect(deleteEvents.length).toBe(156);
       // const deleteEventsByTypes = R.groupBy((e) => e.data.data.type, deleteEvents);
       for (let delIndex = 0; delIndex < deleteEvents.length; delIndex += 1) {
         const { data: insideData, origin, type } = deleteEvents[delIndex];
