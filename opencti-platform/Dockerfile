<<<<<<< HEAD
FROM docker.io/library/node:16-alpine AS base
=======
FROM node:18.1.0-alpine3.15 AS base
>>>>>>> 2fd72835

RUN corepack enable

FROM base AS graphql-deps-builder

WORKDIR /opt/opencti-build/opencti-graphql
COPY opencti-graphql/package.json opencti-graphql/yarn.lock opencti-graphql/.yarnrc.yml ./
COPY opencti-graphql/.yarn ./.yarn
COPY opencti-graphql/patch ./patch
RUN set -ex \
    ; yarn install --immutable --immutable-cache \
    && yarn cache clean --all


FROM base AS graphql-builder

WORKDIR /opt/opencti-build/opencti-graphql
COPY opencti-graphql/package.json opencti-graphql/yarn.lock opencti-graphql/.yarnrc.yml ./
COPY opencti-graphql/.yarn ./.yarn
COPY opencti-graphql/patch ./patch
RUN yarn install
COPY opencti-graphql /opt/opencti-build/opencti-graphql
RUN yarn build:prod


FROM base AS front-builder

WORKDIR /opt/opencti-build/opencti-front

COPY opencti-front/package.json opencti-front/yarn.lock opencti-front/.yarnrc.yml ./
COPY opencti-front/.yarn ./.yarn
COPY opencti-front/patch ./patch

RUN yarn install

COPY opencti-front /opt/opencti-build/opencti-front
COPY opencti-graphql/config/schema/opencti.graphql /opt/opencti-build/opencti-graphql/config/schema/opencti.graphql

RUN yarn build:standalone


FROM base AS app

RUN set -ex \
    ; apk add --no-cache git tini gcc musl-dev python3 python3-dev postfix postfix-pcre \
    && python3 -m ensurepip \
    && rm -rv /usr/lib/python*/ensurepip \
    && pip3 install --no-cache-dir --upgrade pip setuptools wheel \
    && ln -sf python3 /usr/bin/python
WORKDIR /opt/opencti

COPY opencti-graphql/src/python/requirements.txt ./src/python/requirements.txt

RUN pip3 install --no-cache-dir --requirement ./src/python/requirements.txt \
    && pip3 install \
        --no-cache-dir \
        --upgrade \
        --force 'git+https://github.com/OpenCTI-Platform/client-python@master' \
    && apk del git python3-dev gcc musl-dev

COPY --from=graphql-deps-builder /opt/opencti-build/opencti-graphql/node_modules ./node_modules
COPY --from=graphql-builder /opt/opencti-build/opencti-graphql/build ./build
COPY --from=front-builder /opt/opencti-build/opencti-front/builder/prod/build ./public
COPY opencti-graphql/src ./src
COPY opencti-graphql/config ./config
COPY opencti-graphql/script ./script

ARG UID=10000
ARG GID=10001
ARG USERNAME="_opencti"

ENV PYTHONUNBUFFERED=1
ENV NODE_OPTIONS=--max_old_space_size=8192
ENV NODE_ENV=production

RUN set -ex \
    ; addgroup -g "${GID}" -S "${USERNAME}" \
    && adduser \
        -h /opt/opencti \
        -g "OpenCTI privsep user" \
        -s "/sbin/nologin" \
        -G "${USERNAME}" \
        -S \
        -u "${UID}" \
        "${USERNAME}" \
    && install -o "${UID}" -g "${GID}" -m 0750 -d '/opt/opencti/logs'

VOLUME ["/opt/opencti/logs"]

USER "${USERNAME}"

ENTRYPOINT ["/sbin/tini", "--"]
CMD ["node", "build/index.js"]<|MERGE_RESOLUTION|>--- conflicted
+++ resolved
@@ -1,8 +1,4 @@
-<<<<<<< HEAD
-FROM docker.io/library/node:16-alpine AS base
-=======
 FROM node:18.1.0-alpine3.15 AS base
->>>>>>> 2fd72835
 
 RUN corepack enable
 
