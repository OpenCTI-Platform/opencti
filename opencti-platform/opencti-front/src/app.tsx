--- conflicted
+++ resolved
@@ -1,11 +1,5 @@
-<<<<<<< HEAD
-import { BrowserRouter, Route, Routes, Navigate } from 'react-router-dom';
-import React, { Suspense, lazy } from 'react';
-import { HighLevelError, ErrorBoundary } from '@components/Error';
-=======
 import { BrowserRouter, Navigate, Route, Routes } from 'react-router-dom';
 import React, { lazy, Suspense } from 'react';
->>>>>>> cef1be3c
 import { APP_BASE_PATH } from './relay/environment';
 import { RedirectManager } from './components/RedirectManager';
 import AuthBoundaryComponent from './private/components/AuthBoundary';
@@ -19,17 +13,15 @@
     <AuthBoundaryComponent>
       <RedirectManager>
         <Suspense fallback={<Loader />}>
-          <ErrorBoundary display={HighLevelError}>
-            <Routes>
-              <Route path="/dashboard/*" Component={PrivateRoot} />
-              <Route path="/public/*" Component={PublicRoot} />
-              {/* By default, redirect to dashboard */}
-              <Route
-                path="/*"
-                element={<Navigate to="/dashboard" replace={true} />}
-              />
-            </Routes>
-          </ErrorBoundary>
+          <Routes>
+            <Route path="/dashboard/*" Component={PrivateRoot} />
+            <Route path="/public/*" Component={PublicRoot} />
+            {/* By default, redirect to dashboard */}
+            <Route
+              path="/*"
+              element={<Navigate to="/dashboard" replace={true} />}
+            />
+          </Routes>
         </Suspense>
       </RedirectManager>
     </AuthBoundaryComponent>
