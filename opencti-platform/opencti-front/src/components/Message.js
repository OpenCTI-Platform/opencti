import React, { Component } from 'react';
import * as PropTypes from 'prop-types';
import Snackbar from '@material-ui/core/Snackbar';
import Alert from '@material-ui/lab/Alert';
import { head } from 'ramda';
import { MESSAGING$ } from '../relay/environment';
import inject18n from './i18n';
import ErrorBox from '../private/components/common/form/ErrorBox';

class Message extends Component {
  constructor(props) {
    super(props);
    this.state = {
      open: false,
      error: {},
      pathname: '',
      openMessage: false,
      message: '',
    };
  }

  componentDidMount() {
    this.subscription = MESSAGING$.messages.subscribe({
      next: (messages) => {
        const headMessage = head(messages);
        if (headMessage.type === 'message') {
          this.setState({ openMessage: true, message: headMessage.text });
        } else {
          this.setState({ open: true, error: messages, pathname: headMessage.pathanme });
        }
      },
    });
  }

  // eslint-disable-next-line
  componentWillUnmount() {
    this.subscription.unsubscribe();
  }

  handleClearError() {
    this.setState({ error: {} });
  }

  handleCloseMessage(event, reason) {
    if (reason === 'clickaway') return;
    this.setState({ open: false });
  }

  render() {
    return (
<<<<<<< HEAD
      <Snackbar
        anchorOrigin={{ vertical: 'top', horizontal: 'center' }}
        open={this.state.open}
        onClose={this.handleCloseMessage.bind(this)}
      >
        {this.state.error ? (
          <Alert severity="error" onClose={this.handleCloseMessage.bind(this)}>
            {this.state.text}
          </Alert>
        ) : (
          <Alert
            severity="success"
            onClose={this.handleCloseMessage.bind(this)}
          >
            {this.state.text}
          </Alert>
        )}
      </Snackbar>
=======
      <>
        {
          this.state.open && (
            <ErrorBox
              error={this.state.error}
              pathname={this.state.pathname}
              handleClearError={this.handleClearError.bind(this)}
            />
          )
        }
        {
          this.state.openMessage && (
            <Snackbar
              anchorOrigin={{ vertical: 'top', horizontal: 'center' }}
              open={this.state.openMessage}
              onClose={this.handleCloseMessage.bind(this)}
            >
              <Alert
                severity="success"
                onClose={this.handleCloseMessage.bind(this)}
              >
                {this.state.message}
              </Alert>
            </Snackbar>
          )
        }
      </>
>>>>>>> f7d27ed5
    );
  }
}

Message.propTypes = {
  open: PropTypes.bool,
  t: PropTypes.func,
  handleClose: PropTypes.func,
  message: PropTypes.string,
};

export default inject18n(Message);<|MERGE_RESOLUTION|>--- conflicted
+++ resolved
@@ -48,26 +48,6 @@
 
   render() {
     return (
-<<<<<<< HEAD
-      <Snackbar
-        anchorOrigin={{ vertical: 'top', horizontal: 'center' }}
-        open={this.state.open}
-        onClose={this.handleCloseMessage.bind(this)}
-      >
-        {this.state.error ? (
-          <Alert severity="error" onClose={this.handleCloseMessage.bind(this)}>
-            {this.state.text}
-          </Alert>
-        ) : (
-          <Alert
-            severity="success"
-            onClose={this.handleCloseMessage.bind(this)}
-          >
-            {this.state.text}
-          </Alert>
-        )}
-      </Snackbar>
-=======
       <>
         {
           this.state.open && (
@@ -95,7 +75,6 @@
           )
         }
       </>
->>>>>>> f7d27ed5
     );
   }
 }
