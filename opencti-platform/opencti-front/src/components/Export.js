--- conflicted
+++ resolved
@@ -229,14 +229,9 @@
         resetForm();
         this.handleClose();
       },
-<<<<<<< HEAD
-      onError: () => {},
-=======
-      onError: (err) => {
-        console.error(err);
+      onError: () => {
         toastGenericError('Failed to Generate Sar Report');
       },
->>>>>>> 105bc69b
     });
   }
 
