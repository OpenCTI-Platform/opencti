--- conflicted
+++ resolved
@@ -7,10 +7,6 @@
   dissoc,
   pipe,
 } from 'ramda';
-<<<<<<< HEAD
-=======
-import { commitMutation as CM } from 'react-relay';
->>>>>>> c009e981
 import { withStyles } from '@material-ui/core/styles';
 import Grid from '@material-ui/core/Grid';
 import Button from '@material-ui/core/Button';
@@ -27,12 +23,8 @@
 import SelectField from './SelectField';
 import OscalModalTypeList from '../private/components/common/form/OscalModalTypeList';
 import OscalMediaTypeList from '../private/components/common/form/OscalMediaTypeList';
-<<<<<<< HEAD
 import { commitMutation } from '../../../opencti-front/src/relay/environment';
-=======
-import environmentDarkLight from '../relay/environmentDarkLight';
 import { toastGenericError } from '../utils/bakedToast';
->>>>>>> c009e981
 
 const styles = (theme) => ({
   dialogRoot: {
