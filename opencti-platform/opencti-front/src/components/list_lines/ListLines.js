import React, { Component } from 'react';
import * as PropTypes from 'prop-types';
import { compose, map, toPairs } from 'ramda';
import { withStyles } from '@material-ui/core/styles';
import List from '@material-ui/core/List';
import ListItem from '@material-ui/core/ListItem';
import ListItemIcon from '@material-ui/core/ListItemIcon';
import ListItemText from '@material-ui/core/ListItemText';
import ListItemSecondaryAction from '@material-ui/core/ListItemSecondaryAction';
import IconButton from '@material-ui/core/IconButton';
import {
<<<<<<< HEAD
  ArrowDropDown,
  ArrowDropUp,
  Dashboard,
  TableChart,
=======
  ArrowDropDown, ArrowDropUp, Dashboard, TableChart,
>>>>>>> d2ad6351
} from '@material-ui/icons';
import Chip from '@material-ui/core/Chip';
import Tooltip from '@material-ui/core/Tooltip';
import { FileExportOutline } from 'mdi-material-ui';
import SearchInput from '../SearchInput';
import inject18n from '../i18n';
import StixDomainEntitiesExports from '../../private/components/common/stix_domain_entities/StixDomainEntitiesExports';
<<<<<<< HEAD
import Security, { KNOWLEDGE_KNEXPORT } from '../../utils/Security';
=======
import Security, { KNOWLEDGE_KNGETEXPORT } from '../../utils/Security';
>>>>>>> d2ad6351

const styles = (theme) => ({
  container: {
    transition: theme.transitions.create('padding', {
      easing: theme.transitions.easing.sharp,
      duration: theme.transitions.duration.leavingScreen,
    }),
  },
  containerOpenExports: {
    flexGrow: 1,
    transition: theme.transitions.create('padding', {
      easing: theme.transitions.easing.easeOut,
      duration: theme.transitions.duration.enteringScreen,
    }),
    paddingRight: 310,
  },
  parameters: {
    float: 'left',
    marginTop: -10,
  },
  views: {
    float: 'right',
  },
  linesContainer: {
    margin: '10px 0 0 0',
    padding: 0,
  },
  linesContainerBottomNav: {
    margin: '10px 0 90px 0',
    padding: 0,
  },
  item: {
    paddingLeft: 10,
    textTransform: 'uppercase',
  },
  sortIcon: {
    position: 'absolute',
    margin: '0 0 0 5px',
    padding: 0,
    top: '0px',
  },
  headerItem: {
    float: 'left',
    fontSize: 12,
    fontWeight: '700',
  },
  sortableHeaderItem: {
    float: 'left',
    fontSize: 12,
    fontWeight: '700',
    cursor: 'pointer',
  },
  filters: {
    float: 'left',
    margin: '2px 0 0 10px',
  },
});

class ListLines extends Component {
  reverseBy(field) {
    this.props.handleSort(field, !this.props.orderAsc);
  }

  renderHeaderElement(field, label, width, isSortable) {
    const {
      classes, t, sortBy, orderAsc,
    } = this.props;
    if (isSortable) {
      const orderComponent = orderAsc ? (
        <ArrowDropDown classes={{ root: classes.sortIcon }} />
      ) : (
        <ArrowDropUp classes={{ root: classes.sortIcon }} />
      );
      return (
        <div
          key={field}
          className={classes.sortableHeaderItem}
          style={{ width }}
          onClick={this.reverseBy.bind(this, field)}
        >
          <span>{t(label)}</span>
          {sortBy === field ? orderComponent : ''}
        </div>
      );
    }
    return (
      <div className={classes.headerItem} style={{ width }} key={field}>
        <span>{t(label)}</span>
      </div>
    );
  }

  render() {
    const {
      t,
      classes,
      handleSearch,
      handleChangeView,
      handleRemoveFilter,
      handleToggleExports,
      openExports,
      noPadding,
      dataColumns,
      secondaryAction,
      paginationOptions,
      keyword,
      filters,
      bottomNav,
      children,
      exportEntityType,
      exportContext,
      numberOfElements,
    } = this.props;
    return (
      <div
        className={
          openExports && !noPadding
            ? classes.containerOpenExports
            : classes.container
        }
      >
        <div className={classes.parameters}>
          {typeof handleSearch === 'function' ? (
            <div style={{ float: 'left', marginRight: 20 }}>
              <SearchInput
                variant="small"
                onSubmit={handleSearch.bind(this)}
                keyword={keyword}
              />
            </div>
          ) : (
            ''
          )}
          <div className={classes.filters}>
            {map(
              (filter) => map(
                (f) => (
                    <Chip
                      key={filter[0]}
                      classes={{ root: classes.filter }}
                      label={`${filter[0]}: ${
                        f.value === null ? t('No tag') : f.value
                      }`}
                      onDelete={handleRemoveFilter.bind(this, filter[0])}
                    />
                ),
                filter[1],
              ),
              toPairs(filters),
            )}
          </div>
        </div>
        <div className={classes.views}>
          <div style={{ float: 'right', marginTop: -20 }}>
            {numberOfElements ? (
              <div style={{ float: 'left', padding: '15px 5px 0 0' }}>
                <strong>{`${numberOfElements.number}${numberOfElements.symbol}`}</strong>{' '}
                {t('entitie(s)')}
              </div>
            ) : (
              ''
            )}
            {typeof handleChangeView === 'function' ? (
              <Tooltip title={t('Cards view')}>
                <IconButton
                  color="primary"
                  onClick={handleChangeView.bind(this, 'cards')}
                >
                  <Dashboard />
                </IconButton>
              </Tooltip>
            ) : (
              ''
            )}
            {typeof handleChangeView === 'function' ? (
              <Tooltip title={t('Lines view')}>
                <IconButton
                  color="secondary"
                  onClick={handleChangeView.bind(this, 'lines')}
                >
                  <TableChart />
                </IconButton>
              </Tooltip>
            ) : (
              ''
            )}
<<<<<<< HEAD
            <Security roles={[KNOWLEDGE_KNEXPORT]}>
=======
            <Security needs={[KNOWLEDGE_KNGETEXPORT]}>
>>>>>>> d2ad6351
              {typeof handleToggleExports === 'function' ? (
                <Tooltip title={t('Exports panel')}>
                  <IconButton
                    color={openExports ? 'secondary' : 'primary'}
                    onClick={handleToggleExports.bind(this)}
                  >
                    <FileExportOutline />
                  </IconButton>
                </Tooltip>
              ) : (
                ''
              )}
            </Security>
          </div>
        </div>
        <div className="clearfix" />
        <List
          classes={{
            root: bottomNav
              ? classes.linesContainerBottomNav
              : classes.linesContainer,
          }}
        >
          <ListItem
            classes={{ root: classes.item }}
            divider={false}
            style={{ paddingTop: 0 }}
          >
            <ListItemIcon>
              <span
                style={{
                  padding: '0 8px 0 8px',
                  fontWeight: 700,
                  fontSize: 12,
                }}
              >
                &nbsp;
              </span>
            </ListItemIcon>
            <ListItemText
              primary={
                <div>
                  {toPairs(dataColumns).map((dataColumn) => this.renderHeaderElement(
                    dataColumn[0],
                    dataColumn[1].label,
                    dataColumn[1].width,
                    dataColumn[1].isSortable,
                  ))}
                </div>
              }
            />
            {secondaryAction ? (
              <ListItemSecondaryAction> &nbsp; </ListItemSecondaryAction>
            ) : (
              ''
            )}
          </ListItem>
          {children}
        </List>
        {typeof handleToggleExports === 'function' ? (
          <StixDomainEntitiesExports
            open={openExports}
            handleToggle={handleToggleExports.bind(this)}
            paginationOptions={paginationOptions}
            exportEntityType={exportEntityType}
            context={exportContext}
          />
        ) : (
          ''
        )}
      </div>
    );
  }
}

ListLines.propTypes = {
  classes: PropTypes.object,
  t: PropTypes.func,
  children: PropTypes.object,
  handleSearch: PropTypes.func,
  handleSort: PropTypes.func.isRequired,
  handleChangeView: PropTypes.func,
  handleRemoveFilter: PropTypes.func,
  handleToggleExports: PropTypes.func,
  openExports: PropTypes.bool,
  noPadding: PropTypes.bool,
  views: PropTypes.array,
  exportEntityType: PropTypes.string,
  exportContext: PropTypes.string,
  keyword: PropTypes.string,
  filters: PropTypes.object,
  sortBy: PropTypes.string,
  orderAsc: PropTypes.bool.isRequired,
  dataColumns: PropTypes.object.isRequired,
  paginationOptions: PropTypes.object,
  secondaryAction: PropTypes.bool,
  bottomNav: PropTypes.bool,
  numberOfElements: PropTypes.object,
};

export default compose(inject18n, withStyles(styles))(ListLines);<|MERGE_RESOLUTION|>--- conflicted
+++ resolved
@@ -9,14 +9,10 @@
 import ListItemSecondaryAction from '@material-ui/core/ListItemSecondaryAction';
 import IconButton from '@material-ui/core/IconButton';
 import {
-<<<<<<< HEAD
   ArrowDropDown,
   ArrowDropUp,
   Dashboard,
   TableChart,
-=======
-  ArrowDropDown, ArrowDropUp, Dashboard, TableChart,
->>>>>>> d2ad6351
 } from '@material-ui/icons';
 import Chip from '@material-ui/core/Chip';
 import Tooltip from '@material-ui/core/Tooltip';
@@ -24,11 +20,7 @@
 import SearchInput from '../SearchInput';
 import inject18n from '../i18n';
 import StixDomainEntitiesExports from '../../private/components/common/stix_domain_entities/StixDomainEntitiesExports';
-<<<<<<< HEAD
-import Security, { KNOWLEDGE_KNEXPORT } from '../../utils/Security';
-=======
 import Security, { KNOWLEDGE_KNGETEXPORT } from '../../utils/Security';
->>>>>>> d2ad6351
 
 const styles = (theme) => ({
   container: {
@@ -215,11 +207,7 @@
             ) : (
               ''
             )}
-<<<<<<< HEAD
-            <Security roles={[KNOWLEDGE_KNEXPORT]}>
-=======
             <Security needs={[KNOWLEDGE_KNGETEXPORT]}>
->>>>>>> d2ad6351
               {typeof handleToggleExports === 'function' ? (
                 <Tooltip title={t('Exports panel')}>
                   <IconButton
