--- conflicted
+++ resolved
@@ -29,11 +29,8 @@
 // import Security, { KNOWLEDGE_KNGETEXPORT, KNOWLEDGE_KNUPDATE } from '../../utils/Security';
 import Filters from '../../private/components/common/lists/Filters';
 import { truncate } from '../../utils/String';
-<<<<<<< HEAD
 import ItemIcon from '../ItemIcon';
-=======
 import DataEntitiesDropDown from '../../private/components/common/form/DataEntitiesDropDown';
->>>>>>> 8f606394
 
 const styles = (theme) => ({
   container: {
@@ -385,7 +382,7 @@
                 && !noHeaders && <div style={{ height: 38 }}> &nbsp; </div>}
             </div>
             {(filterEntityType === 'Entities' || filterEntityType === 'DataSources') && (
-              <DataEntitiesDropDown selectedDataEntity={selectedDataEntity}/>
+              <DataEntitiesDropDown selectedDataEntity={selectedDataEntity} />
             )}
             <div className={classes.filters}>
               {map((currentFilter) => {
@@ -514,18 +511,18 @@
                           onClick={this.handleInfoSystemListItem.bind(this, 'graph')}
                         >
                           <ListItemIcon className={classes.informationSystemIcon}>
-                            <ItemIcon type='InformationSystemGraph'/>
+                            <ItemIcon type='InformationSystemGraph' />
                           </ListItemIcon>
-                          <ListItemText primary="Graph" className={classes.informationSystemText}/>
+                          <ListItemText primary="Graph" className={classes.informationSystemText} />
                         </ListItem>
                         <ListItem
                           button={true}
                           onClick={this.handleInfoSystemListItem.bind(this, 'form')}
                         >
                           <ListItemIcon className={classes.informationSystemIcon}>
-                            <ItemIcon type='InformationSystemForm'/>
+                            <ItemIcon type='InformationSystemForm' />
                           </ListItemIcon>
-                          <ListItemText primary="Form" className={classes.informationSystemText}/>
+                          <ListItemText primary="Form" className={classes.informationSystemText} />
                         </ListItem>
                       </List>
                     </Popover>
