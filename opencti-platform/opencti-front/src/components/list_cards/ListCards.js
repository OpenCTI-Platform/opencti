import React, { Component } from 'react';
import * as PropTypes from 'prop-types';
import { compose, map, toPairs } from 'ramda';
import { withStyles } from '@material-ui/core/styles';
import IconButton from '@material-ui/core/IconButton';
import FormControl from '@material-ui/core/FormControl';
import InputLabel from '@material-ui/core/InputLabel';
import Select from '@material-ui/core/Select';
import MenuItem from '@material-ui/core/MenuItem';
import {
  ArrowDownward,
  ArrowUpward,
  TableChart,
  Dashboard,
} from '@material-ui/icons';
import Chip from '@material-ui/core/Chip';
import Tooltip from '@material-ui/core/Tooltip';
import { FileExportOutline } from 'mdi-material-ui';
import SearchInput from '../SearchInput';
import inject18n from '../i18n';
import StixDomainEntitiesExports from '../../private/components/common/stix_domain_entities/StixDomainEntitiesExports';
<<<<<<< HEAD
import Security, { KNOWLEDGE_KNEXPORT } from '../../utils/Security';
=======
import Security, { KNOWLEDGE_KNGETEXPORT } from '../../utils/Security';
>>>>>>> d2ad6351

const styles = (theme) => ({
  container: {
    transition: theme.transitions.create('margin', {
      easing: theme.transitions.easing.sharp,
      duration: theme.transitions.duration.leavingScreen,
    }),
  },
  containerOpenExports: {
    flexGrow: 1,
    transition: theme.transitions.create('margin', {
      easing: theme.transitions.easing.easeOut,
      duration: theme.transitions.duration.enteringScreen,
    }),
    marginRight: 310,
  },
  parameters: {
    float: 'left',
    marginTop: -10,
  },
  views: {
    display: 'flex',
    float: 'right',
  },
  cardsContainer: {
    marginTop: 10,
    paddingTop: 0,
  },
  sortField: {
    float: 'left',
  },
  sortFieldLabel: {
    margin: '10px 15px 0 0',
    fontSize: 14,
    float: 'left',
  },
  sortIcon: {
    float: 'left',
    margin: '-5px 0 0 15px',
  },
  filters: {
    float: 'left',
    margin: '2px 0 0 15px',
  },
});

class ListCards extends Component {
  sortBy(event) {
    this.props.handleSort(event.target.value, this.props.orderAsc);
  }

  reverse() {
    this.props.handleSort(this.props.sortBy, !this.props.orderAsc);
  }

  render() {
    const {
      t,
      classes,
      handleSearch,
      handleChangeView,
      handleRemoveFilter,
      handleToggleExports,
      openExports,
      dataColumns,
      paginationOptions,
      keyword,
      filters,
      sortBy,
      orderAsc,
      children,
      exportEntityType,
      numberOfElements,
    } = this.props;
    return (
      <div
        className={
          openExports ? classes.containerOpenExports : classes.container
        }
      >
        <div className={classes.parameters}>
          <div style={{ float: 'left', marginRight: 20 }}>
            <SearchInput
              variant="small"
              onSubmit={handleSearch.bind(this)}
              keyword={keyword}
            />
          </div>
          <InputLabel classes={{ root: classes.sortFieldLabel }}>
            {t('Sort by')}
          </InputLabel>
          <FormControl classes={{ root: classes.sortField }}>
            <Select
              name="sort-by"
              value={sortBy}
              onChange={this.sortBy.bind(this)}
              inputProps={{
                name: 'sort-by',
                id: 'sort-by',
              }}
            >
              {toPairs(dataColumns).map((dataColumn) => (
                <MenuItem key={dataColumn[0]} value={dataColumn[0]}>
                  {t(dataColumn[1].label)}
                </MenuItem>
              ))}
            </Select>
          </FormControl>
          <IconButton
            aria-label="Sort by"
            onClick={this.reverse.bind(this)}
            classes={{ root: classes.sortIcon }}
          >
            {orderAsc ? <ArrowDownward /> : <ArrowUpward />}
          </IconButton>
          <div className={classes.filters}>
            {map(
              (filter) => map(
                (f) => (
                    <Chip
                      key={filter[0]}
                      classes={{ root: classes.filter }}
                      label={`${filter[0]}: ${
                        f.value === null ? t('No tag') : f.value
                      }`}
                      onDelete={handleRemoveFilter.bind(this, filter[0])}
                    />
                ),
                filter[1],
              ),
              toPairs(filters),
            )}
          </div>
        </div>
        <div className={classes.views}>
          <div style={{ float: 'right', marginTop: -20 }}>
            {numberOfElements ? (
              <div style={{ float: 'left', padding: '15px 5px 0 0' }}>
                <strong>{`${numberOfElements.number}${numberOfElements.symbol}`}</strong>{' '}
                {t('entitie(s)')}
              </div>
            ) : (
              ''
            )}
            {typeof handleChangeView === 'function' ? (
              <Tooltip title={t('Cards view')}>
                <IconButton
                  color="secondary"
                  onClick={handleChangeView.bind(this, 'cards')}
                >
                  <Dashboard />
                </IconButton>
              </Tooltip>
            ) : (
              ''
            )}
            {typeof handleChangeView === 'function' ? (
              <Tooltip title={t('Lines view')}>
                <IconButton
                  color="primary"
                  onClick={handleChangeView.bind(this, 'lines')}
                >
                  <TableChart />
                </IconButton>
              </Tooltip>
            ) : (
              ''
            )}
<<<<<<< HEAD
            <Security roles={[KNOWLEDGE_KNEXPORT]}>
=======
            <Security needs={[KNOWLEDGE_KNGETEXPORT]}>
>>>>>>> d2ad6351
              {typeof handleToggleExports === 'function' ? (
                <Tooltip title={t('Exports panel')}>
                  <IconButton
                    color={openExports ? 'secondary' : 'primary'}
                    onClick={handleToggleExports.bind(this)}
                  >
                    <FileExportOutline />
                  </IconButton>
                </Tooltip>
              ) : (
                ''
              )}
            </Security>
          </div>
        </div>
        <div className="clearfix" />
        <div className={classes.cardsContainer}>{children}</div>
        {typeof handleToggleExports === 'function' ? (
          <StixDomainEntitiesExports
            open={openExports}
            handleToggle={handleToggleExports.bind(this)}
            paginationOptions={paginationOptions}
            exportEntityType={exportEntityType}
          />
        ) : (
          ''
        )}
      </div>
    );
  }
}

ListCards.propTypes = {
  classes: PropTypes.object,
  t: PropTypes.func,
  children: PropTypes.object,
  handleSearch: PropTypes.func.isRequired,
  handleSort: PropTypes.func.isRequired,
  handleChangeView: PropTypes.func,
  handleRemoveFilter: PropTypes.func,
  handleToggleExports: PropTypes.func,
  openExports: PropTypes.bool,
  views: PropTypes.array,
  exportEntityType: PropTypes.string,
  keyword: PropTypes.string,
  filters: PropTypes.object,
  sortBy: PropTypes.string.isRequired,
  orderAsc: PropTypes.bool.isRequired,
  dataColumns: PropTypes.object.isRequired,
  paginationOptions: PropTypes.object,
  numberOfElements: PropTypes.object,
};

export default compose(inject18n, withStyles(styles))(ListCards);<|MERGE_RESOLUTION|>--- conflicted
+++ resolved
@@ -19,11 +19,7 @@
 import SearchInput from '../SearchInput';
 import inject18n from '../i18n';
 import StixDomainEntitiesExports from '../../private/components/common/stix_domain_entities/StixDomainEntitiesExports';
-<<<<<<< HEAD
-import Security, { KNOWLEDGE_KNEXPORT } from '../../utils/Security';
-=======
 import Security, { KNOWLEDGE_KNGETEXPORT } from '../../utils/Security';
->>>>>>> d2ad6351
 
 const styles = (theme) => ({
   container: {
@@ -96,6 +92,7 @@
       orderAsc,
       children,
       exportEntityType,
+      exportContext,
       numberOfElements,
     } = this.props;
     return (
@@ -192,11 +189,7 @@
             ) : (
               ''
             )}
-<<<<<<< HEAD
-            <Security roles={[KNOWLEDGE_KNEXPORT]}>
-=======
             <Security needs={[KNOWLEDGE_KNGETEXPORT]}>
->>>>>>> d2ad6351
               {typeof handleToggleExports === 'function' ? (
                 <Tooltip title={t('Exports panel')}>
                   <IconButton
@@ -220,6 +213,7 @@
             handleToggle={handleToggleExports.bind(this)}
             paginationOptions={paginationOptions}
             exportEntityType={exportEntityType}
+            context={exportContext}
           />
         ) : (
           ''
@@ -241,6 +235,7 @@
   openExports: PropTypes.bool,
   views: PropTypes.array,
   exportEntityType: PropTypes.string,
+  exportContext: PropTypes.string,
   keyword: PropTypes.string,
   filters: PropTypes.object,
   sortBy: PropTypes.string.isRequired,
