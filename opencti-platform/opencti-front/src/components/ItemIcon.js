--- conflicted
+++ resolved
@@ -58,11 +58,8 @@
 import userPersonIcon from '../resources/images/assets/userPersonIcon.svg';
 import partiesIcon from '../resources/images/assets/partiesIcon.svg';
 import locationsIcon from '../resources/images/assets/locationsIcon.svg';
-<<<<<<< HEAD
-=======
 import inventoryItemIcon from '../resources/images/assets/inventoryItem.svg';
 import resourceIcon from '../resources/images/assets/resource.svg';
->>>>>>> 5d4c775b
 
 const iconSelector = (type, variant, fontSize, color) => {
   let style = {};
@@ -101,17 +98,10 @@
       return <img src={linuxIcon} style={style} alt="linux-icon" />;
     case 'component':
       return <img src={componentsIcon} style={style} alt="components-icon" />;
-<<<<<<< HEAD
-    // case 'inventory_item':
-    //   return <img src={componentsIcon} style={style} alt="components-icon" />;
-    // case 'resource':
-    //   return <img src={componentsIcon} style={style} alt="components-icon" />;
-=======
     case 'inventory_item':
       return <img src={inventoryItemIcon} style={style} alt="inventoryItem-icon" />;
     case 'resource':
       return <img src={resourceIcon} style={style} alt="resource-icon" />;
->>>>>>> 5d4c775b
     case 'location':
       return <img src={locationsIcon} style={style} alt="locations-icon" />;
     case 'party':
