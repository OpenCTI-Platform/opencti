--- conflicted
+++ resolved
@@ -1,10 +1,6 @@
 import React, { useEffect, useState } from 'react';
 import * as PropTypes from 'prop-types';
 import { makeStyles } from '@material-ui/core/styles';
-<<<<<<< HEAD
-import TopBar from './components/nav/TopBar';
-=======
->>>>>>> 342e8534
 import LeftBar from './components/nav/LeftBar';
 import Message from '../components/Message';
 import { getAccount } from '../services/account.service';
@@ -72,20 +68,10 @@
   }, [clientId]);
   return (
     <div className={classes.root}>
-<<<<<<< HEAD
-      <TopBar drawer={drawer} me={me || null} />
-=======
->>>>>>> 342e8534
       <LeftBar
         clientId={clientId}
         setClientId={setClientId}
       >
-<<<<<<< HEAD
-        <Message />
-        <div className={classes.toolbar} />
-        <IndexRoutePath me={me} />
-      </main>
-=======
         <main
         // style={{ paddingRight: 24 }}
         >
@@ -95,7 +81,6 @@
         </main>
       </LeftBar>
 
->>>>>>> 342e8534
     </div>
   );
 };
