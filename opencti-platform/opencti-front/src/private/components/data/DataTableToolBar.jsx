import React, { Component } from 'react';
import * as PropTypes from 'prop-types';
import * as R from 'ramda';
import { ascend, map, path, pathOr, pipe, sortWith, union } from 'ramda';
import { Link } from 'react-router-dom';
import { graphql } from 'react-relay';
import withTheme from '@mui/styles/withTheme';
import withStyles from '@mui/styles/withStyles';
import Toolbar from '@mui/material/Toolbar';
import MuiSwitch from '@mui/material/Switch';
import Typography from '@mui/material/Typography';
import Tooltip from '@mui/material/Tooltip';
import List from '@mui/material/List';
import Radio from '@mui/material/Radio';
import FormControl from '@mui/material/FormControl';
import InputLabel from '@mui/material/InputLabel';
import MenuItem from '@mui/material/MenuItem';
import Select from '@mui/material/Select';
import ListItem from '@mui/material/ListItem';
import ListItemIcon from '@mui/material/ListItemIcon';
import ListItemText from '@mui/material/ListItemText';
import Table from '@mui/material/Table';
import TableHead from '@mui/material/TableHead';
import TableBody from '@mui/material/TableBody';
import TableCell from '@mui/material/TableCell';
import TableContainer from '@mui/material/TableContainer';
import TableRow from '@mui/material/TableRow';
import IconButton from '@mui/material/IconButton';
import {
  AddOutlined,
  AutoFixHighOutlined,
  BrushOutlined,
  CancelOutlined,
  CenterFocusStrong,
  CheckCircleOutlined,
  ClearOutlined,
  CloseOutlined,
  ContentCopyOutlined,
  DeleteOutlined,
  DeleteSweepOutlined,
  LanguageOutlined,
  LinkOffOutlined,
  LockOpenOutlined,
  MergeOutlined,
  MoveToInboxOutlined,
  RestoreOutlined,
  TransformOutlined,
  UnpublishedOutlined,
} from '@mui/icons-material';
import { BankMinus, BankPlus, CloudRefreshOutline, LabelOutline } from 'mdi-material-ui';
import Autocomplete from '@mui/material/Autocomplete';
import Drawer from '@mui/material/Drawer';
import Dialog from '@mui/material/Dialog';
import DialogContent from '@mui/material/DialogContent';
import DialogActions from '@mui/material/DialogActions';
import Button from '@mui/material/Button';
import Slide from '@mui/material/Slide';
import Chip from '@mui/material/Chip';
import DialogTitle from '@mui/material/DialogTitle';
import Alert from '@mui/material/Alert';
import TextField from '@mui/material/TextField';
import Grid from '@mui/material/Grid';
import Avatar from '@mui/material/Avatar';
import { FormControlLabel, Switch } from '@mui/material';
import Checkbox from '@mui/material/Checkbox';
import { DateTimePicker } from '@mui/x-date-pickers/DateTimePicker';
import UserEmailSend from '../settings/users/UserEmailSend';
import { objectParticipantFieldMembersSearchQuery } from '../common/form/ObjectParticipantField';
import { objectAssigneeFieldMembersSearchQuery } from '../common/form/ObjectAssigneeField';
import { vocabularyQuery } from '../common/form/OpenVocabField';
import PromoteDrawer from './drawers/PromoteDrawer';
import TasksFilterValueContainer from '../../../components/TasksFilterValueContainer';
import inject18n from '../../../components/i18n';
import { truncate } from '../../../utils/String';
import { commitMutation, fetchQuery, MESSAGING$ } from '../../../relay/environment';
import ItemIcon from '../../../components/ItemIcon';
import { objectMarkingFieldAllowedMarkingsQuery } from '../common/form/ObjectMarkingField';
import { identitySearchIdentitiesSearchQuery } from '../common/identities/IdentitySearch';
import { labelsSearchQuery } from '../settings/LabelsQuery';
import Security from '../../../utils/Security';
import {
  BYPASS,
  EXPLORE_EXUPDATE_EXDELETE,
  EXPLORE_EXUPDATE_PUBLISH,
  INVESTIGATION_INUPDATE_INDELETE,
  KNOWLEDGE_KNUPDATE,
  KNOWLEDGE_KNUPDATE_KNDELETE,
  KNOWLEDGE_KNUPDATE_KNMERGE,
  KNOWLEDGE_KNUPDATE_KNORGARESTRICT,
  SETTINGS_SETACCESSES,
} from '../../../utils/hooks/useGranted';
import { UserContext } from '../../../utils/hooks/useAuth';
import { statusFieldStatusesSearchQuery } from '../common/form/StatusField';
import { hexToRGB } from '../../../utils/Colors';
import { externalReferencesQueriesSearchQuery } from '../analyses/external_references/ExternalReferencesQueries';
import StixDomainObjectCreation from '../common/stix_domain_objects/StixDomainObjectCreation';
import ItemMarkings from '../../../components/ItemMarkings';
import { getEntityTypeTwoFirstLevelsFilterValues, removeIdAndIncorrectKeysFromFilterGroupObject, serializeFilterGroupForBackend } from '../../../utils/filters/filtersUtils';
import { getMainRepresentative } from '../../../utils/defaultRepresentatives';
import EETooltip from '../common/entreprise_edition/EETooltip';
import { killChainPhasesSearchQuery } from '../settings/KillChainPhases';

const styles = (theme) => ({
  drawerPaper: {
    minHeight: '100vh',
    width: '50%',
    position: 'fixed',
    transition: theme.transitions.create('width', {
      easing: theme.transitions.easing.sharp,
      duration: theme.transitions.duration.enteringScreen,
    }),
    padding: 0,
  },
  header: {
    backgroundColor: theme.palette.background.nav,
    padding: '20px 20px 20px 60px',
  },
  closeButton: {
    position: 'absolute',
    top: 12,
    left: 5,
    color: 'inherit',
  },
  buttons: {
    marginTop: 20,
    textAlign: 'right',
  },
  button: {
    marginLeft: theme.spacing(2),
  },
  buttonAdd: {
    width: '100%',
    height: 20,
  },
  container: {
    padding: '10px 20px 20px 20px',
  },
  aliases: {
    margin: '0 7px 7px 0',
  },
  title: {
    flex: '1 1 100%',
    fontSize: '12px',
    marginBottom: '1px',
  },
  chipValue: {
    margin: 0,
  },
  filter: {
    margin: '5px 10px 5px 0',
  },
  operator: {
    fontFamily: 'Consolas, monaco, monospace',
    backgroundColor: theme.palette.background.accent,
    margin: '5px 10px 5px 0',
  },
  step: {
    position: 'relative',
    width: '100%',
    margin: '0 0 20px 0',
    padding: 15,
    verticalAlign: 'middle',
    border: `1px solid ${theme.palette.background.accent}`,
    borderRadius: 5,
    display: 'flex',
  },
  formControl: {
    width: '100%',
  },
  stepType: {
    margin: 0,
    paddingRight: 20,
    width: '30%',
  },
  stepField: {
    margin: 0,
    paddingRight: 20,
    width: '30%',
  },
  stepValues: {
    paddingRight: 20,
    margin: 0,
  },
  stepCloseButton: {
    position: 'absolute',
    top: -20,
    right: -20,
  },
  icon: {
    paddingTop: 4,
    display: 'inline-block',
  },
  text: {
    display: 'inline-block',
    flexGrow: 1,
    marginLeft: 10,
  },
  autoCompleteIndicator: {
    display: 'none',
  },
});

const notMergableTypes = ['Playbook', 'Indicator', 'Note', 'Opinion', 'Label', 'Case-Template', 'Task', 'DeleteOperation', 'InternalFile', 'PublicDashboard', 'Workspace', 'DraftWorkspace', 'Notification'];
const notAddableTypes = ['Playbook', 'Label', 'Vocabulary', 'Case-Template', 'DeleteOperation', 'InternalFile', 'PublicDashboard', 'Workspace', 'DraftWorkspace', 'Notification'];
const notUpdatableTypes = ['Playbook', 'Label', 'Vocabulary', 'Case-Template', 'Task', 'DeleteOperation', 'InternalFile', 'PublicDashboard', 'Workspace', 'DraftWorkspace', 'Notification'];
const notScannableTypes = ['Playbook', 'Label', 'Vocabulary', 'Case-Template', 'Task', 'DeleteOperation', 'InternalFile', 'PublicDashboard', 'Workspace', 'DraftWorkspace', 'Notification'];
const notEnrichableTypes = ['Playbook', 'Label', 'Vocabulary', 'Case-Template', 'Task', 'DeleteOperation', 'InternalFile', 'PublicDashboard', 'Workspace', 'DraftWorkspace', 'Notification'];
const typesWithScore = [
  'Stix-Cyber-Observable',
  'Indicator',
  'Autonomous-System',
  'Directory',
  'Domain-Name',
  'Email-Addr',
  'Email-Message',
  'Email-Mime-Part-Type',
  'StixFile',
  'X509-Certificate',
  'IPv4-Addr',
  'IPv6-Addr',
  'Mac-Addr',
  'Mutex',
  'Network-Traffic',
  'Process',
  'Software',
  'Url',
  'User-Account',
  'Windows-Registry-Key',
  'Windows-Registry-Value-Type',
  'Cryptographic-Key',
  'Cryptocurrency-Wallet',
  'Hostname',
  'Text',
  'Credential',
  'Tracking-Number',
  'User-Agent',
  'Bank-Account',
  'Phone-Number',
  'Payment-Card',
  'Media-Content',
  'Persona',
];
const typesWithSeverity = ['Case-Incident', 'Case-Rft', 'Case-Rfi'];
const typesWithPriority = ['Case-Incident', 'Case-Rft', 'Case-Rfi'];
const typesWithAssignee = ['Case-Incident', 'Case-Rft', 'Case-Rfi', 'Report'];
const typesWithParticipant = ['Case-Incident', 'Case-Rft', 'Case-Rfi', 'Report'];
const typesWithIncidentResponseType = ['Case-Incident'];
const typesWithRfiTypes = ['Case-Rfi'];
const typesWithRftTypes = ['Case-Rft'];
const typesWithDetection = ['Indicator'];
const typesWithKillChains = ['Indicator'];
const typesWithIndicatorTypes = ['Indicator'];
const typesWithPlatforms = ['Indicator'];

const typesWithoutStatus = ['Stix-Core-Object', 'Stix-Domain-Object', 'Stix-Cyber-Observable', 'Artifact', 'ExternalReference'];
const notShareableTypes = ['Playbook', 'Label', 'Vocabulary', 'Case-Template', 'DeleteOperation', 'InternalFile', 'PublicDashboard', 'Workspace', 'DraftWorkspace', 'Notification'];

const Transition = React.forwardRef((props, ref) => (
  <Slide direction="up" ref={ref} {...props} />
));
Transition.displayName = 'TransitionSlide';

const toolBarListTaskAddMutation = graphql`
  mutation DataTableToolBarListTaskAddMutation($input: ListTaskAddInput!) {
    listTaskAdd(input: $input) {
      id
      type
    }
  }
`;

const toolBarQueryTaskAddMutation = graphql`
  mutation DataTableToolBarQueryTaskAddMutation($input: QueryTaskAddInput!) {
    queryTaskAdd(input: $input) {
      id
      type
    }
  }
`;

const toolBarConnectorsQuery = graphql`
  query DataTableToolBarConnectorsQuery($type: String!) {
    enrichmentConnectors(type: $type) {
      id
      name
    }
  }
`;

export const maxNumberOfObservablesToCopy = 1000;

const toolBarContainersQuery = graphql`
  query DataTableToolBarContainersQuery($search: String) {
    containers(
      search: $search
      filters: {
        mode: and
        filters: [{ key: "entity_type", values: ["Container"] }]
        filterGroups: []
      }
    ) {
      edges {
        node {
          id
          entity_type
          representative {
            main
          }
        }
      }
    }
  }
`;

const toolBarOrganizationsQuery = graphql`
  query DataTableToolBarOrganizationsQuery($search: String) {
    organizations(search: $search) {
      edges {
        node {
          id
          entity_type
          representative {
            main
          }
        }
      }
    }
  }
`;

const toolbarGroupsQuery = graphql`
    query DataTableToolBarGroupsQuery($search: String) {
      groups(search: $search) {
        edges {
          node {
            id
            name
            entity_type
          }
        }
      }
    }
`;

export const toolBarUsersLinesSearchQuery = graphql`
    query  DataTableToolBarUsersLinesSearchQuery(
        $first: Int, $search: String,
        $orderBy: UsersOrdering
        $orderMode: OrderingMode
    ) {
        users(first: $first, search: $search, orderBy: $orderBy, orderMode: $orderMode) {
            edges {
                node {
                    id
                    entity_type
                    name
                    user_email
                }
            }
        }
    }
`;

class DataTableToolBar extends Component {
  constructor(props) {
    super(props);
    this.state = {
      displayTask: false,
      displayUpdate: false,
      displayEnrichment: false,
      displayRescan: false,
      displayMerge: false,
      displayAddInContainer: false,
      displayShare: false,
      displayUnshare: false,
      displayPromote: false,
      displaySendEmail: false,
      containerCreation: false,
      organizationCreation: false,
      actions: [],
      scope: undefined,
      actionsInputs: [{}],
      keptEntityId: null,
      mergingElement: null,
      description: '',
      processing: false,
      markingDefinitions: [],
      labels: [],
      identities: [],
      users: [],
      containers: [],
      organizations: [],
      statuses: [],
      externalReferences: [],
      enrichConnectors: [],
      enrichSelected: [],
      organizationInput: '',
      shareOrganizations: [],
      selectedCategory: '',
      vocabularies: {
        case_severity_ov: [],
        case_priority_ov: [],
        incident_response_types_ov: [],
        request_for_information_types_ov: [],
        request_for_takedown_types_ov: [],
        indicator_type_ov: [],
        platforms_ov: [],
      },
      navOpen: localStorage.getItem('navOpen') === 'true',
      assignees: [],
      participants: [],
      killChainPhases: [],
      groups: [],
      displayEditButtons: true,
    };
  }

  componentDidMount() {
    this.subscription = MESSAGING$.toggleNav.subscribe({
      next: () => this.setState({ navOpen: localStorage.getItem('navOpen') === 'true' }),
    });
  }

  componentWillUnmount() {
    this.subscription.unsubscribe();
  }

  handleOpenTask() {
    this.setState({ displayTask: true });
  }

  handleCloseTask() {
    this.setState({
      displayTask: false,
      actions: [],
      scope: undefined,
      keptEntityId: null,
      mergingElement: null,
      processing: false,
      description: '',
    });
  }

  handleOpenUpdate() {
    this.setState({ displayUpdate: true });
  }

  handleOpenRescan() {
    this.setState({ displayRescan: true });
  }

  handleCloseRescan() {
    this.setState({ displayRescan: false });
  }

  handleCloseUpdate() {
    this.setState({ displayUpdate: false, actionsInputs: [{}] });
  }

  handleOpenMerge() {
    this.setState({ displayMerge: true });
  }

  handleOpenAddInContainer() {
    this.setState({ displayAddInContainer: true });
  }

  handleOpenShare() {
    this.setState({ displayShare: true });
  }

  handleCloseShare() {
    this.setState({ displayShare: false });
  }

  handleOpenUnshare() {
    this.setState({ displayUnshare: true });
  }

  handleCloseUnshare() {
    this.setState({ displayUnshare: false });
  }

  handleCloseSendEmail() {
    this.setState({ displaySendEmail: false });
  }

  handleOpenPromote() {
    this.setState({ displayPromote: true });
  }

  handleClosePromote() {
    this.setState({ displayPromote: false });
  }

  handleOpenEnrichment(stixCyberObservableSubTypes, stixDomainObjectSubTypes) {
    // Get enrich type
    let enrichType;
    const entityTypeFilterValues = getEntityTypeTwoFirstLevelsFilterValues(this.props.filters, stixCyberObservableSubTypes, stixDomainObjectSubTypes);
    if (this.props.selectAll) {
      enrichType = this.props.type ?? R.head(entityTypeFilterValues);
    } else {
      const selectedElementsList = Object.values(this.props.selectedElements || {});
      const selectedTypes = R.uniq(selectedElementsList
        .map((o) => o.entity_type)
        .filter((entity_type) => entity_type !== undefined));
      enrichType = R.head(selectedTypes);
    }
    // Get available connectors
    fetchQuery(toolBarConnectorsQuery, { type: enrichType })
      .toPromise()
      .then((data) => {
        this.setState({
          displayEnrichment: true,
          enrichConnectors: data.enrichmentConnectors ?? [],
          enrichSelected: [],
        });
      });
  }

  handleCloseEnrichment() {
    this.setState({ displayEnrichment: false });
  }

  handleCloseMerge() {
    this.setState({ displayMerge: false });
  }

  handleAddStep() {
    this.setState({ actionsInputs: R.append({}, this.state.actionsInputs) });
  }

  handleRemoveStep(i) {
    const { actionsInputs } = this.state;
    actionsInputs.splice(i, 1);
    this.setState({ actionsInputs });
  }

  handleLaunchUpdate() {
    const { actionsInputs } = this.state;
    const categoryAttributeMapping = {
      case_severity_ov: 'severity',
      case_priority_ov: 'priority',
      incident_response_types_ov: 'response_types',
      request_for_information_types_ov: 'information_types',
      request_for_takedown_types_ov: 'takedown_types',
      indicator_type_ov: 'indicator_types',
      platforms_ov: 'x_mitre_platforms',
    };

    const actions = actionsInputs.map((n) => {
      if (categoryAttributeMapping[n.field]) {
        return ({
          type: n.type,
          context: {
            field: categoryAttributeMapping[n.field],
            type: n.fieldType,
            values: n.values.map((value) => value.label),
            options: n.options,
          },
        });
      }
      return {
        type: n.type,
        context: {
          field: n.field,
          type: n.fieldType,
          values: n.values,
          options: n.options,
        },
      };
    });
    this.setState({ actions }, () => {
      this.handleCloseUpdate();
      this.handleOpenTask();
    });
  }

  handleChangeActionInput(i, key, event) {
    const { value } = event.target;
    const { actionsInputs } = this.state;

    actionsInputs[i] = R.assoc(key, value, actionsInputs[i] || {});
    if (key === 'field') {
      if (value === 'x_opencti_detection') {
        actionsInputs[i] = R.assoc('values', ['false'], actionsInputs[i] || {});
      } else {
        const values = [];
        actionsInputs[i] = R.assoc('values', values, actionsInputs[i] || {});
      }
      if (
        value === 'object-marking'
        || value === 'object-label'
        || value === 'created-by'
        || value === 'external-reference'
        || value === 'object-assignee'
        || value === 'object-participant'
      ) {
        actionsInputs[i] = R.assoc(
          'fieldType',
          'RELATION',
          actionsInputs[i] || {},
        );
      } else {
        actionsInputs[i] = R.assoc(
          'fieldType',
          'ATTRIBUTE',
          actionsInputs[i] || {},
        );
      }
    }
    this.setState({ actionsInputs });
  }

  handleChangeActionInputValues(i, event, value) {
    if (event) {
      event.stopPropagation();
      event.preventDefault();
    }
    const { actionsInputs } = this.state;
    actionsInputs[i] = R.assoc(
      'values',
      Array.isArray(value) ? value : [value],
      actionsInputs[i] || {},
    );
    this.setState({ actionsInputs });
  }

  handleChangeActionInputOptions(i, key, event) {
    const { actionsInputs } = this.state;
    actionsInputs[i] = R.assoc(
      'options',
      R.assoc(key, event.target.checked, actionsInputs[i]?.options || {}),
      actionsInputs[i] || {},
    );
    this.setState({ actionsInputs });
  }

  handleChangeActionInputValuesReplace(i, event) {
    const { value } = event.target;
    const { actionsInputs } = this.state;
    actionsInputs[i] = R.assoc(
      'values',
      Array.isArray(value) ? value : [value],
      actionsInputs[i] || {},
    );
    this.setState({ actionsInputs });
  }

  handleChangeSwitchInput(i, key, value) {
    const { actionsInputs } = this.state;
    const currentValue = actionsInputs[i] ? actionsInputs[i][key] : null;
    if (key === 'values' && currentValue !== value) {
      actionsInputs[i] = { ...actionsInputs[i], [key]: [String(value)] };
    } else {
      actionsInputs[i] = { ...actionsInputs[i], [key]: value };
    }
    this.setState({ actionsInputs });
  }
  handleLaunchRead(read) {
    const actions = [{
      type: 'REPLACE',
      context: {
        field: 'is_read',
        type: 'ATTRIBUTE',
        values: [read ? 'true' : 'false'],
      },
    }];
    this.setState({ actions }, () => {
      this.handleOpenTask();
    });
  }
  handleLaunchDelete() {
    const actions = [{ type: 'DELETE', context: null }];
    this.setState({ actions }, () => {
      this.handleOpenTask();
    });
  }
  handleLaunchRemoveAuthMembers() {
    const actions = [{ type: 'REMOVE_AUTH_MEMBERS', context: null }];
    this.setState({ actions }, () => {
      this.handleOpenTask();
    });
  }
  handleLaunchRemoveFromDraft() {
    const actions = [{ type: 'REMOVE_FROM_DRAFT', context: null }];
    this.setState({ actions }, () => {
      this.handleOpenTask();
    });
  }
  handleLaunchRemove() {
    const actions = [
      {
        type: 'REMOVE',
        context: { field: 'container-object', values: [this.props.container] },
      },
    ];
    this.setState({ actions }, () => {
      this.handleOpenTask();
    });
  }

  handleLaunchCompleteDelete() {
    const actions = [{ type: 'COMPLETE_DELETE', context: null }];
    this.setState({ actions }, () => {
      this.handleOpenTask();
    });
  }

  handleLaunchRestore() {
    const actions = [{ type: 'RESTORE', context: null }];
    this.setState({ actions }, () => {
      this.handleOpenTask();
    });
  }

  handleChangeKeptEntityId(entityId) {
    this.setState({ keptEntityId: entityId });
  }

  handleChangeEnrichSelected(connectorId) {
    if (this.state.enrichSelected.includes(connectorId)) {
      const filtered = this.state.enrichSelected.filter(
        (e) => e !== connectorId,
      );
      this.setState({ enrichSelected: filtered });
    } else {
      this.setState({
        enrichSelected: [...this.state.enrichSelected, connectorId],
      });
    }
  }

  handleLaunchRescan() {
    const actions = [{ type: 'RULE_ELEMENT_RESCAN' }];
    this.setState({ actions }, () => {
      this.handleCloseRescan();
      this.handleOpenTask();
    });
  }

  handleLaunchPromote() {
    const actions = [{ type: 'PROMOTE' }];
    this.setState({ actions }, () => {
      this.handleClosePromote();
      this.handleOpenTask();
    });
  }

  handleLaunchEnrichment() {
    const actions = [
      { type: 'ENRICHMENT', context: { values: this.state.enrichSelected } },
    ];
    this.setState({ actions }, () => {
      this.handleCloseEnrichment();
      this.handleOpenTask();
    });
  }

  handleLaunchMerge() {
    const { selectedElements } = this.props;
    const { keptEntityId } = this.state;
    const selectedElementsList = R.values(selectedElements);
    const keptElement = keptEntityId
      ? R.head(R.filter((n) => n.id === keptEntityId, selectedElementsList))
      : R.head(selectedElementsList);
    const filteredStixDomainObjects = keptEntityId
      ? R.filter((n) => n.id !== keptEntityId, selectedElementsList)
      : R.tail(selectedElementsList);
    const actions = [
      {
        type: 'MERGE',
        context: { values: filteredStixDomainObjects },
      },
    ];
    this.setState({ actions, mergingElement: keptElement }, () => {
      this.handleCloseMerge();
      this.handleOpenTask();
    });
  }

  titleCopy() {
    const { t } = this.props;
    if (this.props.numberOfSelectedElements > maxNumberOfObservablesToCopy) {
      return `${
        t(
          'Copy disabled: too many selected elements (maximum number of elements for a copy: ',
        ) + maxNumberOfObservablesToCopy
      })`;
    }
    return t('Copy to clipboard');
  }

  static getActionType(type, field) {
    if (type === 'ADD' && field === 'groups') return 'ADD_GROUPS';
    if (type === 'ADD' && field === 'organizations') return 'ADD_ORGANIZATIONS';

    if (type === 'REMOVE' && field === 'groups') return 'REMOVE_GROUPS';
    if (type === 'REMOVE' && field === 'organizations') return 'REMOVE_ORGANIZATIONS';

    return type;
  }

  getUserDatatableFinalActions(actions) {
    return actions.map((action) => {
      const currentType = this.constructor.getActionType(action.type, action.context.field);
      return {
        type: currentType,
        context: {
          ...action.context,
          values: action.context.values.map((element) => element.id || element.value || element),
        },
        containerId: null,
      };
    });
  }

  submitTask(availableFilterKeys, isInDraft) {
    this.setState({ processing: true });
    const { description, actions, mergingElement, promoteToContainer } = this.state;
    const {
      filters,
      search,
      selectAll,
      selectedElements,
      deSelectedElements,
      numberOfSelectedElements,
      handleClearSelectedElements,
      container,
      taskScope,
      t,
    } = this.props;
    const scope = taskScope ?? 'KNOWLEDGE';
    if (numberOfSelectedElements === 0) return;
    const jsonFilters = serializeFilterGroupForBackend(
      removeIdAndIncorrectKeysFromFilterGroupObject(filters, availableFilterKeys),
    );

    const finalActions = taskScope === 'USER'
      ? this.getUserDatatableFinalActions(actions)
      : R.map(
        (n) => ({
          type: n.type,
          context: n.context
            ? {
              ...n.context,
              values: R.map((o) => o.id || o.value || o, n.context.values),
            }
            : null,
          containerId: n.type === 'PROMOTE' && promoteToContainer && container?.id ? container.id : null,
        }),
        actions,
      );

    if (selectAll) {
      commitMutation({
        mutation: toolBarQueryTaskAddMutation,
        variables: {
          input: {
            description,
            filters: jsonFilters,
            search,
            actions: finalActions,
            excluded_ids: Object.keys(deSelectedElements || {}),
            scope,
          },
        },
        onCompleted: () => {
          handleClearSelectedElements();
          const monitoringLink = !isInDraft ? <Link to="/dashboard/data/processing/tasks">{t('the dedicated page')}</Link> : t('the draft processes tab');
          MESSAGING$.notifySuccess(
            <span>
              {t(
                'The background task has been executed. You can monitor it on',
              )}{' '}
              {monitoringLink}
              .
            </span>,
          );
          this.setState({ processing: false });
          this.handleCloseTask();
        },
      });
    } else {
      commitMutation({
        mutation: toolBarListTaskAddMutation,
        variables: {
          input: {
            description,
            ids: mergingElement
              ? [mergingElement.id]
              : Object.keys(selectedElements),
            actions: finalActions,
            scope,
          },
        },
        onCompleted: () => {
          handleClearSelectedElements();
          const monitoringLink = !isInDraft ? <Link to="/dashboard/data/processing/tasks">{t('the dedicated page')}</Link> : t('the draft processes tab');
          MESSAGING$.notifySuccess(
            <span>
              {t(
                'The background task has been executed. You can monitor it on',
              )}{' '}
              {monitoringLink}
              .
            </span>,
          );
          this.setState({ processing: false });
          this.handleCloseTask();
        },
      });
    }
  }

  renderFieldOptions(i, selectedTypes, entityTypeFilterValues, isAdmin) {
    const { t, taskScope } = this.props;
    const { actionsInputs } = this.state;

    const isUserDatatable = taskScope === 'USER';
    const disabled = actionsInputs[i]?.type == null || actionsInputs[i]?.type === '';
    const checkTypes = (typesList) => selectedTypes.every((type) => typesList.includes(type))
      && entityTypeFilterValues.every((type) => typesList.includes(type));

    let options = [];
    if (isUserDatatable) {
      if (['ADD', 'REMOVE'].includes(actionsInputs[i]?.type)) {
        options = [
          { label: t('Organizations'), value: 'organizations' },
          { label: t('Groups'), value: 'groups' },
        ];
      }
      if (actionsInputs[i]?.type === 'REPLACE') {
        options = [
          ...options,
          { label: t('Account status'), value: 'account_status' },
          { label: t('Account expiration date'), value: 'account_lock_after_date' },
        ];
      }
    } else {
      options = [
        { label: t('Marking definitions'), value: 'object-marking' },
        { label: t('Labels'), value: 'object-label' },
        checkTypes(typesWithAssignee) && { label: t('Assignees'), value: 'object-assignee' },
        checkTypes(typesWithParticipant) && { label: t('Participant'), value: 'object-participant' },
        ((actionsInputs[i]?.type === 'ADD' && isAdmin) || (actionsInputs[i]?.type === 'REPLACE' && isAdmin)) && {
          label: t('Creator'),
          value: 'creator_id',
        },
        (actionsInputs[i]?.type === 'ADD' || actionsInputs[i]?.type === 'REMOVE') && {
          label: t('External references'),
          value: 'external-reference',
        },
        checkTypes(typesWithKillChains) && (actionsInputs[i]?.type === 'ADD' || actionsInputs[i]?.type === 'REPLACE' || actionsInputs[i]?.type === 'REMOVE') && {
          label: t('Kill chains'),
          value: 'killChainPhases',
        },
        checkTypes(typesWithIndicatorTypes) && (actionsInputs[i]?.type === 'ADD' || actionsInputs[i]?.type === 'REPLACE' || actionsInputs[i]?.type === 'REMOVE') && {
          label: t('Indicator types'),
          value: 'indicator_type_ov',
        },
        checkTypes(typesWithPlatforms) && (actionsInputs[i]?.type === 'ADD' || actionsInputs[i]?.type === 'REPLACE' || actionsInputs[i]?.type === 'REMOVE') && {
          label: t('Platforms'),
          value: 'platforms_ov',
        },
        ...(actionsInputs[i]?.type === 'REPLACE' ? [
          { label: t('Author'), value: 'created-by' },
          { label: t('Confidence'), value: 'confidence' },
          { label: t('Description'), value: 'description' },
          checkTypes(typesWithSeverity) && { label: t('Severity'), value: 'case_severity_ov' },
          checkTypes(typesWithPriority) && { label: t('Priority'), value: 'case_priority_ov' },
          checkTypes(typesWithIncidentResponseType) && {
            label: t('Incident response type'),
            value: 'incident_response_types_ov',
          },
          checkTypes(typesWithRfiTypes) && {
            label: t('Request for information type'),
            value: 'request_for_information_types_ov',
          },
          checkTypes(typesWithRftTypes) && {
            label: t('Request for takedown type'),
            value: 'request_for_takedown_types_ov',
          },
          checkTypes(typesWithScore) && { label: t('Score'), value: 'x_opencti_score' },
          checkTypes(typesWithDetection) && { label: t('Detection'), value: 'x_opencti_detection' },
          selectedTypes.length === 1 && !typesWithoutStatus.includes(selectedTypes[0]) && {
            label: t('Status'),
            value: 'x_opencti_workflow_id',
          },
        ] : []),
      ].filter(Boolean);
    }

    const sortedOptions = options.sort((a, b) => a.label.localeCompare(b.label));

    const selectedFields = actionsInputs.map((a) => a.field).filter(Boolean);
    const replaceSelectedFields = actionsInputs.filter((a) => a.type === 'REPLACE').map((a) => a.field).filter(Boolean);

    return (
      <Select
        variant="standard"
        disabled={disabled}
        value={actionsInputs[i]?.type}
        onChange={this.handleChangeActionInput.bind(this, i, 'field')}
      >
        {sortedOptions.length > 0 ? (
          sortedOptions.map(
            (n) => {
              // disable some fields to prevent making several actions on the same key if one of them is a replace
              const disableField = (replaceSelectedFields.includes(n.value) && actionsInputs[i]?.field !== n.value)
                || (selectedFields.includes(n.value) && actionsInputs[i]?.type === 'REPLACE');
              return (
                <MenuItem
                  key={n.value}
                  value={n.value}
                  disabled={disableField}
                >
                  {n.label}
                </MenuItem>
              );
            },
          )
        ) : (
          <MenuItem value="none">{t('None')}</MenuItem>
        )}
      </Select>
    );
  }

  searchContainers(i, event, newValue) {
    if (!event) return;
    const { actionsInputs } = this.state;
    actionsInputs[i] = R.assoc(
      'inputValue',
      newValue && newValue.length > 0 ? newValue : '',
      actionsInputs[i],
    );
    this.setState({ actionsInputs });
    fetchQuery(toolBarContainersQuery, {
      search: newValue && newValue.length > 0 ? newValue : '',
    })
      .toPromise()
      .then((data) => {
        const elements = data.containers.edges.map((e) => e.node);
        const containers = elements
          .map((n) => ({
            label: n.representative.main,
            type: n.entity_type,
            value: n.id,
          }))
          .sort((a, b) => a.label.localeCompare(b.label))
          .sort((a, b) => a.type.localeCompare(b.type));
        this.setState({ containers });
      });
  }

  fetchOrganizations(newValue) {
    fetchQuery(toolBarOrganizationsQuery, {
      search: newValue && newValue.length > 0 ? newValue : '',
    })
      .toPromise()
      .then((data) => {
        const elements = data.organizations.edges.map((e) => e.node);
        const organizations = elements
          .map((n) => ({
            label: n.representative.main,
            type: n.entity_type,
            value: n.id,
          }))
          .sort((a, b) => a.label.localeCompare(b.label))
          .sort((a, b) => a.type.localeCompare(b.type));
        this.setState({ organizations });
      });
  }

  searchGroups(i, event, newValue) {
    if (!event) return;
    const { actionsInputs } = this.state;
    actionsInputs[i] = R.assoc(
      'inputValue',
      newValue && newValue.length > 0 ? newValue : '',
      actionsInputs[i],
    );
    this.setState({ actionsInputs });

    fetchQuery(toolbarGroupsQuery, {
      search: newValue && newValue.length > 0 ? newValue : '',
    })
      .toPromise()
      .then((data) => {
        const elements = data.groups.edges.map((e) => e.node);
        const groups = elements.map((element) => ({
          label: element.name,
          type: element.entity_type,
          value: element.id,
        }))
          .sort((a, b) => a.label.localeCompare(b.label))
          .sort((a, b) => a.type.localeCompare(b.type));
        this.setState({ groups });
      });
  }

  searchActionInputOrganizations(i, event, newValue) {
    if (!event) return;
    const { actionsInputs } = this.state;
    actionsInputs[i] = R.assoc(
      'inputValue',
      newValue && newValue.length > 0 ? newValue : '',
      actionsInputs[i],
    );
    this.setState({ actionsInputs });
    this.fetchOrganizations(newValue);
  }

  searchOrganizations(event, newValue) {
    if (!event) return;
    this.setState({ organizationInput: newValue && newValue.length > 0 ? newValue : '' });
    this.fetchOrganizations(newValue);
  }

  searchMarkingDefinitions(i, event, newValue) {
    if (!event) return;
    const { actionsInputs } = this.state;
    actionsInputs[i] = R.assoc(
      'inputValue',
      newValue && newValue.length > 0 ? newValue : '',
      actionsInputs[i],
    );
    this.setState({ actionsInputs });
    fetchQuery(objectMarkingFieldAllowedMarkingsQuery)
      .toPromise()
      .then((data) => {
        const markingDefinitions = (data?.me?.allowed_marking ?? [])
          .map((n) => ({
            label: n.definition,
            value: n.id,
            color: n.x_opencti_color,
          }))
          .sort((a, b) => a.label.localeCompare(b.label));
        this.setState({ markingDefinitions });
      });
  }

  searchLabels(i, event, newValue) {
    if (!event) return;
    const { actionsInputs } = this.state;
    actionsInputs[i] = R.assoc(
      'inputValue',
      newValue && newValue.length > 0 ? newValue : '',
      actionsInputs[i],
    );
    this.setState({ actionsInputs });
    fetchQuery(labelsSearchQuery, {
      search: newValue && newValue.length > 0 ? newValue : '',
    })
      .toPromise()
      .then((data) => {
        const labels = (data?.labels?.edges ?? [])
          .map((n) => ({
            label: n.node.value,
            value: n.node.id,
            color: n.node.color,
          }))
          .sort((a, b) => a.label.localeCompare(b.label));
        this.setState({
          labels: R.union(this.state.labels, labels),
        });
      });
  }

  searchExternalReferences(i, event, newValue) {
    if (!event) return;
    const { actionsInputs } = this.state;
    actionsInputs[i] = R.assoc(
      'inputValue',
      newValue && newValue.length > 0 ? newValue : '',
      actionsInputs[i],
    );
    this.setState({ actionsInputs });
    fetchQuery(externalReferencesQueriesSearchQuery, {
      search: newValue && newValue.length > 0 ? newValue : '',
    })
      .toPromise()
      .then((data) => {
        const externalReferences = (data?.externalReferences?.edges ?? [])
          .map((n) => ({
            label: `[${n.node.source_name}] ${truncate(
              n.node.description || n.node.external_id,
              150,
            )} ${n.node.url && `(${n.node.url})`}`,
            value: n.node.id,
          }))
          .sort((a, b) => a.label.localeCompare(b.label));
        this.setState({
          externalReferences: R.union(
            this.state.externalReferences,
            externalReferences,
          ),
        });
      });
  }

  searchIdentities(i, event, newValue) {
    if (!event) return;
    const { actionsInputs } = this.state;
    actionsInputs[i] = R.assoc(
      'inputValue',
      newValue && newValue.length > 0 ? newValue : '',
      actionsInputs[i],
    );
    this.setState({ actionsInputs });
    fetchQuery(identitySearchIdentitiesSearchQuery, {
      types: ['Individual', 'Organization', 'System'],
      search: newValue && newValue.length > 0 ? newValue : '',
      first: 100,
    })
      .toPromise()
      .then((data) => {
        const identities = (data?.identities?.edges ?? [])
          .map((n) => ({
            label: n.node.name,
            value: n.node.id,
            type: n.node.entity_type,
          }))
          .sort((a, b) => a.label.localeCompare(b.label))
          .sort((a, b) => a.type.localeCompare(b.type));
        this.setState({
          identities: R.union(this.state.identities, identities),
        });
      });
  }

  searchAccountStatus(i, event, newValue) {
    if (!event) return;
    const { actionsInputs } = this.state;
    actionsInputs[i] = R.assoc(
      'inputValue',
      newValue && newValue.length > 0 ? newValue : '',
      actionsInputs[i],
    );
    this.setState({ actionsInputs });
  }

  searchStatuses(i, selectedTypes, event, newValue) {
    if (!event) return;
    const { actionsInputs } = this.state;
    let selectedType;
    if (selectedTypes.length === 1) {
      [selectedType] = selectedTypes;
    } else {
      throw Error('It is not possible to bulk edit statuses if more than one entity type is selected.');
    }
    actionsInputs[i] = R.assoc(
      'inputValue',
      newValue && newValue.length > 0 ? newValue : '',
      actionsInputs[i],
    );
    this.setState({ actionsInputs });
    fetchQuery(statusFieldStatusesSearchQuery, {
      first: 100,
      filters: {
        mode: 'and',
        filterGroups: [],
        filters: [{ key: 'type', values: [selectedType] }],
      },
      orderBy: 'order',
      orderMode: 'asc',
      search: newValue && newValue.length > 0 ? newValue : '',
    })
      .toPromise()
      .then((data) => {
        const statuses = (data?.statuses?.edges ?? [])
          .map((n) => ({
            label: n.node.template.name,
            value: n.node.id,
            order: n.node.order,
            color: n.node.template.color,
          }))
          .sort((a, b) => a.label.localeCompare(b.label))
          .sort((a, b) => a.order - b.order);
        this.setState({ statuses: R.union(this.state.statuses, statuses) });
      });
  }

  searchVocabulary(i, category, event, newValue) {
    if (!event) return;
    const { actionsInputs } = this.state;
    actionsInputs[i] = R.assoc(
      'inputValue',
      newValue && newValue.length > 0 ? newValue : '',
      actionsInputs[i],
    );
    this.setState({ actionsInputs });
    fetchQuery(vocabularyQuery, {
      category,
      orderBy: 'name',
      orderMode: 'asc',
    })
      .toPromise()
      .then((data) => {
        const vocabularies = (data.vocabularies.edges ?? []).map((n) => ({
          label: n.node.name,
          value: n.node.id,
        }));
        this.setState((prevState) => ({
          vocabularies: R.assoc(
            category,
            R.union(prevState.vocabularies[category] || [], vocabularies),
            prevState.vocabularies,
          ),
        }));
      });
  }

  searchParticipants(i, event, newValue) {
    if (!event) return;
    const { actionsInputs } = this.state;
    actionsInputs[i] = {
      ...actionsInputs[i],
      inputValue: newValue && newValue.length > 0 ? newValue : '',
    };
    this.setState({ actionsInputs });
    fetchQuery(objectParticipantFieldMembersSearchQuery, {
      search: newValue && newValue.length > 0 ? newValue : '',
      entityTypes: ['User'],
      first: 10,
    })
      .toPromise()
      .then((data) => {
        const participants = (data.members?.edges ?? []).map((n) => ({
          label: n.node.name,
          value: n.node.id,
          type: n.node.entity_type,
        })).sort((a, b) => a.label.localeCompare(b.label));
        this.setState({
          participants: R.union(this.state.participants, participants),
        });
      });
  }

  searchAssignees(i, event, newValue) {
    if (!event) return;
    const { actionsInputs } = this.state;
    actionsInputs[i] = {
      ...actionsInputs[i],
      inputValue: newValue && newValue.length > 0 ? newValue : '',
    };
    this.setState({ actionsInputs });
    fetchQuery(objectAssigneeFieldMembersSearchQuery, {
      search: newValue && newValue.length > 0 ? newValue : '',
      entityTypes: ['User'],
      first: 10,
    })
      .toPromise()
      .then((data) => {
        const assignees = pipe(
          pathOr([], ['members', 'edges']),
          map((n) => ({
            label: n.node.name,
            value: n.node.id,
            type: n.node.entity_type,
            entity: n.node,
          })),
        )(data);
        this.setState({
          assignees: R.union(this.state.assignees, assignees),
        });
      });
  }

  searchUsers(i, event, newValue) {
    if (!event) return;
    const { actionsInputs } = this.state;
    actionsInputs[i] = R.assoc(
      'inputValue',
      newValue && newValue.length > 0 ? newValue : '',
      actionsInputs[i],
    );
    this.setState({ actionsInputs });
    fetchQuery(toolBarUsersLinesSearchQuery, {
      search: newValue && newValue.length > 0 ? newValue : '',
      first: 100,
    })
      .toPromise()
      .then((data) => {
        const users = (data?.users?.edges ?? [])
          .map((n) => ({
            label: n.node.name,
            value: n.node.id,
            type: n.node.entity_type,
          }))
          .sort((a, b) => a.label.localeCompare(b.label))
          .sort((a, b) => a.type.localeCompare(b.type));
        this.setState({
          users: R.union(this.state.users, users),
        });
      });
  }

  searchKillChains(i, event, newValue) {
    if (!event) return;
    const { actionsInputs } = this.state;
    actionsInputs[i] = {
      ...actionsInputs[i],
      inputValue: newValue && newValue.length > 0 ? newValue : '',
    };
    this.setState({ actionsInputs });
    fetchQuery(killChainPhasesSearchQuery, {
      search: newValue && newValue.length > 0 ? newValue : '',
    })
      .toPromise()
      .then((data) => {
        const killChainPhases = pipe(
          pathOr([], ['killChainPhases', 'edges']),
          sortWith([ascend(path(['node', 'x_opencti_order']))]),
          map((n) => ({
            label: `[${n.node.kill_chain_name}] ${n.node.phase_name}`,
            value: n.node.id,
          })),
        )(data);
        this.setState({
          killChainPhases: union(this.state.killChainPhases, killChainPhases),
        });
      });
  }

  static getUserStatusOptionList(userStatuses) {
    return userStatuses.map((userStatus) => ({
      label: userStatus.status,
      value: userStatus.status,
    }));
  }

  handleChangeDate(i, newValue) {
    const { actionsInputs } = this.state;
    actionsInputs[i] = R.assoc(
      'inputValue',
      newValue && newValue.length > 0 ? newValue : '',
      actionsInputs[i],
    );
    this.setState({ actionsInputs });
  }

  handleAcceptDate(i, newValue) {
    const { actionsInputs } = this.state;
    actionsInputs[i] = R.assoc(
      'values',
      Array.isArray(newValue) ? newValue : [newValue],
      actionsInputs[i] || {},
    );
    this.setState({ actionsInputs });
  }

  renderValuesOptions(i, selectedTypes, userStatuses) {
    const { t, classes } = this.props;

    const { actionsInputs } = this.state;
    const selectedField = actionsInputs[i]?.field;
    const disabled = selectedField == null || selectedField === '';

    switch (selectedField) {
      case 'container-object':
        return (
          <>
            <StixDomainObjectCreation
              inputValue={actionsInputs[i]?.inputValue || ''}
              open={this.state.containerCreation}
              display={true}
              speeddial={true}
              stixDomainObjectTypes={['Container']}
              handleClose={() => this.setState({ containerCreation: false })}
              creationCallback={(data) => {
                const element = {
                  label: data.name,
                  value: data.id,
                  type: data.entity_type,
                };
                this.setState(({ containers }) => ({
                  containers: [...(containers ?? []), element],
                }));
                this.handleChangeActionInputValues(i, null, [
                  ...(actionsInputs[i]?.values ?? []),
                  element,
                ]);
              }}
            />
            <Autocomplete
              disabled={disabled}
              size="small"
              fullWidth={true}
              selectOnFocus={true}
              autoHighlight={true}
              getOptionLabel={(option) => option.label ?? ''}
              value={actionsInputs[i]?.values || []}
              multiple={true}
              renderInput={(params) => (
                <TextField
                  {...params}
                  variant="standard"
                  label={t('Values')}
                  fullWidth={true}
                  onFocus={this.searchContainers.bind(this, i)}
                  style={{ marginTop: 3 }}
                />
              )}
              noOptionsText={t('No available options')}
              options={this.state.containers}
              onInputChange={this.searchContainers.bind(this, i)}
              inputValue={actionsInputs[i]?.inputValue || ''}
              onChange={this.handleChangeActionInputValues.bind(this, i)}
              renderOption={(props, option) => (
                <li {...props}>
                  <div className={classes.icon}>
                    <ItemIcon type={option.type} />
                  </div>
                  <div className={classes.text}>{option.label}</div>
                </li>
              )}
            />
            <IconButton
              onClick={() => this.setState({ containerCreation: true })}
              edge="end"
              style={{ position: 'absolute', top: 22, right: 48 }}
              size="large"
            >
              <AddOutlined />
            </IconButton>
          </>
        );
      case 'object-marking':
        return (
          <Autocomplete
            disabled={disabled}
            size="small"
            fullWidth={true}
            selectOnFocus={true}
            autoHighlight={true}
            getOptionLabel={(option) => (option.label ? option.label : '')}
            value={actionsInputs[i]?.values || []}
            multiple={true}
            renderInput={(params) => (
              <TextField
                {...params}
                variant="standard"
                label={t('Values')}
                fullWidth={true}
                onFocus={this.searchMarkingDefinitions.bind(this, i)}
                style={{ marginTop: 3 }}
              />
            )}
            noOptionsText={t('No available options')}
            options={this.state.markingDefinitions}
            onInputChange={this.searchMarkingDefinitions.bind(this, i)}
            inputValue={actionsInputs[i]?.inputValue || ''}
            onChange={this.handleChangeActionInputValues.bind(this, i)}
            renderOption={(props, option) => (
              <li {...props}>
                <div className={classes.icon} style={{ color: option.color }}>
                  <CenterFocusStrong />
                </div>
                <div className={classes.text}>{option.label}</div>
              </li>
            )}
          />
        );
      case 'object-label':
        return (
          <Autocomplete
            disabled={disabled}
            size="small"
            fullWidth={true}
            selectOnFocus={true}
            autoHighlight={true}
            getOptionLabel={(option) => (option.label ? option.label : '')}
            value={actionsInputs[i]?.values || []}
            multiple={true}
            renderInput={(params) => (
              <TextField
                {...params}
                variant="standard"
                label={t('Values')}
                fullWidth={true}
                onFocus={this.searchLabels.bind(this, i)}
                style={{ marginTop: 3 }}
              />
            )}
            noOptionsText={t('No available options')}
            options={this.state.labels}
            onInputChange={this.searchLabels.bind(this, i)}
            inputValue={actionsInputs[i]?.inputValue || ''}
            onChange={this.handleChangeActionInputValues.bind(this, i)}
            renderOption={(props, option) => (
              <li {...props}>
                <div className={classes.icon} style={{ color: option.color }}>
                  <LabelOutline />
                </div>
                <div className={classes.text}>{option.label}</div>
              </li>
            )}
          />
        );
      case 'created-by':
        return (
          <Autocomplete
            disabled={disabled}
            size="small"
            fullWidth={true}
            selectOnFocus={true}
            autoHighlight={true}
            getOptionLabel={(option) => (option.label ? option.label : '')}
            value={actionsInputs[i]?.values[0] || []}
            renderInput={(params) => (
              <TextField
                {...params}
                variant="standard"
                label={t('Values')}
                fullWidth={true}
                onFocus={this.searchIdentities.bind(this, i)}
                style={{ marginTop: 3 }}
              />
            )}
            noOptionsText={t('No available options')}
            options={this.state.identities}
            onInputChange={this.searchIdentities.bind(this, i)}
            inputValue={actionsInputs[i]?.inputValue || ''}
            onChange={this.handleChangeActionInputValues.bind(this, i)}
            renderOption={(props, option) => (
              <li {...props}>
                <div className={classes.icon}>
                  <ItemIcon type={option.type} />
                </div>
                <div className={classes.text}>{option.label}</div>
              </li>
            )}
          />
        );
      case 'x_opencti_workflow_id':
        return (
          <Autocomplete
            disabled={disabled}
            size="small"
            fullWidth={true}
            selectOnFocus={true}
            autoHighlight={true}
            getOptionLabel={(option) => (option.label ? option.label : '')}
            value={actionsInputs[i]?.values[0] || []}
            renderInput={(params) => (
              <TextField
                {...params}
                variant="standard"
                label={t('Values')}
                fullWidth={true}
                onFocus={this.searchStatuses.bind(this, i, selectedTypes)}
                style={{ marginTop: 3 }}
              />
            )}
            noOptionsText={t('No available options')}
            options={this.state.statuses}
            onInputChange={this.searchStatuses.bind(this, i, selectedTypes)}
            inputValue={actionsInputs[i]?.inputValue || ''}
            onChange={this.handleChangeActionInputValues.bind(this, i)}
            renderOption={(props, option) => (
              <li {...props}>
                <div className={classes.icon}>
                  <Avatar
                    variant="square"
                    style={{
                      color: option.color,
                      borderColor: option.color,
                      backgroundColor: hexToRGB(option.color),
                    }}
                  >
                    {option.order}
                  </Avatar>
                </div>
                <div className={classes.text}>{option.label}</div>
              </li>
            )}
          />
        );
      case 'external-reference':
        return (
          <Autocomplete
            disabled={disabled}
            size="small"
            fullWidth={true}
            selectOnFocus={true}
            autoHighlight={true}
            getOptionLabel={(option) => (option.label ? option.label : '')}
            value={actionsInputs[i]?.values || []}
            multiple={true}
            renderInput={(params) => (
              <TextField
                {...params}
                variant="standard"
                label={t('Values')}
                fullWidth={true}
                onFocus={this.searchExternalReferences.bind(this, i)}
                style={{ marginTop: 3 }}
              />
            )}
            noOptionsText={t('No available options')}
            options={this.state.externalReferences}
            onInputChange={this.searchExternalReferences.bind(this, i)}
            inputValue={actionsInputs[i]?.inputValue || ''}
            onChange={this.handleChangeActionInputValues.bind(this, i)}
            renderOption={(props, option) => (
              <li {...props}>
                <div className={classes.icon} style={{ color: option.color }}>
                  <LanguageOutlined />
                </div>
                <div className={classes.text}>{option.label}</div>
              </li>
            )}
          />
        );
      case 'object-assignee':
        return (
          <Autocomplete
            disabled={disabled}
            size="small"
            fullWidth={true}
            selectOnFocus={true}
            autoHighlight={true}
            getOptionLabel={(option) => (option.label ? option.label : '')}
            value={actionsInputs[i]?.values || []}
            multiple={true}
            renderInput={(params) => (
              <TextField
                {...params}
                variant="standard"
                label={t('Values')}
                fullWidth={true}
                onFocus={this.searchAssignees.bind(this, i)}
                style={{ marginTop: 3 }}
              />
            )}
            noOptionsText={t('No available options')}
            options={this.state.assignees}
            onInputChange={this.searchAssignees.bind(this, i)}
            inputValue={actionsInputs[i]?.inputValue || ''}
            onChange={this.handleChangeActionInputValues.bind(this, i)}
            renderOption={(props, option) => (
              <li {...props}>
                <div className={classes.icon}>
                  <ItemIcon type={option.type}/>
                </div>
                <div className={classes.text}>{option.label}</div>
              </li>
            )}
          />
        );
      case 'object-participant':
        return (
          <Autocomplete
            disabled={disabled}
            size="small"
            fullWidth={true}
            selectOnFocus={true}
            autoHighlight={true}
            getOptionLabel={(option) => (option.label ? option.label : '')}
            value={actionsInputs[i]?.values || []}
            multiple={true}
            renderInput={(params) => (
              <TextField
                {...params}
                variant="standard"
                label={t('Values')}
                fullWidth={true}
                onFocus={this.searchParticipants.bind(this, i)}
                style={{ marginTop: 3 }}
              />
            )}
            noOptionsText={t('No available options')}
            options={this.state.participants}
            onInputChange={this.searchParticipants.bind(this, i)}
            inputValue={actionsInputs[i]?.inputValue || ''}
            onChange={this.handleChangeActionInputValues.bind(this, i)}
            renderOption={(props, option) => (
              <li {...props}>
                <div className={classes.icon}>
                  <ItemIcon type={option.type}/>
                </div>
                <div className={classes.text}>{option.label}</div>
              </li>
            )}
          />
        );
      case 'case_severity_ov':
      case 'case_priority_ov':
      case 'incident_response_types_ov':
      case 'request_for_information_types_ov':
      case 'request_for_takedown_types_ov':
        return (
          <Autocomplete
            disabled={disabled}
            size="small"
            fullWidth={true}
            selectOnFocus={true}
            autoHighlight={true}
            getOptionLabel={(option) => (option.label ? option.label : '')}
            value={actionsInputs[i]?.values[0] || null}
            renderInput={(params) => (
              <TextField
                {...params}
                variant="standard"
                label={t('Select Value')}
                fullWidth={true}
                onFocus={this.searchVocabulary.bind(this, i, selectedField)}
                style={{ marginTop: 3 }}
              />
            )}
            noOptionsText={t('No available options')}
            options={this.state.vocabularies[selectedField] || []}
            onInputChange={this.searchVocabulary.bind(this, i, selectedField)}
            inputValue={actionsInputs[i]?.inputValue || ''}
            onChange={this.handleChangeActionInputValues.bind(this, i)}
            renderOption={(props, option) => (
              <li {...props}>
                <div className={classes.text}>{option.label}</div>
              </li>
            )}
          />
        );
      case 'indicator_type_ov':
      case 'platforms_ov':
        return (
          <Autocomplete
            disabled={disabled}
            size="small"
            fullWidth={true}
            selectOnFocus={true}
            autoHighlight={true}
            getOptionLabel={(option) => (option.label ? option.label : '')}
            value={actionsInputs[i]?.values || null}
            multiple={true}
            renderInput={(params) => (
              <TextField
                {...params}
                variant="standard"
                label={t('Select Value')}
                fullWidth={true}
                onFocus={this.searchVocabulary.bind(this, i, selectedField)}
                style={{ marginTop: 3 }}
              />
            )}
            noOptionsText={t('No available options')}
            options={this.state.vocabularies[selectedField] || []}
            onInputChange={this.searchVocabulary.bind(this, i, selectedField)}
            inputValue={actionsInputs[i]?.inputValue || ''}
            onChange={this.handleChangeActionInputValues.bind(this, i)}
            renderOption={(props, option) => (
              <li {...props}>
                <div className={classes.text}>{option.label}</div>
              </li>
            )}
          />
        );
      case 'creator_id':
        return (
          <Autocomplete
            disabled={disabled}
            size="small"
            fullWidth={true}
            selectOnFocus={true}
            autoHighlight={true}
            getOptionLabel={(option) => (option.label ? option.label : '')}
            value={actionsInputs[i]?.values[0] || []}
            renderInput={(params) => (
              <TextField
                {...params}
                variant="standard"
                label={t('Values')}
                fullWidth={true}
                onFocus={this.searchUsers.bind(this, i)}
                style={{ marginTop: 3 }}
              />
            )}
            noOptionsText={t('No available options')}
            options={this.state.users}
            onInputChange={this.searchUsers.bind(this, i)}
            inputValue={actionsInputs[i]?.inputValue || ''}
            onChange={this.handleChangeActionInputValues.bind(this, i)}
            renderOption={(props, option) => (
              <li {...props}>
                <div className={classes.icon}>
                  <ItemIcon type={option.type} />
                </div>
                <div className={classes.text}>{option.label}</div>
              </li>
            )}
          />
        );
      case 'x_opencti_score':
      case 'confidence':
        return (
          <TextField
            variant="standard"
            disabled={disabled}
            label={t('Values')}
            fullWidth={true}
            type="number"
            onChange={this.handleChangeActionInputValuesReplace.bind(this, i)}
          />
        );
      case 'killChainPhases':
        return (
          <Autocomplete
            disabled={disabled}
            size="small"
            fullWidth={true}
            selectOnFocus={true}
            autoHighlight={true}
            getOptionLabel={(option) => (option.label ? option.label : '')}
            value={actionsInputs[i]?.values || []}
            multiple={true}
            renderInput={(params) => (
              <TextField
                {...params}
                variant="standard"
                label={t('Values')}
                fullWidth={true}
                onFocus={this.searchKillChains.bind(this, i)}
                style={{ marginTop: 3 }}
              />
            )}
            noOptionsText={t('No available options')}
            options={this.state.killChainPhases}
            onInputChange={this.searchKillChains.bind(this, i)}
            inputValue={actionsInputs[i]?.inputValue || ''}
            onChange={this.handleChangeActionInputValues.bind(this, i)}
            renderOption={(props, option) => (
              <li {...props}>
                <div className={classes.icon} style={{ color: option.color }}>
                  <ItemIcon type="Kill-Chain-Phase" />
                </div>
                <div className={classes.text}>{option.label}</div>
              </li>
            )}
          />
        );
      case 'x_opencti_detection':
        return (
          <FormControlLabel
            control={
              <Switch
                onChange={(event) => this.handleChangeSwitchInput(i, 'values', event.target.checked)}
                name={`actions-${i}-value`}
                color="primary"
              />
            }
            label={t('Value')}
          />
        );
      case 'organizations':
        return (
          <Autocomplete
            disabled={disabled}
            size="small"
            fullWidth={true}
            selectOnFocus={true}
            autoHighlight={true}
            getOptionLabel={(option) => (option.label ? option.label : '')}
            value={actionsInputs[i]?.values || []}
            multiple={true}
            renderInput={(params) => (
              <TextField
                {...params}
                variant="standard"
                label={t('Values')}
                fullWidth={true}
                onFocus={this.searchActionInputOrganizations.bind(this, i)}
                style={{ marginTop: 3 }}
              />
            )}
            noOptionsText={t('No available options')}
            options={this.state.organizations}
            onInputChange={this.searchActionInputOrganizations.bind(this, i)}
            inputValue={actionsInputs[i]?.inputValue || ''}
            onChange={this.handleChangeActionInputValues.bind(this, i)}
            renderOption={(props, option) => (
              <li {...props}>
                <div className={classes.icon}>
                  <ItemIcon type={option.type} />
                </div>
                <div className={classes.text}>{option.label}</div>
              </li>
            )}
          />
        );
      case 'groups':
        return (
          <Autocomplete
            disabled={disabled}
            size="small"
            fullWidth={true}
            selectOnFocus={true}
            autoHighlight={true}
            getOptionLabel={(option) => (option.label ? option.label : '')}
            value={actionsInputs[i]?.values || []}
            multiple={true}
            renderInput={(params) => (
              <TextField
                {...params}
                variant="standard"
                label={t('Values')}
                fullWidth={true}
                onFocus={this.searchGroups.bind(this, i)}
                style={{ marginTop: 3 }}
              />
            )}
            noOptionsText={t('No available options')}
            options={this.state.groups}
            onInputChange={this.searchGroups.bind(this, i)}
            inputValue={actionsInputs[i]?.inputValue || ''}
            onChange={this.handleChangeActionInputValues.bind(this, i)}
            renderOption={(props, option) => (
              <li {...props}>
                <div className={classes.icon}>
                  <ItemIcon type={option.type} />
                </div>
                <div className={classes.text}>{option.label}</div>
              </li>
            )}
          />
        );
      case 'account_status':
        return (
          <Autocomplete
            disabled={disabled}
            size="small"
            fullWidth={true}
            selectOnFocus={true}
            autoHighlight={true}
            getOptionLabel={(option) => (option.label ? option.label : '')}
            value={actionsInputs[i]?.values[0] || []}
            renderInput={(params) => (
              <TextField
                {...params}
                variant="standard"
                label={t('Values')}
                fullWidth={true}
                style={{ marginTop: 3 }}
              />
            )}
            noOptionsText={t('No available options')}
            options={this.constructor.getUserStatusOptionList(userStatuses)}
            onInputChange={this.searchAccountStatus.bind(this, i)}
            inputValue={actionsInputs[i]?.inputValue || ''}
            onChange={this.handleChangeActionInputValues.bind(this, i)}
            renderOption={(props, option) => (
              <li {...props}>
                <div className={classes.text}>{option.label}</div>
              </li>
            )}
          />
        );
      case 'account_lock_after_date':
        return (
          <DateTimePicker
            variant="inline"
            disableToolbar={false}
            autoOk={true}
            allowKeyboardControl={true}
            onChange={this.handleChangeDate.bind(this, i)}
            onAccept={this.handleAcceptDate.bind(this, i)}
            views={['year', 'month', 'day', 'hours', 'minutes', 'seconds']}
            format='yyyy-MM-dd hh:mm:ss a'
          />
        );
      default:
        return (
          <TextField
            variant="standard"
            disabled={disabled}
            label={t('Values')}
            fullWidth={true}
            onChange={this.handleChangeActionInputValuesReplace.bind(this, i)}
          />
        );
    }
  }

  areStepValid() {
    const { actionsInputs } = this.state;
    for (const n of actionsInputs) {
      if (!n || !n.type || !n.field || !n.values || n.values.length === 0) {
        return false;
      }
    }
    return true;
  }

  togglePromoteToContainer() {
    this.setState((prevState) => ({ promoteToContainer: !prevState.promoteToContainer }));
  }

  getSelectedTypes(observableTypes, domainObjectTypes) {
    const entityTypeFilterValues = getEntityTypeTwoFirstLevelsFilterValues(this.props.filters, observableTypes, domainObjectTypes);
    const selectedElementsList = Object.values(this.props.selectedElements || {});
    const selectedTypes = R.uniq([...selectedElementsList.map((o) => o.entity_type), ...entityTypeFilterValues]
      .filter((entity_type) => entity_type !== undefined));
    return { entityTypeFilterValues, selectedElementsList, selectedTypes };
  }

  handleSubmitEmailTemplate(emailTemplate) {
    this.handleCloseSendEmail();
    const sendEmailAction = [
      {
        type: 'SEND_EMAIL',
        context: { values: [emailTemplate.id] },
      },
    ];
    this.setState({ actions: sendEmailAction }, () => {
      this.handleOpenTask();
    });
  }

  render() {
    const {
      t,
      n,
      classes,
      numberOfSelectedElements,
      handleClearSelectedElements,
      selectedElements,
      selectAll,
      filters,
      search,
      theme,
      container,
      noAuthor,
      noMarking,
      noWarning,
      deleteDisable,
      mergeDisable,
      deleteOperationEnabled,
      removeAuthMembersEnabled,
      removeFromDraftEnabled,
      markAsReadEnabled,
      warning,
      warningMessage,
      taskScope,
      displayEditButtons,
    } = this.props;
    const { actions, keptEntityId, mergingElement, actionsInputs, promoteToContainer } = this.state;

    const isUserDatatable = taskScope === 'USER';

    let deleteCapability = KNOWLEDGE_KNUPDATE_KNDELETE;
    if (taskScope === 'DASHBOARD') deleteCapability = EXPLORE_EXUPDATE_EXDELETE;
    if (taskScope === 'PUBLIC_DASHBOARD') deleteCapability = EXPLORE_EXUPDATE_PUBLISH;
    if (taskScope === 'INVESTIGATION') deleteCapability = INVESTIGATION_INUPDATE_INDELETE;

    return (
      <UserContext.Consumer>
        {({ schema, settings, me }) => {
          const isAdmin = me.capabilities.map((o) => o.name).filter((o) => [SETTINGS_SETACCESSES, BYPASS].includes(o)).length > 0;
          const isInDraft = me.draftContext;
          const stixCyberObservableSubTypes = schema.scos.map((sco) => sco.id);
          const stixDomainObjectSubTypes = schema.sdos.map((sdo) => sdo.id);
          const { entityTypeFilterValues, selectedElementsList, selectedTypes } = this.getSelectedTypes(stixCyberObservableSubTypes, stixDomainObjectSubTypes);
          // Some filter types are high level, we do not want to check them as "Different"
          // We might need to add some other types here before refactoring the toolbar
          const elementsTypes = selectedElementsList.length > 0
            ? R.uniq(selectedElementsList.map((e) => e.entity_type))
            : selectedTypes;
          const typesAreDifferent = elementsTypes.filter((type) => !['Stix-Core-Object', 'Stix-Domain-Object', 'stix-core-relationship', 'Stix-Cyber-Observable'].includes(type)).length > 1;
          const preventMerge = selectedTypes.at(0) === 'Vocabulary'
              && Object.values(selectedElements).some(({ builtIn }) => Boolean(builtIn));
          // region update
          const typesAreNotUpdatable = notUpdatableTypes.includes(selectedTypes[0])
              || (entityTypeFilterValues.length === 1
                  && notUpdatableTypes.includes(entityTypeFilterValues[0]));
          // endregion
          // region rules
          const typesAreNotScannable = notScannableTypes.includes(selectedTypes[0])
              || (entityTypeFilterValues.length === 1
                  && notScannableTypes.includes(entityTypeFilterValues[0]));
          // endregion
          // region enrich
          const isManualEnrichSelect = !selectAll && (selectedTypes.filter((st) => !['Stix-Cyber-Observable', 'Stix-Domain-Object'].includes(st))).length === 1;
          const isAllEnrichSelect = selectAll
              && entityTypeFilterValues.length === 1
              && entityTypeFilterValues[0] !== 'Stix-Cyber-Observable'
              && entityTypeFilterValues[0] !== 'Stix-Domain-Object';
          const enrichDisable = notEnrichableTypes.includes(selectedTypes[0])
              || (entityTypeFilterValues.length === 1
                  && notEnrichableTypes.includes(entityTypeFilterValues[0]))
              || (!isManualEnrichSelect && !isAllEnrichSelect);
          // endregion
          // region orgaSharing
          const isShareableType = !notShareableTypes.includes(selectedTypes[0]);
          // endregion
          // region merge
          const typesAreNotMergable = notMergableTypes.includes(selectedTypes[0]);
          const enableMerge = !typesAreNotMergable && !mergeDisable;
          const typesAreNotAddableInContainer = notAddableTypes.includes(selectedTypes[0])
              || (entityTypeFilterValues.length === 1
                  && notScannableTypes.includes(entityTypeFilterValues[0]));
          const titleCopy = this.titleCopy();
          let keptElement = null;
          let newAliases = [];
          if (!typesAreNotMergable && !typesAreDifferent) {
            keptElement = keptEntityId
              ? selectedElementsList.find((o) => o.id === keptEntityId)
              : selectedElementsList[0];
            if (keptElement) {
              const names = selectedElementsList
                .map((el) => el.name)
                .filter((name) => name !== keptElement.name);
              const aliases = keptElement.aliases !== null
                ? selectedElementsList
                  .map((el) => el.aliases)
                  .flat()
                  .filter((alias) => alias !== null && alias !== undefined)
                : selectedElementsList
                  .map((el) => el.x_opencti_aliases)
                  .flat()
                  .filter((alias) => alias !== null && alias !== undefined);

              newAliases = names.concat(aliases).filter((o) => o && o.length > 0);
            }
          }
          // endregion
          // region EE
          const isEnterpriseEdition = settings.platform_enterprise_edition.license_validated;
          // endregion
          // region promote filters
          const stixCyberObservableTypes = schema.scos.map((sco) => sco.id).concat('Stix-Cyber-Observable');
          const promotionTypes = stixCyberObservableTypes.concat(['Indicator']);

          const isOnlyStixCyberObservablesTypes = entityTypeFilterValues.length > 0
            && entityTypeFilterValues.every((id) => stixCyberObservableTypes.includes(id));

          const promotionTypesFiltered = entityTypeFilterValues.length > 0
            && entityTypeFilterValues.every((id) => promotionTypes.includes(id));

          const cleanedSelectedTypes = selectedTypes.filter((type) => type !== 'Stix-Domain-Object' && type !== 'Stix-Core-Object');

          const isManualPromoteSelect = !selectAll
            && cleanedSelectedTypes.length > 0
            && cleanedSelectedTypes.every((type) => promotionTypes.includes(type));

          const promoteEnabled = isManualPromoteSelect || promotionTypesFiltered;

          const entityTypes = selectedTypes.length > 0 ? selectedTypes : [this.props.type ?? 'Stix-Core-Object'];
          const filterKeysMap = new Map();
          entityTypes.forEach((entityType) => {
            const currentMap = schema.filterKeysSchema.get(entityType);
            currentMap?.forEach((value, key) => filterKeysMap.set(key, value));
          });
          const availableFilterKeys = Array.from(filterKeysMap.keys()).concat(['entity_type']);
          const isContainer = !!container?.id;
          // endregion
          return (
            <>
              <Toolbar style={{ minHeight: 40, display: 'flex', justifyContent: 'space-between', height: '100%', paddingRight: 12, paddingLeft: 8 }} data-testid='opencti-toolbar'>
                <div style={{ display: 'flex', alignItems: 'center', gap: 4 }}>
                  <Typography
                    className={classes.title}
                    color="inherit"
                    variant="subtitle1"
                  >
                    <strong>{numberOfSelectedElements}</strong> {t('selected')}{' '}
                  </Typography>
                  <IconButton
                    aria-label="clear"
                    disabled={
                      numberOfSelectedElements === 0 || this.state.processing
                    }
                    onClick={handleClearSelectedElements.bind(this)}
                    size="small"
                    color="primary"
                  >
                    <ClearOutlined fontSize="small" />
                  </IconButton>
                </div>
                {displayEditButtons && (
                  <div>
                    {markAsReadEnabled && (
                      <>
                        <Tooltip title={t('Mark as read')}>
                          <span>
                            <IconButton
                              aria-label={t('Mark as read')}
                              disabled={numberOfSelectedElements === 0 || this.state.processing}
                              onClick={this.handleLaunchRead.bind(this, true)}
                              color="success"
                              size="small"
                            >
                              <CheckCircleOutlined fontSize="small" />
                            </IconButton>
                          </span>
                        </Tooltip>
                        <Tooltip title={t('Mark as unread')}>
                          <span>
                            <IconButton
                              aria-label={t('Mark as unread')}
                              disabled={numberOfSelectedElements === 0 || this.state.processing}
                              onClick={this.handleLaunchRead.bind(this, false)}
                              color="warning"
                              size="small"
                            >
                              <UnpublishedOutlined fontSize="small" />
                            </IconButton>
                          </span>
                        </Tooltip>
                      </>
                    )}
                    {removeAuthMembersEnabled && (
                      <Security needs={[BYPASS]}>
                        <Tooltip title={t('Remove access restriction')}>
                          <IconButton
                            color="primary"
                            aria-label="input"
                            onClick={this.handleLaunchRemoveAuthMembers.bind(this)}
                            size="small"
<<<<<<< HEAD
=======
                          >
                            <TransformOutlined fontSize="small" />
                          </IconButton>
                        </span>
                      </Tooltip>
                    )}
                  </Security>
                  <Security needs={[KNOWLEDGE_KNUPDATE_KNMERGE]}>
                    {enableMerge && !removeAuthMembersEnabled && !removeFromDraftEnabled && !isInDraft && !isUserDatatable && (
                      <Tooltip title={t('Merge')}>
                        <span>
                          <IconButton
                            aria-label="merge"
>>>>>>> f3a62060
                            disabled={
                              numberOfSelectedElements === 0
                              || this.state.processing
                            }
                          >
                            <LockOpenOutlined fontSize="small" color={'primary'} />
                          </IconButton>
                        </Tooltip>
                      </Security>
                    )}
                    <Security needs={[KNOWLEDGE_KNUPDATE]}>
                      {!typesAreNotUpdatable && !removeAuthMembersEnabled && (
                        <Tooltip title={t('Update')}>
                          <span>
                            <IconButton
                              aria-label="update"
                              disabled={
                                numberOfSelectedElements === 0
                                || this.state.processing
                              }
                              onClick={this.handleOpenUpdate.bind(this)}
                              color="primary"
                              size="small"
                            >
                              <BrushOutlined fontSize="small" />
                            </IconButton>
                          </span>
                        </Tooltip>
                      )}
                      {isUserDatatable && isEnterpriseEdition && (
                        <UserEmailSend
                          isOpen={this.state.displaySendEmail}
                          onClose={this.handleCloseSendEmail.bind(this)}
                          onSubmit={this.handleSubmitEmailTemplate.bind(this)}
                        />
                      )}
                      {!removeAuthMembersEnabled && !removeFromDraftEnabled && !isInDraft && !isUserDatatable && (
                        <UserContext.Consumer>
                          {({ platformModuleHelpers }) => {
                            const label = platformModuleHelpers.isRuleEngineEnable()
                              ? 'Rule rescan'
                              : 'Rule rescan (engine is disabled)';
                            const buttonDisable = typesAreNotScannable
                              || !platformModuleHelpers.isRuleEngineEnable()
                              || numberOfSelectedElements === 0
                              || this.state.processing;
                            return typesAreNotScannable ? undefined : (
                              <Tooltip title={t(label)}>
                                <span>
                                  <IconButton
                                    aria-label="update"
                                    disabled={buttonDisable}
                                    onClick={this.handleOpenRescan.bind(this)}
                                    color="primary"
                                    size="small"
                                  >
                                    <AutoFixHighOutlined fontSize="small" />
                                  </IconButton>
                                </span>
                              </Tooltip>
                            );
                          }}
                        </UserContext.Consumer>
                      )}
                      {this.props.handleCopy && (
                        <Tooltip title={titleCopy}>
                          <span>
                            <IconButton
                              aria-label="copy"
                              disabled={
                                numberOfSelectedElements
                                > maxNumberOfObservablesToCopy
                              }
                              onClick={this.props.handleCopy}
                              color="primary"
                              size="small"
                            >
                              <ContentCopyOutlined fontSize="small" />
                            </IconButton>
                          </span>
                        </Tooltip>
                      )}
                      {!enrichDisable && !removeAuthMembersEnabled && !isUserDatatable && (
                        <Tooltip title={t('Enrichment')}>
                          <span>
                            <IconButton
                              aria-label="enrichment"
                              disabled={this.state.processing}
                              onClick={this.handleOpenEnrichment.bind(this, stixCyberObservableSubTypes, stixDomainObjectSubTypes)}
                              color="primary"
                              size="small"
                            >
                              <CloudRefreshOutline fontSize="small" />
                            </IconButton>
                          </span>
                        </Tooltip>
                      )}
                      {promoteEnabled && (
                        <Tooltip title={t('Indicators/observables generation')}>
                          <span>
                            <IconButton
                              aria-label="promote"
                              disabled={this.state.processing}
                              onClick={this.handleOpenPromote.bind(this)}
                              color="primary"
                              size="small"
                            >
                              <TransformOutlined fontSize="small" />
                            </IconButton>
                          </span>
                        </Tooltip>
                      )}
                    </Security>
                    <Security needs={[KNOWLEDGE_KNUPDATE_KNDELETE]}>
                      {enableMerge && !removeAuthMembersEnabled && !removeFromDraftEnabled && !isInDraft && !isUserDatatable && (
                        <Tooltip title={t('Merge')}>
                          <span>
                            <IconButton
                              aria-label="merge"
                              disabled={
                                typesAreDifferent
                                || numberOfSelectedElements < 2
                                || numberOfSelectedElements > 4
                                || preventMerge
                                || selectAll
                                || this.state.processing
                              }
                              onClick={this.handleOpenMerge.bind(this)}
                              color="primary"
                              size="small"
                            >
                              <MergeOutlined fontSize="small" />
                            </IconButton>
                          </span>
                        </Tooltip>
                      )}
                    </Security>
                    {!typesAreNotAddableInContainer && !removeAuthMembersEnabled && !isUserDatatable && (
                      <Security needs={[KNOWLEDGE_KNUPDATE]}>
                        <Tooltip title={t('Add in container')}>
                          <span>
                            <IconButton
                              aria-label="input"
                              disabled={
                                numberOfSelectedElements === 0
                                || this.state.processing
                              }
                              onClick={this.handleOpenAddInContainer.bind(this)}
                              color="primary"
                              size="small"
                            >
                              <MoveToInboxOutlined fontSize="small" />
                            </IconButton>
                          </span>
                        </Tooltip>
                      </Security>
                    )}
                    {container && (
                      <Security needs={[KNOWLEDGE_KNUPDATE]}>
                        <Tooltip title={t('Remove from the container')}>
                          <span>
                            <IconButton
                              aria-label="remove"
                              disabled={
                                numberOfSelectedElements === 0
                                || this.state.processing
                              }
                              onClick={this.handleLaunchRemove.bind(this)}
                              color="primary"
                              size="small"
                            >
                              <LinkOffOutlined fontSize="small" />
                            </IconButton>
                          </span>
                        </Tooltip>
                      </Security>
                    )}
                    {!deleteOperationEnabled && isShareableType && !removeAuthMembersEnabled && !removeFromDraftEnabled && !isInDraft && !isUserDatatable && (
                      <>
                        <Security needs={[KNOWLEDGE_KNUPDATE_KNORGARESTRICT]}>
                          <EETooltip title={t('Share with organizations')}>
                            <IconButton
                              color="primary"
                              aria-label="input"
                              onClick={isEnterpriseEdition ? this.handleOpenShare.bind(this) : null}
                              size="small"
                              disabled={
                                numberOfSelectedElements === 0
                                || this.state.processing
                              }
                            >
                              <BankPlus fontSize="small" color={isEnterpriseEdition ? 'primary' : 'disabled'} />
                            </IconButton>
                          </EETooltip>
                        </Security>
                        <Security needs={[KNOWLEDGE_KNUPDATE_KNORGARESTRICT]}>
                          <EETooltip title={t('Unshare with organizations')}>
                            <IconButton
                              color="primary"
                              aria-label="input"
                              onClick={isEnterpriseEdition ? this.handleOpenUnshare.bind(this) : null}
                              size="small"
                              disabled={
                                numberOfSelectedElements === 0
                                || this.state.processing
                              }
                            >
                              <BankMinus fontSize="small" color={isEnterpriseEdition ? 'primary' : 'disabled'} />
                            </IconButton>
                          </EETooltip>
                        </Security>
                      </>
                    )}
                    {deleteDisable !== true && !removeAuthMembersEnabled && !removeFromDraftEnabled && !isUserDatatable && (
                      <Security needs={[deleteCapability]}>
                        <Tooltip title={warningMessage || t('Delete')}>
                          <span>
                            <IconButton
                              aria-label="delete"
                              disabled={
                                numberOfSelectedElements === 0
                                || this.state.processing
                                || selectedElementsList.find((element) => element.currentUserAccessRight === 'view')
                              }
                              onClick={this.handleLaunchDelete.bind(this)}
                              color={warning ? 'warning' : 'primary'}
                              size="small"
                            >
                              <DeleteOutlined fontSize="small" />
                            </IconButton>
                          </span>
                        </Tooltip>
                      </Security>
                    )}
                    {removeFromDraftEnabled && (
                      <Security needs={[KNOWLEDGE_KNUPDATE]}>
                        <Tooltip title={t('Remove from draft')}>
                          <IconButton
                            color="primary"
                            aria-label="input"
                            onClick={this.handleLaunchRemoveFromDraft.bind(this)}
                            size="small"
                            disabled={
                              numberOfSelectedElements === 0
                              || this.state.processing
                            }
                          >
                            <DeleteSweepOutlined fontSize="small" color={'primary'} />
                          </IconButton>
                        </Tooltip>
                      </Security>
                    )}
                    {deleteOperationEnabled && (
                      <Security needs={[KNOWLEDGE_KNUPDATE_KNDELETE]}>
                        <Tooltip title={warningMessage || t('Restore')}>
                          <span>
                            <IconButton
                              aria-label="restore"
                              disabled={
                                numberOfSelectedElements === 0
                                || this.state.processing
                              }
                              onClick={this.handleLaunchRestore.bind(this)}
                              color={warning ? 'warning' : 'primary'}
                              size="small"
                            >
                              <RestoreOutlined fontSize="small" />
                            </IconButton>
                          </span>
                        </Tooltip>
                        <Tooltip title={warningMessage || t('Confirm delete')}>
                          <span>
                            <IconButton
                              aria-label="completeDelete"
                              disabled={
                              numberOfSelectedElements === 0
                              || this.state.processing
                            }
                              onClick={this.handleLaunchCompleteDelete.bind(this)}
                              color={warning ? 'warning' : 'primary'}
                              size="small"
                            >
                              <DeleteOutlined fontSize="small" />
                            </IconButton>
                          </span>
                        </Tooltip>
                      </Security>
                    )}
                  </div>
                )}
              </Toolbar>
              <Dialog
                slotProps={{ paper: { elevation: 1 } }}
                open={this.state.displayTask}
                keepMounted={true}
                slots={{ transition: Transition }}
                onClose={this.handleCloseTask.bind(this)}
                fullWidth={true}
                maxWidth="md"
                data-testid="background-task-popup"
              >
                <DialogTitle>
                  <div style={{ float: 'left' }}>
                    {t('Launch a background task')}
                  </div>
                  <div style={{ float: 'right' }}>
                    <span
                      style={{
                        padding: '2px 5px 2px 5px',
                      }}
                    >
                      {n(numberOfSelectedElements)}
                    </span>{' '}
                    {t('selected element(s)')}
                  </div>
                </DialogTitle>
                <DialogContent>
                  {numberOfSelectedElements > 1000 && (
                    <Alert severity="warning">
                      {t(
                        'You\'re targeting more than 1000 entities with this background task, be sure of what you\'re doing!',
                      )}
                    </Alert>
                  )}
                  <TableContainer>
                    <Table>
                      <TableHead>
                        <TableRow>
                          <TableCell>#</TableCell>
                          <TableCell>{t('Step')}</TableCell>
                          <TableCell>{t('Field')}</TableCell>
                          <TableCell>{t('Values')}</TableCell>
                        </TableRow>
                      </TableHead>
                      <TableBody>
                        <TableRow>
                          <TableCell>
                            {' '}
                            <span
                              style={{
                                padding: '2px 5px 2px 5px',
                                marginRight: 5,
                                color:
                                  theme.palette.mode === 'dark'
                                    ? '#000000'
                                    : '#ffffff',
                                backgroundColor: theme.palette.primary.main,
                              }}
                            >
                              1
                            </span>
                          </TableCell>
                          <TableCell>
                            <Chip style={{ borderRadius: 4 }} label="SCOPE" />
                          </TableCell>
                          <TableCell>{t('N/A')}</TableCell>
                          <TableCell>
                            {selectAll ? (
                              <div className={classes.filters}>
                                {search && search.length > 0 && (
                                  <span>
                                    <Chip
                                      classes={{ root: classes.filter }}
                                      label={
                                        <div>
                                          <strong>{t('Search')}</strong>: {search}
                                        </div>
                                      }
                                    />
                                    {filters.filters.length > 0 && (
                                      <Chip
                                        classes={{ root: classes.operator }}
                                        label={t('AND')}
                                      />
                                    )}
                                  </span>
                                )}
                                <TasksFilterValueContainer filters={filters} entityTypes={entityTypes} />
                              </div>
                            ) : (
                              <span>
                                {mergingElement
                                  ? truncate(
                                    R.join(', ', [
                                      getMainRepresentative(mergingElement),
                                    ]),
                                    80,
                                  )
                                  : truncate(
                                    selectedElementsList.map((o) => getMainRepresentative(o)).join(', '),
                                    80,
                                  )}
                              </span>
                            )}
                          </TableCell>
                        </TableRow>
                        {R.map((o) => {
                          const number = actions.indexOf(o);
                          return (
                            <TableRow key={o.type}>
                              <TableCell>
                                {' '}
                                <span
                                  style={{
                                    padding: '2px 5px 2px 5px',
                                    marginRight: 5,
                                    color:
                                      theme.palette.mode === 'dark'
                                        ? '#000000'
                                        : '#ffffff',
                                    backgroundColor: theme.palette.primary.main,
                                  }}
                                >
                                  {number + 2}
                                </span>
                              </TableCell>
                              <TableCell>
                                <Chip label={o.type} />
                              </TableCell>
                              <TableCell>
                                {R.pathOr(t('N/A'), ['context', 'field'], o)}
                              </TableCell>
                              <TableCell>
                                {truncate(
                                  R.join(
                                    ', ',
                                    R.map(
                                      (p) => (typeof p === 'string'
                                        ? p
                                        : getMainRepresentative(p)),
                                      R.pathOr([], ['context', 'values'], o),
                                    ),
                                  ),
                                  80,
                                )}
                              </TableCell>
                            </TableRow>
                          );
                        }, actions)}
                      </TableBody>
                    </Table>
                  </TableContainer>
                </DialogContent>
                <DialogActions>
                  <Button
                    onClick={this.handleCloseTask.bind(this)}
                    disabled={this.state.processing}
                  >
                    {t('Cancel')}
                  </Button>
                  <Button
                    onClick={this.submitTask.bind(this, availableFilterKeys, isInDraft)}
                    color="secondary"
                    disabled={this.state.processing}
                  >
                    {t('Launch')}
                  </Button>
                </DialogActions>
              </Dialog>
              <Drawer
                open={this.state.displayUpdate}
                anchor="right"
                elevation={1}
                sx={{ zIndex: 1202 }}
                classes={{ paper: classes.drawerPaper }}
                onClose={this.handleCloseUpdate.bind(this)}
              >
                <div className={classes.header}>
                  <IconButton
                    aria-label="Close"
                    className={classes.closeButton}
                    onClick={this.handleCloseUpdate.bind(this)}
                    size="large"
                    color="primary"
                  >
                    <CloseOutlined fontSize="small" color="primary" />
                  </IconButton>
                  <Typography variant="h6">{t('Update entities')}</Typography>
                </div>
                <div className={classes.container} style={{ marginTop: 20 }}>
                  {Array(actionsInputs.length)
                    .fill(0)
                    .map((item, i) => (
                      <div key={i} className={classes.step}>
                        <IconButton
                          disabled={actionsInputs.length === 1}
                          aria-label="Delete"
                          className={classes.stepCloseButton}
                          onClick={this.handleRemoveStep.bind(this, i)}
                          size="small"
                        >
                          <CancelOutlined fontSize="small" />
                        </IconButton>
                        <Grid container={true} spacing={3}>
                          <Grid item xs={3}>
                            <FormControl className={classes.formControl}>
                              <InputLabel>{t('Action type')}</InputLabel>
                              <Select
                                variant="standard"
                                value={actionsInputs[i]?.type}
                                onChange={this.handleChangeActionInput.bind(
                                  this,
                                  i,
                                  'type',
                                )}
                              >
                                <MenuItem value="ADD">{t('Add')}</MenuItem>
                                <MenuItem value="REPLACE">
                                  {t('Replace')}
                                </MenuItem>
                                <MenuItem value="REMOVE">{t('Remove')}</MenuItem>
                              </Select>
                            </FormControl>
                          </Grid>
                          <Grid item xs={3}>
                            <FormControl className={classes.formControl}>
                              <InputLabel>{t('Field')}</InputLabel>
                              {this.renderFieldOptions(i, selectedTypes, entityTypeFilterValues, isAdmin)}
                            </FormControl>
                          </Grid>
                          <Grid item xs={6} style={{ display: 'flex', flexDirection: 'column-reverse' }}>
                            {this.renderValuesOptions(i, selectedTypes, settings.platform_user_statuses)}
                          </Grid>
                        </Grid>
                      </div>
                    ))}
                  <div className={classes.add}>
                    <Button
                      disabled={!this.areStepValid()}
                      variant="contained"
                      color="secondary"
                      size="small"
                      onClick={this.handleAddStep.bind(this)}
                      classes={{ root: classes.buttonAdd }}
                    >
                      <AddOutlined fontSize="small" />
                    </Button>
                  </div>
                  <div className={classes.buttons}>
                    <Button
                      disabled={!this.areStepValid()}
                      variant="contained"
                      color="primary"
                      onClick={this.handleLaunchUpdate.bind(this)}
                      classes={{ root: classes.button }}
                    >
                      {t('Update')}
                    </Button>
                  </div>
                </div>
              </Drawer>
              <Drawer
                open={this.state.displayMerge}
                anchor="right"
                elevation={1}
                sx={{ zIndex: 1202 }}
                classes={{ paper: classes.drawerPaper }}
                onClose={this.handleCloseMerge.bind(this)}
              >
                <div className={classes.header}>
                  <IconButton
                    aria-label="Close"
                    className={classes.closeButton}
                    onClick={this.handleCloseMerge.bind(this)}
                    size="large"
                    color="primary"
                  >
                    <CloseOutlined fontSize="small" color="primary" />
                  </IconButton>
                  <Typography variant="h6">{t('Merge entities')}</Typography>
                </div>
                <div className={classes.container}>
                  <Typography
                    variant="h4"
                    gutterBottom={true}
                    style={{ marginTop: 20 }}
                  >
                    {t('Selected entities')}
                  </Typography>
                  <List>
                    {selectedElementsList.map((element) => (
                      <ListItem
                        key={element.id}
                        dense={true}
                        divider={true}
                        secondaryAction={
                          <Radio
                            checked={
                              keptEntityId
                                ? keptEntityId === element.id
                                : R.head(selectedElementsList).id === element.id
                            }
                            onChange={this.handleChangeKeptEntityId.bind(
                              this,
                              element.id,
                            )}
                            value={element.id}
                            name="keptEntityID"
                            inputProps={{ 'aria-label': 'keptEntityID' }}
                          />
                        }
                      >
                        <ListItemIcon>
                          <ItemIcon type={element.entity_type} />
                        </ListItemIcon>
                        <ListItemText
                          sx={{
                            '.MuiListItemText-primary': {
                              overflowX: 'hidden',
                              textOverflow: 'ellipsis',
                            },
                          }}
                          primary={getMainRepresentative(element)}
                          secondary={truncate(
                            element.description
                            || element.x_opencti_description
                            || '',
                            60,
                          )}
                        />
                        <div style={{ marginRight: 50 }}>
                          {element.createdBy?.name ?? '-'}
                        </div>
                        <div style={{ marginRight: 50 }}>
                          <ItemMarkings
                            variant="inList"
                            markingDefinitions={element.objectMarking ?? []}
                          />
                        </div>
                      </ListItem>
                    ))}
                  </List>
                  <Typography
                    variant="h4"
                    gutterBottom={true}
                    style={{ marginTop: 20 }}
                  >
                    {t('Merged entity')}
                  </Typography>
                  <Typography
                    variant="h3"
                    gutterBottom={true}
                    style={{ marginTop: 20 }}
                  >
                    {t('Name')}
                  </Typography>
                  <div style={{ overflowX: 'hidden', textOverflow: 'ellipsis' }}>
                    {getMainRepresentative(keptElement)}
                  </div>
                  <Typography
                    variant="h3"
                    gutterBottom={true}
                    style={{ marginTop: 20 }}
                  >
                    {t('Aliases')}
                  </Typography>
                  {newAliases.map((label) => (label.length > 0 ? (
                    <Chip
                      key={label}
                      classes={{ root: classes.aliases }}
                      label={label}
                    />
                  ) : (
                    ''
                  )))}
                  {noAuthor !== true && (
                    <>
                      <Typography
                        variant="h3"
                        gutterBottom={true}
                        style={{ marginTop: 20 }}
                      >
                        {t('Author')}
                      </Typography>
                      {keptElement?.createdBy?.name ?? '-'}
                    </>
                  )}
                  {noMarking !== true && (
                    <>
                      <Typography
                        variant="h3"
                        gutterBottom={true}
                        style={{ marginTop: 20 }}
                      >
                        {t('Marking')}
                      </Typography>
                      <ItemMarkings
                        markingDefinitions={keptElement?.objectMarking || []}
                      />
                    </>
                  )}
                  {noWarning !== true && (
                    <>
                      <Alert severity="warning" style={{ marginTop: 20 }}>
                        {t(
                          'The relations attached to selected entities will be copied to the merged entity.',
                        )}
                      </Alert>
                    </>
                  )}
                  <div className={classes.buttons}>
                    <Button
                      variant="contained"
                      color="secondary"
                      onClick={this.handleLaunchMerge.bind(this)}
                      classes={{ root: classes.button }}
                    >
                      {t('Merge')}
                    </Button>
                  </div>
                </div>
              </Drawer>
              <Drawer
                open={this.state.displayEnrichment}
                anchor="right"
                elevation={1}
                sx={{ zIndex: 1202 }}
                classes={{ paper: classes.drawerPaper }}
                onClose={this.handleCloseEnrichment.bind(this)}
              >
                <div className={classes.header}>
                  <IconButton
                    aria-label="Close"
                    className={classes.closeButton}
                    onClick={this.handleCloseEnrichment.bind(this)}
                    size="large"
                    color="primary"
                  >
                    <CloseOutlined fontSize="small" color="primary" />
                  </IconButton>
                  <Typography variant="h6">{t('Entity enrichment')}</Typography>
                </div>
                <div className={classes.container}>
                  <Typography
                    variant="h4"
                    gutterBottom={true}
                    style={{ marginTop: 20 }}
                  >
                    {t('Selected connectors')}
                  </Typography>
                  <List>
                    {this.state.enrichConnectors.length === 0 && (
                      <Alert severity="warning">
                        {t('No connector available for the selected entities.')}
                      </Alert>
                    )}
                    {this.state.enrichConnectors.map((connector) => (
                      <ListItem
                        key={connector.id}
                        dense={true}
                        divider={true}
                        secondaryAction={
                          <MuiSwitch
                            checked={this.state.enrichSelected.includes(
                              connector.id,
                            )}
                            onChange={this.handleChangeEnrichSelected.bind(
                              this,
                              connector.id,
                            )}
                            inputProps={{ 'aria-label': 'controlled' }}
                          />
                      }
                      >
                        <ListItemIcon>
                          <CloudRefreshOutline />
                        </ListItemIcon>
                        <ListItemText primary={connector.name} />
                      </ListItem>
                    ))}
                  </List>
                  <div className={classes.buttons}>
                    <Button
                      variant="contained"
                      disabled={
                        this.state.enrichConnectors.length === 0
                        || this.state.enrichSelected.length === 0
                      }
                      color="secondary"
                      onClick={this.handleLaunchEnrichment.bind(this)}
                      classes={{ root: classes.button }}
                    >
                      {t('Enrich')}
                    </Button>
                  </div>
                </div>
              </Drawer>
              <PromoteDrawer
                isOpen={this.state.displayPromote}
                onClose={this.handleClosePromote.bind(this)}
                isOnlyStixCyberObservablesTypes={isOnlyStixCyberObservablesTypes}
                onSubmit={this.handleLaunchPromote.bind(this)}
                isContainer={isContainer}
                promoteToContainer={promoteToContainer}
                togglePromoteToContainer={this.togglePromoteToContainer.bind(this)}
              />
              <Drawer
                open={this.state.displayRescan}
                anchor="right"
                elevation={1}
                sx={{ zIndex: 1202 }}
                classes={{ paper: classes.drawerPaper }}
                onClose={this.handleCloseRescan.bind(this)}
              >
                <div className={classes.header}>
                  <IconButton
                    aria-label="Close"
                    className={classes.closeButton}
                    onClick={this.handleCloseRescan.bind(this)}
                    size="large"
                    color="primary"
                  >
                    <CloseOutlined fontSize="small" color="primary" />
                  </IconButton>
                  <Typography variant="h6">{t('Rule entity rescan')}</Typography>
                </div>
                <div className={classes.container}>
                  <Typography
                    variant="h4"
                    gutterBottom={true}
                    style={{ marginTop: 20 }}
                  >
                    {t('Selected rules')}
                  </Typography>
                  <Alert severity="warning" style={{ marginTop: 20 }}>
                    {t(
                      'Element will be rescan with all compatible activated rules',
                    )}
                  </Alert>
                  <div className={classes.buttons}>
                    <Button
                      variant="contained"
                      color="secondary"
                      onClick={this.handleLaunchRescan.bind(this)}
                      classes={{ root: classes.button }}
                    >
                      {t('Rescan')}
                    </Button>
                  </div>
                </div>
              </Drawer>
              <Dialog
                slotProps={{ paper: { elevation: 1 } }}
                fullWidth={true}
                maxWidth="sm"
                slots={{ transition: Transition }}
                open={this.state.displayAddInContainer}
                onClose={() => this.setState({ displayAddInContainer: false })}
              >
                <DialogTitle>{t('Add in container')}</DialogTitle>
                <DialogContent>
                  <StixDomainObjectCreation
                    inputValue={actionsInputs[0]?.inputValue || ''}
                    open={this.state.containerCreation}
                    display={true}
                    speeddial={true}
                    stixDomainObjectTypes={['Container']}
                    handleClose={() => this.setState({ containerCreation: false })
                    }
                    creationCallback={(data) => {
                      const element = {
                        label: data.name,
                        value: data.id,
                        type: data.entity_type,
                      };
                      this.setState(({ containers }) => ({
                        containers: [...(containers ?? []), element],
                      }));
                      this.handleChangeActionInputValues(0, null, [
                        ...(actionsInputs[0]?.values ?? []),
                        element,
                      ]);
                    }}
                  />
                  <Autocomplete
                    size="small"
                    fullWidth={true}
                    selectOnFocus={true}
                    autoHighlight={true}
                    getOptionLabel={(option) => (option.label ? option.label : '')}
                    value={actionsInputs[0]?.values || []}
                    multiple={true}
                    renderInput={(params) => (
                      <TextField
                        {...params}
                        variant="standard"
                        label={t('Values')}
                        fullWidth={true}
                        onFocus={this.searchContainers.bind(this, 0)}
                        style={{ marginTop: 3 }}
                      />
                    )}
                    noOptionsText={t('No available options')}
                    options={this.state.containers}
                    onInputChange={this.searchContainers.bind(this, 0)}
                    inputValue={actionsInputs[0]?.inputValue || ''}
                    onChange={this.handleChangeActionInputValues.bind(this, 0)}
                    renderOption={(props, option) => (
                      <li {...props}>
                        <div className={classes.icon}>
                          <ItemIcon type={option.type} />
                        </div>
                        <div className={classes.text}>{option.label}</div>
                      </li>
                    )}
                    disableClearable
                  />
                  <FormControlLabel
                    style={{ marginTop: 20 }}
                    control={
                      <Checkbox
                        checked={
                          actionsInputs[0]?.options?.includeNeighbours || false
                        }
                        onChange={this.handleChangeActionInputOptions.bind(
                          this,
                          0,
                          'includeNeighbours',
                        )}
                      />
                    }
                    label={t('Also include first neighbours')}
                  />
                  <IconButton
                    onClick={() => this.setState({ containerCreation: true })}
                    edge="end"
                    style={{ position: 'absolute', top: 68, right: 48 }}
                    size="large"
                  >
                    <AddOutlined />
                  </IconButton>
                </DialogContent>
                <DialogActions>
                  <Button
                    onClick={() => this.setState({ displayAddInContainer: false })
                    }
                  >
                    {t('Cancel')}
                  </Button>
                  <Button
                    color="secondary"
                    onClick={() => {
                      this.setState(
                        {
                          displayAddInContainer: false,
                          actionsInputs: [
                            {
                              ...actionsInputs[0],
                              type: 'ADD',
                              fieldType: 'ATTRIBUTE',
                              field: 'container-object',
                            },
                          ],
                        },
                        this.handleLaunchUpdate.bind(this),
                      );
                    }}
                  >
                    {t('Add')}
                  </Button>
                </DialogActions>
              </Dialog>
              <Dialog
                slotProps={{ paper: { elevation: 1 } }}
                fullWidth={true}
                maxWidth="sm"
                slots={{ transition: Transition }}
                open={this.state.displayShare}
                onClose={() => this.setState({ displayShare: false })}
              >
                <DialogTitle>{t('Share with organizations')}</DialogTitle>
                <DialogContent>
                  <StixDomainObjectCreation
                    inputValue={this.state.organizationInput}
                    open={this.state.organizationCreation}
                    display={true}
                    speeddial={true}
                    stixDomainObjectTypes={['Organization']}
                    handleClose={() => this.setState({ organizationCreation: false })}
                    creationCallback={(data) => {
                      const element = {
                        label: data.name,
                        value: data.id,
                        type: data.entity_type,
                      };
                      this.setState(({ organizations }) => ({
                        organizations: [...(organizations ?? []), element],
                      }));
                      this.setState({ shareOrganizations: [...this.state.shareOrganizations, element] });
                    }}
                  />
                  <Autocomplete
                    size="small"
                    fullWidth={true}
                    selectOnFocus={true}
                    autoHighlight={true}
                    getOptionLabel={(option) => (option.label ? option.label : '')}
                    value={this.state.shareOrganizations}
                    multiple={true}
                    renderInput={(params) => (
                      <TextField
                        {...params}
                        variant="standard"
                        label={t('Values')}
                        fullWidth={true}
                        onFocus={this.searchOrganizations.bind(this)}
                        style={{ marginTop: 3 }}
                      />
                    )}
                    noOptionsText={t('No available options')}
                    options={this.state.organizations}
                    onInputChange={this.searchOrganizations.bind(this)}
                    inputValue={this.state.organizationInput}
                    onChange={(_, value) => this.setState({ shareOrganizations: value })}
                    renderOption={(props, option) => (
                      <li {...props}>
                        <div className={classes.icon}>
                          <ItemIcon type={option.type} />
                        </div>
                        <div className={classes.text}>{option.label}</div>
                      </li>
                    )}
                    disableClearable
                  />
                  <IconButton
                    onClick={() => this.setState({ organizationCreation: true })}
                    edge="end"
                    style={{ position: 'absolute', top: 68, right: 48 }}
                    size="large"
                  >
                    <AddOutlined />
                  </IconButton>
                </DialogContent>
                <DialogActions>
                  <Button onClick={this.handleCloseShare.bind(this)}>
                    {t('Cancel')}
                  </Button>
                  <Button
                    color="secondary"
                    onClick={() => {
                      const shareActions = [
                        { type: 'SHARE_MULTIPLE', context: { values: this.state.shareOrganizations } },
                      ];
                      const orgaNames = this.state.shareOrganizations.map((o) => o.label).join('|');
                      const sharingDescription = `SHARE with organizations ${orgaNames}`;
                      this.setState({ description: sharingDescription, actions: shareActions }, () => {
                        this.handleCloseShare();
                        this.handleOpenTask();
                      });
                    }}
                  >
                    {t('Share')}
                  </Button>
                </DialogActions>
              </Dialog>
              <Dialog
                slotProps={{ paper: { elevation: 1 } }}
                fullWidth={true}
                maxWidth="sm"
                slots={{ transition: Transition }}
                open={this.state.displayUnshare}
                onClose={() => this.setState({ displayUnshare: false })}
              >
                <DialogTitle>{t('Unshare with organizations')}</DialogTitle>
                <DialogContent>
                  <Autocomplete
                    size="small"
                    fullWidth={true}
                    selectOnFocus={true}
                    autoHighlight={true}
                    getOptionLabel={(option) => (option.label ? option.label : '')}
                    value={this.state.shareOrganizations}
                    multiple={true}
                    renderInput={(params) => (
                      <TextField
                        {...params}
                        variant="standard"
                        label={t('Values')}
                        fullWidth={true}
                        onFocus={this.searchOrganizations.bind(this)}
                        style={{ marginTop: 3 }}
                      />
                    )}
                    noOptionsText={t('No available options')}
                    options={this.state.organizations}
                    onInputChange={this.searchOrganizations.bind(this)}
                    inputValue={this.state.organizationInput}
                    onChange={(_, value) => this.setState({ shareOrganizations: value })}
                    renderOption={(props, option) => (
                      <li {...props}>
                        <div className={classes.icon}>
                          <ItemIcon type={option.type} />
                        </div>
                        <div className={classes.text}>{option.label}</div>
                      </li>
                    )}
                    disableClearable
                  />
                </DialogContent>
                <DialogActions>
                  <Button onClick={this.handleCloseUnshare.bind(this)}>
                    {t('Cancel')}
                  </Button>
                  <Button
                    color="secondary"
                    onClick={() => {
                      const shareActions = [
                        { type: 'UNSHARE_MULTIPLE', context: { values: this.state.shareOrganizations } },
                      ];
                      const orgaNames = this.state.shareOrganizations.map((o) => o.label).join('|');
                      const sharingDescription = `UNSHARE with organizations ${orgaNames}`;
                      this.setState({ description: sharingDescription, actions: shareActions }, () => {
                        this.handleCloseUnshare();
                        this.handleOpenTask();
                      });
                    }}
                  >
                    {t('Unshare')}
                  </Button>
                </DialogActions>
              </Dialog>
            </>
          );
        }}
      </UserContext.Consumer>
    );
  }
}

DataTableToolBar.propTypes = {
  classes: PropTypes.object,
  theme: PropTypes.object,
  t: PropTypes.func,
  numberOfSelectedElements: PropTypes.number,
  selectedElements: PropTypes.object,
  deSelectedElements: PropTypes.object,
  selectAll: PropTypes.bool,
  filters: PropTypes.object,
  search: PropTypes.string,
  handleClearSelectedElements: PropTypes.func,
  variant: PropTypes.string,
  container: PropTypes.object,
  type: PropTypes.string,
  handleCopy: PropTypes.func,
  warning: PropTypes.bool,
  warningMessage: PropTypes.string,
  rightOffset: PropTypes.number,
  mergeDisable: PropTypes.bool,
  deleteOperationEnabled: PropTypes.bool,
  removeAuthMembersEnabled: PropTypes.bool,
  removeFromDraft: PropTypes.bool,
  markAsReadEnabled: PropTypes.bool,
  taskScope: PropTypes.string,
};

export default R.compose(inject18n, withTheme, withStyles(styles))(DataTableToolBar);<|MERGE_RESOLUTION|>--- conflicted
+++ resolved
@@ -2316,22 +2316,6 @@
                             aria-label="input"
                             onClick={this.handleLaunchRemoveAuthMembers.bind(this)}
                             size="small"
-<<<<<<< HEAD
-=======
-                          >
-                            <TransformOutlined fontSize="small" />
-                          </IconButton>
-                        </span>
-                      </Tooltip>
-                    )}
-                  </Security>
-                  <Security needs={[KNOWLEDGE_KNUPDATE_KNMERGE]}>
-                    {enableMerge && !removeAuthMembersEnabled && !removeFromDraftEnabled && !isInDraft && !isUserDatatable && (
-                      <Tooltip title={t('Merge')}>
-                        <span>
-                          <IconButton
-                            aria-label="merge"
->>>>>>> f3a62060
                             disabled={
                               numberOfSelectedElements === 0
                               || this.state.processing
@@ -2445,7 +2429,7 @@
                         </Tooltip>
                       )}
                     </Security>
-                    <Security needs={[KNOWLEDGE_KNUPDATE_KNDELETE]}>
+                    <Security needs={[KNOWLEDGE_KNUPDATE_KNMERGE]}>
                       {enableMerge && !removeAuthMembersEnabled && !removeFromDraftEnabled && !isInDraft && !isUserDatatable && (
                         <Tooltip title={t('Merge')}>
                           <span>
