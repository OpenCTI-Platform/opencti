--- conflicted
+++ resolved
@@ -526,8 +526,6 @@
                             >
                               {nsdt(connector.updated_at)}
                             </div>
-                          </div>
-<<<<<<< HEAD
                           <div
                             className={classes.bodyItem}
                             style={inlineStyles.manager_deployment}
@@ -539,8 +537,6 @@
                             />
                           </div>
                         </div>
-=======
->>>>>>> ba6ea1ae
                       }
                       />
                     </ListItemButton>
