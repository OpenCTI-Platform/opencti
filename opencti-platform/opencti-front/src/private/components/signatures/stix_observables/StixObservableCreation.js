--- conflicted
+++ resolved
@@ -269,14 +269,10 @@
                       }}
                       containerstyle={{ width: '100%' }}
                     >
-<<<<<<< HEAD
-                      <MenuItem value="Autonomous-System">{t('Autonomous system')}</MenuItem>
-                      <MenuItem value="Directory">{t('Directory')}</MenuItem>
-=======
                       <MenuItem value="Autonomous-System">
                         {t('Autonomous system')}
                       </MenuItem>
->>>>>>> 52eb7d6b
+                      <MenuItem value="Directory">{t('Directory')}</MenuItem>
                       <MenuItem value="Domain">{t('Domain')}</MenuItem>
                       <MenuItem value="Email-Address">
                         {t('Email address')}
@@ -442,14 +438,10 @@
                     }}
                     containerstyle={{ width: '100%' }}
                   >
-<<<<<<< HEAD
-                    <MenuItem value="Autonomous-System">{t('Autonomous system')}</MenuItem>
-                    <MenuItem value="Directory">{t('Directory')}</MenuItem>
-=======
                     <MenuItem value="Autonomous-System">
                       {t('Autonomous system')}
                     </MenuItem>
->>>>>>> 52eb7d6b
+                    <MenuItem value="Directory">{t('Directory')}</MenuItem>
                     <MenuItem value="Domain">{t('Domain')}</MenuItem>
                     <MenuItem value="Email-Address">
                       {t('Email address')}
