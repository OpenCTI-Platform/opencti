import React, { Component } from 'react';
import * as PropTypes from 'prop-types';
import { compose, includes } from 'ramda';
import { withStyles } from '@material-ui/core/styles';
import Drawer from '@material-ui/core/Drawer';
import Grid from '@material-ui/core/Grid';
import Select from '@material-ui/core/Select';
import Input from '@material-ui/core/Input';
import Chip from '@material-ui/core/Chip';
import MenuItem from '@material-ui/core/MenuItem';
import FormControlLabel from '@material-ui/core/FormControlLabel';
import Switch from '@material-ui/core/Switch';
import { QueryRenderer } from '../../../../relay/environment';
import ListLines from '../../../../components/list_lines/ListLines';
import inject18n from '../../../../components/i18n';
import EntityStixRelationsLines, {
  entityStixRelationsLinesQuery,
} from './EntityStixRelationsLines';
import StixRelationCreationFromEntity from './StixRelationCreationFromEntity';

const styles = (theme) => ({
  container: {
    marginTop: 15,
    paddingBottom: 70,
  },
  bottomNav: {
    zIndex: 1000,
    padding: '10px 274px 10px 84px',
    backgroundColor: theme.palette.navBottom.background,
    display: 'flex',
  },
  chips: {
    display: 'flex',
    flexWrap: 'wrap',
  },
  chip: {
    margin: theme.spacing(1) / 4,
  },
});

class EntityStixRelations extends Component {
  constructor(props) {
    super(props);
    this.state = {
      sortBy: null,
      orderAsc: false,
      searchTerm: '',
      openToType: false,
      toType: 'All',
      inferred: true,
      resolveInferences: false,
      view: 'lines',
    };
  }

  handleSort(field, orderAsc) {
    this.setState({ sortBy: field, orderAsc });
  }

  handleSearch(value) {
    this.setState({ searchTerm: value });
  }

  handleOpenToType() {
    this.setState({ openToType: true });
  }

  handleCloseToType() {
    this.setState({ openToType: false });
  }

  handleChangeEntities(event) {
    const { value } = event.target;
    if (value === 'All' && this.props.targetEntityTypes.length > 1) {
      return this.setState({
        openToType: false,
        toType: 'All',
      });
    }
    return this.setState({ openToType: false, toType: value });
  }

  handleChangeInferred() {
    this.setState({
      inferred: !this.state.inferred,
    });
  }

  renderLines(paginationOptions) {
    const { sortBy, orderAsc } = this.state;
    const { entityLink } = this.props;
    // sort only when inferences are disabled or inferences are resolved
    const dataColumns = {
      name: {
        label: 'Name',
        width: '30%',
        isSortable: false,
      },
      entity_type: {
        label: 'Entity type',
        width: '20%',
        isSortable: false,
      },
      first_seen: {
        label: 'First obs.',
        width: '15%',
        isSortable: true,
      },
      last_seen: {
        label: 'Last obs.',
        width: '15%',
        isSortable: true,
      },
      weight: {
        label: 'Confidence level',
        width: '15%',
        isSortable: true,
      },
    };
    return (
      <ListLines
        sortBy={sortBy}
        orderAsc={orderAsc}
        dataColumns={dataColumns}
        handleSort={this.handleSort.bind(this)}
        handleSearch={this.handleSearch.bind(this)}
        displayImport={true}
        secondaryAction={true}
      >
        <QueryRenderer
          query={entityStixRelationsLinesQuery}
          variables={{ count: 25, ...paginationOptions }}
          render={({ props }) => (
            <EntityStixRelationsLines
              data={props}
              paginationOptions={paginationOptions}
              entityLink={entityLink}
              dataColumns={dataColumns}
              initialLoading={props === null}
            />
          )}
        />
      </ListLines>
    );
  }

  render() {
    const {
      t,
      classes,
      targetEntityTypes,
      entityId,
      relationType,
      creationIsFrom,
    } = this.props;
    const {
      view,
      searchTerm,
      toType,
      openToType,
      sortBy,
      orderAsc,
      inferred,
    } = this.state;

    // Display types selection when target types are multiple
    const displayTypes = targetEntityTypes.length > 1;
<<<<<<< HEAD
    const displayInferences = true;

    // sort only when inferences are disabled or inferences are resolved
    const paginationOptions = {
=======
    // Display detail is resolveRelationType is set and selected Type not all or single
    const displayDetails = this.state.inferred
      && (this.state.toType !== 'All' || targetEntityTypes.length === 1);

    // sort only when inferences are disabled or inferences are resolved
    const paginationOptions = {
      resolveInferences: this.state.resolveInferences,
>>>>>>> d77c1863
      inferred: inferred && sortBy === null ? inferred : false,
      toTypes: toType === 'All' ? targetEntityTypes : [toType],
      fromId: entityId,
      relationType,
      search: searchTerm,
      orderBy: sortBy,
      orderMode: orderAsc ? 'asc' : 'desc',
    };

    return (
      <div className={classes.container}>
<<<<<<< HEAD
        {displayTypes || displayInferences ? (
=======
        {displayTypes || resolveInferences || displayDetails ? (
>>>>>>> d77c1863
          <Drawer
            anchor="bottom"
            variant="permanent"
            classes={{ paper: classes.bottomNav }}
          >
            <Grid container={true} spacing={1}>
              {displayTypes ? (
                <Grid item={true} xs="auto">
                  <Select
                    style={{ height: 50, marginRight: 15 }}
                    value={toType}
                    open={openToType}
                    onClose={this.handleCloseToType.bind(this)}
                    onOpen={this.handleOpenToType.bind(this)}
                    onChange={this.handleChangeEntities.bind(this)}
                    input={<Input id="entities" />}
                    renderValue={(selected) => (
                      <div className={classes.chips}>
                        <Chip
                          key={selected}
                          label={t(`entity_${selected.toLowerCase()}`)}
                          className={classes.chip}
                        />
                      </div>
                    )}
                  >
                    <MenuItem value="All">{t('All entities')}</MenuItem>
                    {includes('Region', targetEntityTypes)
                    || includes('Identity', targetEntityTypes) ? (
                      <MenuItem value="Region">{t('Region')}</MenuItem>
                      ) : (
                        ''
                      )}
                    {includes('Country', targetEntityTypes)
                    || includes('Identity', targetEntityTypes) ? (
                      <MenuItem value="Country">{t('Country')}</MenuItem>
                      ) : (
                        ''
                      )}
                    {includes('City', targetEntityTypes)
                    || includes('Identity', targetEntityTypes) ? (
                      <MenuItem value="City">{t('City')}</MenuItem>
                      ) : (
                        ''
                      )}
                    {includes('Sector', targetEntityTypes)
                    || includes('Identity', targetEntityTypes) ? (
                      <MenuItem value="Sector">{t('Sector')}</MenuItem>
                      ) : (
                        ''
                      )}
                    {includes('Organization', targetEntityTypes)
                    || includes('Identity', targetEntityTypes) ? (
                      <MenuItem value="Organization">
                        {t('Organization')}
                      </MenuItem>
                      ) : (
                        ''
                      )}
                    {includes('User', targetEntityTypes)
                    || includes('Identity', targetEntityTypes) ? (
                      <MenuItem value="User">{t('Person')}</MenuItem>
                      ) : (
                        ''
                      )}
                    {includes('Threat-Actor', targetEntityTypes)
                    || includes('Identity', targetEntityTypes) ? (
                      <MenuItem value="Threat-Actor">
                        {t('Threat actor')}
                      </MenuItem>
                      ) : (
                        ''
                      )}
                    {includes('Intrusion-Set', targetEntityTypes) ? (
                      <MenuItem value="Intrusion-Set">
                        {t('Intrusion set')}
                      </MenuItem>
                    ) : (
                      ''
                    )}
                    {includes('Campaign', targetEntityTypes) ? (
                      <MenuItem value="Campaign">{t('Campaign')}</MenuItem>
                    ) : (
                      ''
                    )}
                    {includes('Incident', targetEntityTypes) ? (
                      <MenuItem value="Incident">{t('Incident')}</MenuItem>
                    ) : (
                      ''
                    )}
                    {includes('Malware', targetEntityTypes) ? (
                      <MenuItem value="Malware">{t('Malware')}</MenuItem>
                    ) : (
                      ''
                    )}
                    {includes('Tool', targetEntityTypes) ? (
                      <MenuItem value="Tool">{t('Tool')}</MenuItem>
                    ) : (
                      ''
                    )}
                    {includes('Vulnerability', targetEntityTypes) ? (
                      <MenuItem value="Vulnerability">
                        {t('Vulnerability')}
                      </MenuItem>
                    ) : (
                      ''
                    )}
                    {includes('Attack-Pattern', targetEntityTypes) ? (
                      <MenuItem value="Attack-Pattern">
                        {t('Attack pattern')}
                      </MenuItem>
                    ) : (
                      ''
                    )}
                  </Select>
                </Grid>
              ) : (
                ''
              )}
<<<<<<< HEAD
              <Grid item={true} xs="auto">
                <FormControlLabel
                  style={{ paddingTop: 5, marginRight: 15 }}
                  control={
                    <Switch
                      checked={inferred}
                      onChange={this.handleChangeInferred.bind(this)}
                      color="primary"
                    />
                  }
                  label={t('Inferences')}
                />
              </Grid>
=======
              {resolveInferences ? (
                <Grid item={true} xs="auto">
                  <FormControlLabel
                    style={{ paddingTop: 5, marginRight: 15 }}
                    control={
                      <Switch
                        checked={inferred}
                        onChange={this.handleChangeInferred.bind(this)}
                        color="primary"
                      />
                    }
                    label={t('Inferences')}
                  />
                </Grid>
              ) : (
                ''
              )}
              {displayDetails ? (
                <Grid item={true} xs="auto">
                  <FormControlLabel
                    style={{ paddingTop: 5, marginRight: 15 }}
                    control={
                      <Switch
                        checked={resolveInferences}
                        onChange={this.handleChangeResolveInferences.bind(this)}
                        color="primary"
                      />
                    }
                    label={t('Details')}
                  />
                </Grid>
              ) : (
                ''
              )}
>>>>>>> d77c1863
            </Grid>
          </Drawer>
        ) : (
          ''
        )}
        {view === 'lines' ? this.renderLines(paginationOptions) : ''}
        <StixRelationCreationFromEntity
          entityId={entityId}
          isFrom={creationIsFrom}
          targetEntityTypes={targetEntityTypes}
          paginationOptions={paginationOptions}
        />
      </div>
    );
  }
}

EntityStixRelations.propTypes = {
  entityId: PropTypes.string,
  targetEntityTypes: PropTypes.array,
  entityLink: PropTypes.string,
  relationType: PropTypes.string,
  classes: PropTypes.object,
  reportClass: PropTypes.string,
  t: PropTypes.func,
  history: PropTypes.object,
  exploreLink: PropTypes.string,
  creationIsFrom: PropTypes.bool,
};

export default compose(inject18n, withStyles(styles))(EntityStixRelations);<|MERGE_RESOLUTION|>--- conflicted
+++ resolved
@@ -42,12 +42,12 @@
   constructor(props) {
     super(props);
     this.state = {
-      sortBy: null,
-      orderAsc: false,
+      sortBy: 'first_seen',
+      orderAsc: true,
       searchTerm: '',
       openToType: false,
       toType: 'All',
-      inferred: true,
+      inferred: false,
       resolveInferences: false,
       view: 'lines',
     };
@@ -165,20 +165,10 @@
 
     // Display types selection when target types are multiple
     const displayTypes = targetEntityTypes.length > 1;
-<<<<<<< HEAD
     const displayInferences = true;
 
     // sort only when inferences are disabled or inferences are resolved
     const paginationOptions = {
-=======
-    // Display detail is resolveRelationType is set and selected Type not all or single
-    const displayDetails = this.state.inferred
-      && (this.state.toType !== 'All' || targetEntityTypes.length === 1);
-
-    // sort only when inferences are disabled or inferences are resolved
-    const paginationOptions = {
-      resolveInferences: this.state.resolveInferences,
->>>>>>> d77c1863
       inferred: inferred && sortBy === null ? inferred : false,
       toTypes: toType === 'All' ? targetEntityTypes : [toType],
       fromId: entityId,
@@ -190,11 +180,7 @@
 
     return (
       <div className={classes.container}>
-<<<<<<< HEAD
         {displayTypes || displayInferences ? (
-=======
-        {displayTypes || resolveInferences || displayDetails ? (
->>>>>>> d77c1863
           <Drawer
             anchor="bottom"
             variant="permanent"
@@ -314,7 +300,6 @@
               ) : (
                 ''
               )}
-<<<<<<< HEAD
               <Grid item={true} xs="auto">
                 <FormControlLabel
                   style={{ paddingTop: 5, marginRight: 15 }}
@@ -328,42 +313,6 @@
                   label={t('Inferences')}
                 />
               </Grid>
-=======
-              {resolveInferences ? (
-                <Grid item={true} xs="auto">
-                  <FormControlLabel
-                    style={{ paddingTop: 5, marginRight: 15 }}
-                    control={
-                      <Switch
-                        checked={inferred}
-                        onChange={this.handleChangeInferred.bind(this)}
-                        color="primary"
-                      />
-                    }
-                    label={t('Inferences')}
-                  />
-                </Grid>
-              ) : (
-                ''
-              )}
-              {displayDetails ? (
-                <Grid item={true} xs="auto">
-                  <FormControlLabel
-                    style={{ paddingTop: 5, marginRight: 15 }}
-                    control={
-                      <Switch
-                        checked={resolveInferences}
-                        onChange={this.handleChangeResolveInferences.bind(this)}
-                        color="primary"
-                      />
-                    }
-                    label={t('Details')}
-                  />
-                </Grid>
-              ) : (
-                ''
-              )}
->>>>>>> d77c1863
             </Grid>
           </Drawer>
         ) : (
