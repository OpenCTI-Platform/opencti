import React, { Component } from 'react';
import * as PropTypes from 'prop-types';
import { compose } from 'ramda';
import graphql from 'babel-plugin-relay/macro';
import PieChart from 'recharts/lib/chart/PieChart';
import Pie from 'recharts/lib/polar/Pie';
import Cell from 'recharts/lib/component/Cell';
import Legend from 'recharts/lib/component/Legend';
import ResponsiveContainer from 'recharts/lib/component/ResponsiveContainer';
import { withStyles } from '@material-ui/core/styles';
import CircularProgress from '@material-ui/core/CircularProgress';
import Paper from '@material-ui/core/Paper';
import Typography from '@material-ui/core/Typography';
import IconButton from '@material-ui/core/IconButton';
import { SettingsInputComponent } from '@material-ui/icons';
import { QueryRenderer } from '../../../../relay/environment';
import inject18n from '../../../../components/i18n';
import { itemColor } from '../../../../utils/Colors';

const styles = () => ({
  paper: {
    minHeight: 300,
    height: '100%',
    margin: '10px 0 0 0',
    padding: 0,
    borderRadius: 6,
  },
  paperExplore: {
    height: '100%',
    margin: 0,
    padding: 0,
    borderRadius: 6,
  },
  updateButton: {
    float: 'right',
    margin: '7px 10px 0 0',
  },
});
const RADIAN = Math.PI / 180;
const renderCustomizedLabel = ({
  cx,
  cy,
  midAngle,
  innerRadius,
  outerRadius,
  percent,
}) => {
  const radius = innerRadius + (outerRadius - innerRadius) * 0.5;
  const x = cx + radius * Math.cos(-midAngle * RADIAN);
  const y = cy + radius * Math.sin(-midAngle * RADIAN);

  return (
    <text
      x={x}
      y={y}
      fill="white"
      textAnchor={x > cx ? 'start' : 'end'}
      dominantBaseline="central"
    >
      {`${(percent * 100).toFixed(0)}%`}
    </text>
  );
};

const entityStixRelationsPieStixRelationDistributionQuery = graphql`
  query EntityStixRelationsPieStixRelationDistributionQuery(
    $fromId: String
    $toTypes: [String]
    $entityTypes: [String]
    $relationType: String
    $inferred: Boolean
    $startDate: DateTime
    $endDate: DateTime
<<<<<<< HEAD
    $resolveViaTypes: [EntityRelation]
=======
>>>>>>> 2a851a51
    $field: String!
    $operation: StatsOperation!
  ) {
    stixRelationsDistribution(
      fromId: $fromId
      toTypes: $toTypes
      entityTypes: $entityTypes
      relationType: $relationType
      inferred: $inferred
      startDate: $startDate
      endDate: $endDate
      field: $field
      operation: $operation
    ) {
      label
      value
    }
  }
`;

class EntityStixRelationsPie extends Component {
  renderContent() {
    const {
      t,
      entityId,
      entityType,
      relationType,
      field,
      variant,
      entityTypes,
      inferred,
      startDate,
      endDate,
    } = this.props;
    const stixRelationsDistributionVariables = {
      fromId: entityId,
      toTypes: entityType ? [entityType] : null,
      entityTypes: entityTypes || null,
      inferred: inferred !== null ? inferred : true,
      startDate: startDate || null,
      endDate: endDate || null,
      relationType,
      field,
      operation: 'count',
    };
    return (
      <QueryRenderer
        query={entityStixRelationsPieStixRelationDistributionQuery}
        variables={stixRelationsDistributionVariables}
        render={({ props }) => {
          if (
            props
            && props.stixRelationsDistribution
            && props.stixRelationsDistribution.length > 0
          ) {
            return (
              <ResponsiveContainer
                height={variant === 'explore' ? '90%' : 300}
                width="100%"
              >
                <PieChart
                  margin={{
                    top: 50,
                    right: 12,
                    bottom: 25,
                    left: 0,
                  }}
                >
                  <Pie
                    data={props.stixRelationsDistribution}
                    dataKey="value"
                    nameKey="label"
                    cx="50%"
                    cy="50%"
                    outerRadius={100}
                    fill="#82ca9d"
                    label={renderCustomizedLabel}
                    labelLine={false}
                  >
                    {props.stixRelationsDistribution.map((entry, index) => (
                      <Cell key={index} fill={itemColor(entry.label)} />
                    ))}
                  </Pie>
                  <Legend
                    verticalAlign="bottom"
                    wrapperStyle={{ paddingTop: 20 }}
                  />
                </PieChart>
              </ResponsiveContainer>
            );
          }
          if (props) {
            return (
              <div style={{ display: 'table', height: '100%', width: '100%' }}>
                <span
                  style={{
                    display: 'table-cell',
                    verticalAlign: 'middle',
                    textAlign: 'center',
                  }}
                >
                  {t('No entities of this type has been found.')}
                </span>
              </div>
            );
          }
          return (
            <div style={{ display: 'table', height: '100%', width: '100%' }}>
              <span
                style={{
                  display: 'table-cell',
                  verticalAlign: 'middle',
                  textAlign: 'center',
                }}
              >
                <CircularProgress size={40} thickness={2} />
              </span>
            </div>
          );
        }}
      />
    );
  }

  render() {
    const {
      t,
      classes,
      variant,
      title,
      entityType,
      configuration,
      handleOpenConfig,
    } = this.props;
    if (variant === 'explore') {
      return (
        <Paper classes={{ root: classes.paperExplore }} elevation={2}>
          <Typography
            variant="h4"
            gutterBottom={true}
            style={{ float: 'left', padding: '10px 0 0 10px' }}
          >
            {title || `${t('Distribution:')} ${t(`entity_${entityType}`)}`}
          </Typography>
          <IconButton
            color="secondary"
            aria-label="Update"
            size="small"
            classes={{ root: classes.updateButton }}
            onClick={handleOpenConfig.bind(this, configuration)}
          >
            <SettingsInputComponent fontSize="inherit" />
          </IconButton>
          <div className="clearfix" />
          {this.renderContent()}
        </Paper>
      );
    }
    return (
      <div style={{ height: '100%' }}>
        <Typography variant="h4" gutterBottom={true}>
          {title || `${t('Distribution:')} ${t(`entity_${entityType}`)}`}
        </Typography>
        <Paper classes={{ root: classes.paper }} elevation={2}>
          {this.renderContent()}
        </Paper>
      </div>
    );
  }
}

EntityStixRelationsPie.propTypes = {
  variant: PropTypes.string,
  title: PropTypes.string,
  entityId: PropTypes.string,
  relationType: PropTypes.string,
  entityType: PropTypes.string,
  inferred: PropTypes.bool,
  startDate: PropTypes.string,
  endDate: PropTypes.string,
  entityTypes: PropTypes.array,
  field: PropTypes.string,
  classes: PropTypes.object,
  t: PropTypes.func,
  configuration: PropTypes.object,
  handleOpenConfig: PropTypes.func,
};

export default compose(
  inject18n,
  withStyles(styles),
)(EntityStixRelationsPie);<|MERGE_RESOLUTION|>--- conflicted
+++ resolved
@@ -71,10 +71,6 @@
     $inferred: Boolean
     $startDate: DateTime
     $endDate: DateTime
-<<<<<<< HEAD
-    $resolveViaTypes: [EntityRelation]
-=======
->>>>>>> 2a851a51
     $field: String!
     $operation: StatsOperation!
   ) {
