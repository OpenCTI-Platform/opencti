--- conflicted
+++ resolved
@@ -178,7 +178,6 @@
         </Security>
       </div>
       <div className={classes.objectLabel}>
-<<<<<<< HEAD
         <FieldOrEmpty source={labels}>
           {map(
             (label) => (
@@ -205,38 +204,9 @@
                 />
               </Tooltip>
             ),
-            (labels ?? []),
+            (labels ? R.take(12, labels) : []),
           )}
-        </FieldOrEmpty>
-=======
-        {map(
-          (label) => (
-            <Tooltip title={label.value}>
-              <Chip
-                key={label.id}
-                variant="outlined"
-                classes={{ root: classes.label }}
-                label={truncate(label.value, 25)}
-                style={{
-                  color: label.color,
-                  borderColor: label.color,
-                  backgroundColor: hexToRGB(label.color),
-                }}
-                onDelete={canUpdateKnowledge ? () => (enableReferences
-                  ? handleOpenCommitDelete(label)
-                  : handleRemoveLabel(label.id)) : undefined}
-                deleteIcon={
-                  <CancelOutlined
-                    className={classes.deleteIcon}
-                    style={{ color: label.color }}
-                  />
-                }
-              />
-            </Tooltip>
-          ),
-          (labels ? R.take(12, labels) : []),
-        )}
-        {labels && labels.length > 12 && (
+          {labels && labels.length > 12 && (
           <Tooltip title={t_i18n('See more')}>
             <Chip
               variant="outlined"
@@ -245,54 +215,54 @@
               onClick={handleOpenLabels}
             />
           </Tooltip>
-        )}
-        {labels && labels.length > 12 && (
-        <Dialog
-          PaperProps={{ elevation: 1 }}
-          open={openLabels}
-          TransitionComponent={Transition}
-          onClose={handleCloseLabels}
-          fullWidth={true}
-          maxWidth="md"
-        >
-          <DialogTitle>{t_i18n('All labels')}</DialogTitle>
-          <DialogContent>
-            {map(
-              (label) => (
-                <Tooltip title={label.value}>
-                  <Chip
-                    key={label.id}
-                    variant="outlined"
-                    classes={{ root: classes.label }}
-                    label={truncate(label.value, 25)}
-                    style={{
-                      color: label.color,
-                      borderColor: label.color,
-                      backgroundColor: hexToRGB(label.color),
-                    }}
-                    onDelete={canUpdateKnowledge ? () => (enableReferences
-                      ? handleOpenCommitDelete(label)
-                      : handleRemoveLabel(label.id)) : undefined}
-                    deleteIcon={
-                      <CancelOutlined
-                        className={classes.deleteIcon}
-                        style={{ color: label.color }}
-                      />
+          )}
+          {labels && labels.length > 12 && (
+          <Dialog
+            PaperProps={{ elevation: 1 }}
+            open={openLabels}
+            TransitionComponent={Transition}
+            onClose={handleCloseLabels}
+            fullWidth={true}
+            maxWidth="md"
+          >
+            <DialogTitle>{t_i18n('All labels')}</DialogTitle>
+            <DialogContent>
+              {map(
+                (label) => (
+                  <Tooltip title={label.value}>
+                    <Chip
+                      key={label.id}
+                      variant="outlined"
+                      classes={{ root: classes.label }}
+                      label={truncate(label.value, 25)}
+                      style={{
+                        color: label.color,
+                        borderColor: label.color,
+                        backgroundColor: hexToRGB(label.color),
+                      }}
+                      onDelete={canUpdateKnowledge ? () => (enableReferences
+                        ? handleOpenCommitDelete(label)
+                        : handleRemoveLabel(label.id)) : undefined}
+                      deleteIcon={
+                        <CancelOutlined
+                          className={classes.deleteIcon}
+                          style={{ color: label.color }}
+                        />
                     }
-                  />
-                </Tooltip>
-              ),
-              (labels ?? []),
-            )}
-          </DialogContent>
-          <DialogActions>
-            <Button onClick={handleCloseLabels}>
-              {t_i18n('Close')}
-            </Button>
-          </DialogActions>
-        </Dialog>
-        )}
->>>>>>> 88697d06
+                    />
+                  </Tooltip>
+                ),
+                (labels ?? []),
+              )}
+            </DialogContent>
+            <DialogActions>
+              <Button onClick={handleCloseLabels}>
+                {t_i18n('Close')}
+              </Button>
+            </DialogActions>
+          </Dialog>
+          )}
+        </FieldOrEmpty>
         {enableReferences && (
           <Formik initialValues={{}} onSubmit={onSubmitDeleteLabel}>
             {({ submitForm, isSubmitting, setFieldValue, values }) => (
