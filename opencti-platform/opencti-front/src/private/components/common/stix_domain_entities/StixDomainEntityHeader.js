--- conflicted
+++ resolved
@@ -134,11 +134,7 @@
         >
           {stixDomainEntity.name}
         </Typography>
-<<<<<<< HEAD
-        <Security roles={[KNOWLEDGE_KNUPDATE]}>
-=======
         <Security needs={[KNOWLEDGE_KNUPDATE]}>
->>>>>>> ed2f4074
           <div className={classes.popover}>
             {React.cloneElement(PopoverComponent, {
               id: stixDomainEntity.id,
@@ -157,11 +153,7 @@
             ) : (
               ''
             )))}
-<<<<<<< HEAD
-            <Security roles={[KNOWLEDGE_KNUPDATE]}>
-=======
             <Security needs={[KNOWLEDGE_KNUPDATE]}>
->>>>>>> ed2f4074
               {alias.length > 5 ? (
                 <IconButton
                   color="primary"
