import React, { Component } from 'react';
import * as PropTypes from 'prop-types';
import {
  compose, map, pathOr, pipe, union, append, filter,
} from 'ramda';
import { Form, Formik } from 'formik';
import graphql from 'babel-plugin-relay/macro';
import { withStyles } from '@material-ui/core/styles';
import Typography from '@material-ui/core/Typography';
import Chip from '@material-ui/core/Chip';
import IconButton from '@material-ui/core/IconButton';
import Dialog from '@material-ui/core/Dialog';
import DialogTitle from '@material-ui/core/DialogTitle';
import DialogContent from '@material-ui/core/DialogContent';
import DialogActions from '@material-ui/core/DialogActions';
import Button from '@material-ui/core/Button';
import Slide from '@material-ui/core/Slide';
import { Add } from '@material-ui/icons';
import { Tag } from 'mdi-material-ui';
import { commitMutation, fetchQuery } from '../../../../relay/environment';
import inject18n from '../../../../components/i18n';
import { tagsSearchQuery } from '../../settings/Tags';
import Autocomplete from '../../../../components/Autocomplete';
import TagCreation from '../../settings/tags/TagCreation';
<<<<<<< HEAD
import Security, { KNOWLEDGE_KNEDIT } from '../../../../utils/Security';
=======
import Security, { KNOWLEDGE_KNUPDATE } from '../../../../utils/Security';
>>>>>>> d2ad6351

const Transition = React.forwardRef((props, ref) => (
  <Slide direction="up" ref={ref} {...props} />
));
Transition.displayName = 'TransitionSlide';

const styles = () => ({
  tags: {
    margin: 0,
    padding: 0,
  },
  tag: {
    margin: '0 7px 7px 0',
  },
  tagInput: {
    margin: '4px 0 0 10px',
    float: 'right',
  },
  icon: {
    paddingTop: 4,
    display: 'inline-block',
  },
  text: {
    display: 'inline-block',
    flexGrow: 1,
    marginLeft: 10,
  },
  autoCompleteIndicator: {
    display: 'none',
  },
});

const stixDomainEntityMutationRelationsAdd = graphql`
  mutation StixDomainEntityTagsRelationsAddMutation(
    $id: ID!
    $input: RelationsAddInput!
  ) {
    stixDomainEntityEdit(id: $id) {
      relationsAdd(input: $input) {
        tags {
          edges {
            node {
              id
              tag_type
              value
              color
            }
          }
        }
      }
    }
  }
`;

const stixDomainEntityMutationRelationDelete = graphql`
  mutation StixDomainEntityTagsRelationDeleteMutation(
    $id: ID!
    $toId: String
    $relationType: String
  ) {
    stixDomainEntityEdit(id: $id) {
      relationDelete(toId: $toId, relationType: $relationType) {
        ... on StixEntity {
          tags {
            edges {
              node {
                id
                tag_type
                value
                color
              }
            }
          }
        }
      }
    }
  }
`;

class StixDomainEntityTags extends Component {
  constructor(props) {
    super(props);
    this.state = {
      openAdd: false,
      openCreate: false,
      tags: [],
      tagInput: '',
    };
  }

  handleOpenAdd() {
    this.setState({ openAdd: true });
  }

  handleCloseAdd() {
    this.setState({ openAdd: false });
  }

  handleOpenCreate(inputValue) {
    this.setState({ openCreate: true, tagInput: inputValue });
  }

  handleCloseCreate() {
    this.setState({ openCreate: false });
  }

  searchTags(event) {
    fetchQuery(tagsSearchQuery, {
      search: event.target.value,
    }).then((data) => {
      const tags = pipe(
        pathOr([], ['tags', 'edges']),
        map((n) => ({ label: n.node.value, value: n.node.id })),
      )(data);
      this.setState({
        tags: union(this.state.tags, tags),
      });
    });
  }

  onSubmit(values, { setSubmitting, resetForm }) {
    const currentTagsIds = map((tag) => tag.node.id, this.props.tags.edges);
    const tagsIds = pipe(
      map((value) => value.value),
      filter((value) => !currentTagsIds.includes(value)),
    )(values.new_tags);
    commitMutation({
      mutation: stixDomainEntityMutationRelationsAdd,
      variables: {
        id: this.props.id,
        input: {
          fromRole: 'so',
          toIds: tagsIds,
          toRole: 'tagging',
          through: 'tagged',
        },
      },
      setSubmitting,
      onCompleted: () => {
        setSubmitting(false);
        resetForm();
        this.handleCloseAdd();
      },
    });
  }

  handleRemoveTag(tagId) {
    commitMutation({
      mutation: stixDomainEntityMutationRelationDelete,
      variables: {
        id: this.props.id,
        toId: tagId,
        relationType: 'tagged',
      },
    });
  }

  onReset() {
    this.handleCloseAdd();
  }

  render() {
    const { classes, tags, t } = this.props;
    return (
      <div>
        <Typography variant="h3" gutterBottom={true} style={{ float: 'left' }}>
          {t('Tags')}
        </Typography>
<<<<<<< HEAD
        <Security roles={[KNOWLEDGE_KNEDIT]}>
=======
        <Security needs={[KNOWLEDGE_KNUPDATE]}>
>>>>>>> d2ad6351
          <IconButton
            color="secondary"
            aria-label="Tag"
            onClick={this.handleOpenAdd.bind(this)}
            style={{ float: 'left', margin: '-15px 0 0 -2px' }}
          >
            <Add fontSize="small" />
          </IconButton>
        </Security>
        <div className="clearfix" />
        <div className={classes.tags}>
          {map(
            (tagEdge) => (
              <Chip
                key={tagEdge.node.id}
                classes={{ root: classes.tag }}
                label={tagEdge.node.value}
                style={{ backgroundColor: tagEdge.node.color }}
                onDelete={this.handleRemoveTag.bind(this, tagEdge.node.id)}
              />
            ),
            tags.edges,
          )}
        </div>
        <Formik
          initialValues={{ new_tags: [] }}
          onSubmit={this.onSubmit.bind(this)}
          onReset={this.onReset.bind(this)}
        >
          {({
            submitForm,
            handleReset,
            isSubmitting,
            setFieldValue,
            values,
          }) => (
            <Dialog
              open={this.state.openAdd}
              TransitionComponent={Transition}
              onClose={this.handleCloseAdd.bind(this)}
              fullWidth={true}
            >
              <DialogTitle>{t('Add new tags')}</DialogTitle>
              <DialogContent>
                <Form>
                  <Autocomplete
                    name="new_tags"
                    multiple={true}
                    textfieldprops={{ label: t('Tags') }}
                    noOptionsText={t('No available options')}
                    options={this.state.tags}
                    onInputChange={this.searchTags.bind(this)}
                    openCreate={this.handleOpenCreate.bind(this)}
                    renderOption={(option) => (
                      <React.Fragment>
                        <div
                          className={classes.icon}
                          style={{ color: option.color }}
                        >
                          <Tag />
                        </div>
                        <div className={classes.text}>{option.label}</div>
                      </React.Fragment>
                    )}
                    classes={{ clearIndicator: classes.autoCompleteIndicator }}
                  />
                </Form>
              </DialogContent>
              <DialogActions>
                <Button
                  onClick={handleReset}
                  disabled={isSubmitting}
                  color="primary"
                >
                  {t('Close')}
                </Button>
                <Button
                  onClick={submitForm}
                  disabled={isSubmitting}
                  color="primary"
                >
                  {t('Add')}
                </Button>
              </DialogActions>
              <TagCreation
                contextual={true}
                open={this.state.openCreate}
                inputValue={this.state.tagInput}
                handleClose={this.handleCloseCreate.bind(this)}
                creationCallback={(data) => {
                  setFieldValue(
                    'new_tags',
                    append(
                      {
                        label: data.tagAdd.value,
                        value: data.tagAdd.id,
                      },
                      values.new_tags,
                    ),
                  );
                }}
              />
            </Dialog>
          )}
        </Formik>
      </div>
    );
  }
}

StixDomainEntityTags.propTypes = {
  classes: PropTypes.object.isRequired,
  t: PropTypes.func,
  id: PropTypes.string,
  tags: PropTypes.object,
};

export default compose(inject18n, withStyles(styles))(StixDomainEntityTags);<|MERGE_RESOLUTION|>--- conflicted
+++ resolved
@@ -22,11 +22,7 @@
 import { tagsSearchQuery } from '../../settings/Tags';
 import Autocomplete from '../../../../components/Autocomplete';
 import TagCreation from '../../settings/tags/TagCreation';
-<<<<<<< HEAD
-import Security, { KNOWLEDGE_KNEDIT } from '../../../../utils/Security';
-=======
 import Security, { KNOWLEDGE_KNUPDATE } from '../../../../utils/Security';
->>>>>>> d2ad6351
 
 const Transition = React.forwardRef((props, ref) => (
   <Slide direction="up" ref={ref} {...props} />
@@ -195,11 +191,7 @@
         <Typography variant="h3" gutterBottom={true} style={{ float: 'left' }}>
           {t('Tags')}
         </Typography>
-<<<<<<< HEAD
-        <Security roles={[KNOWLEDGE_KNEDIT]}>
-=======
         <Security needs={[KNOWLEDGE_KNUPDATE]}>
->>>>>>> d2ad6351
           <IconButton
             color="secondary"
             aria-label="Tag"
