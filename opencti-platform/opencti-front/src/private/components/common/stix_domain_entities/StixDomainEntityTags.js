import React, { Component } from 'react';
import * as PropTypes from 'prop-types';
import {
  compose, map, pathOr, pipe, union, append, filter,
} from 'ramda';
import { Form, Formik } from 'formik';
import graphql from 'babel-plugin-relay/macro';
import { withStyles } from '@material-ui/core/styles';
import Typography from '@material-ui/core/Typography';
import Chip from '@material-ui/core/Chip';
import IconButton from '@material-ui/core/IconButton';
import Dialog from '@material-ui/core/Dialog';
import DialogTitle from '@material-ui/core/DialogTitle';
import DialogContent from '@material-ui/core/DialogContent';
import DialogActions from '@material-ui/core/DialogActions';
import Button from '@material-ui/core/Button';
import Slide from '@material-ui/core/Slide';
import { Add } from '@material-ui/icons';
import { Tag } from 'mdi-material-ui';
import { commitMutation, fetchQuery } from '../../../../relay/environment';
import inject18n from '../../../../components/i18n';
import { tagsSearchQuery } from '../../settings/Tags';
import Autocomplete from '../../../../components/Autocomplete';
import TagCreation from '../../settings/tags/TagCreation';
import Security, { KNOWLEDGE_KNUPDATE } from '../../../../utils/Security';

const Transition = React.forwardRef((props, ref) => (
  <Slide direction="up" ref={ref} {...props} />
));
Transition.displayName = 'TransitionSlide';

const styles = () => ({
  tags: {
    margin: 0,
    padding: 0,
  },
  tag: {
    margin: '0 7px 7px 0',
  },
  tagInput: {
    margin: '4px 0 0 10px',
    float: 'right',
  },
  icon: {
    paddingTop: 4,
    display: 'inline-block',
  },
  text: {
    display: 'inline-block',
    flexGrow: 1,
    marginLeft: 10,
  },
  autoCompleteIndicator: {
    display: 'none',
  },
});

const stixDomainEntityMutationRelationsAdd = graphql`
  mutation StixDomainEntityTagsRelationsAddMutation(
    $id: ID!
    $input: RelationsAddInput!
  ) {
    stixDomainEntityEdit(id: $id) {
      relationsAdd(input: $input) {
        tags {
          edges {
            node {
              id
              tag_type
              value
              color
            }
          }
        }
      }
    }
  }
`;

const stixDomainEntityMutationRelationDelete = graphql`
  mutation StixDomainEntityTagsRelationDeleteMutation(
    $id: ID!
    $toId: String
    $relationType: String
  ) {
    stixDomainEntityEdit(id: $id) {
      relationDelete(toId: $toId, relationType: $relationType) {
        ... on StixEntity {
          tags {
            edges {
              node {
                id
                tag_type
                value
                color
              }
            }
          }
        }
      }
    }
  }
`;

class StixDomainEntityTags extends Component {
  constructor(props) {
    super(props);
    this.state = {
      openAdd: false,
      openCreate: false,
      tags: [],
      tagInput: '',
    };
  }

  handleOpenAdd() {
    this.setState({ openAdd: true });
  }

  handleCloseAdd() {
    this.setState({ openAdd: false });
  }

  handleOpenCreate(inputValue) {
    this.setState({ openCreate: true, tagInput: inputValue });
  }

  handleCloseCreate() {
    this.setState({ openCreate: false });
  }

  searchTags(event) {
    fetchQuery(tagsSearchQuery, {
      search: event.target.value,
    }).then((data) => {
      const tags = pipe(
        pathOr([], ['tags', 'edges']),
        map((n) => ({ label: n.node.value, value: n.node.id })),
      )(data);
      this.setState({
        tags: union(this.state.tags, tags),
      });
    });
  }

  onSubmit(values, { setSubmitting, resetForm }) {
    const currentTagsIds = map((tag) => tag.node.id, this.props.tags.edges);
    const tagsIds = pipe(
      map((value) => value.value),
      filter((value) => !currentTagsIds.includes(value)),
    )(values.new_tags);
    commitMutation({
      mutation: stixDomainEntityMutationRelationsAdd,
      variables: {
        id: this.props.id,
        input: {
          fromRole: 'so',
          toIds: tagsIds,
          toRole: 'tagging',
          through: 'tagged',
        },
      },
      setSubmitting,
      onCompleted: () => {
        setSubmitting(false);
        resetForm();
        this.handleCloseAdd();
      },
    });
  }

  handleRemoveTag(tagId) {
    commitMutation({
      mutation: stixDomainEntityMutationRelationDelete,
      variables: {
        id: this.props.id,
        toId: tagId,
        relationType: 'tagged',
      },
    });
  }

  onReset() {
    this.handleCloseAdd();
  }

  render() {
    const { classes, tags, t } = this.props;
    return (
      <div>
        <Typography variant="h3" gutterBottom={true} style={{ float: 'left' }}>
          {t('Tags')}
        </Typography>
<<<<<<< HEAD
        <Security roles={[KNOWLEDGE_KNUPDATE]}>
=======
        <Security needs={[KNOWLEDGE_KNUPDATE]}>
>>>>>>> ed2f4074
          <IconButton
            color="secondary"
            aria-label="Tag"
            onClick={this.handleOpenAdd.bind(this)}
            style={{ float: 'left', margin: '-15px 0 0 -2px' }}
          >
            <Add fontSize="small" />
          </IconButton>
        </Security>
        <div className="clearfix" />
        <div className={classes.tags}>
          {map(
            (tagEdge) => (
              <Chip
                key={tagEdge.node.id}
                classes={{ root: classes.tag }}
                label={tagEdge.node.value}
                style={{ backgroundColor: tagEdge.node.color }}
                onDelete={this.handleRemoveTag.bind(this, tagEdge.node.id)}
              />
            ),
            tags.edges,
          )}
        </div>
        <Formik
          initialValues={{ new_tags: [] }}
          onSubmit={this.onSubmit.bind(this)}
          onReset={this.onReset.bind(this)}
        >
          {({
            submitForm,
            handleReset,
            isSubmitting,
            setFieldValue,
            values,
          }) => (
            <Dialog
              open={this.state.openAdd}
              TransitionComponent={Transition}
              onClose={this.handleCloseAdd.bind(this)}
              fullWidth={true}
            >
              <DialogTitle>{t('Add new tags')}</DialogTitle>
              <DialogContent>
                <Form>
                  <Autocomplete
                    name="new_tags"
                    multiple={true}
                    textfieldprops={{ label: t('Tags') }}
                    noOptionsText={t('No available options')}
                    options={this.state.tags}
                    onInputChange={this.searchTags.bind(this)}
                    openCreate={this.handleOpenCreate.bind(this)}
                    renderOption={(option) => (
                      <React.Fragment>
                        <div
                          className={classes.icon}
                          style={{ color: option.color }}
                        >
                          <Tag />
                        </div>
                        <div className={classes.text}>{option.label}</div>
                      </React.Fragment>
                    )}
                    classes={{ clearIndicator: classes.autoCompleteIndicator }}
                  />
                </Form>
              </DialogContent>
              <DialogActions>
                <Button
                  onClick={handleReset}
                  disabled={isSubmitting}
                  color="primary"
                >
                  {t('Close')}
                </Button>
                <Button
                  onClick={submitForm}
                  disabled={isSubmitting}
                  color="primary"
                >
                  {t('Add')}
                </Button>
              </DialogActions>
              <TagCreation
                contextual={true}
                open={this.state.openCreate}
                inputValue={this.state.tagInput}
                handleClose={this.handleCloseCreate.bind(this)}
                creationCallback={(data) => {
                  setFieldValue(
                    'new_tags',
                    append(
                      {
                        label: data.tagAdd.value,
                        value: data.tagAdd.id,
                      },
                      values.new_tags,
                    ),
                  );
                }}
              />
            </Dialog>
          )}
        </Formik>
      </div>
    );
  }
}

StixDomainEntityTags.propTypes = {
  classes: PropTypes.object.isRequired,
  t: PropTypes.func,
  id: PropTypes.string,
  tags: PropTypes.object,
};

export default compose(inject18n, withStyles(styles))(StixDomainEntityTags);<|MERGE_RESOLUTION|>--- conflicted
+++ resolved
@@ -191,11 +191,7 @@
         <Typography variant="h3" gutterBottom={true} style={{ float: 'left' }}>
           {t('Tags')}
         </Typography>
-<<<<<<< HEAD
-        <Security roles={[KNOWLEDGE_KNUPDATE]}>
-=======
         <Security needs={[KNOWLEDGE_KNUPDATE]}>
->>>>>>> ed2f4074
           <IconButton
             color="secondary"
             aria-label="Tag"
