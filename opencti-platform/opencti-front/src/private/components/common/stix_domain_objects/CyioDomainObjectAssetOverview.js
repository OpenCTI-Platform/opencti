--- conflicted
+++ resolved
@@ -66,20 +66,12 @@
       t, fldt, classes, cyioDomainObject, withoutMarking, withPattern,
     } = this.props;
     const objectLabel = { edges: { node: { id: 1, value: 'labels', color: 'red' } } };
-<<<<<<< HEAD
-    const otherCyioIds = cyioDomainObject?.x_opencti_cyio_ids || [];
-    const stixIds = R.filter(
-      (n) => n !== cyioDomainObject?.standard_id,
-      otherCyioIds,
-    );
-=======
     // const otherCyioIds = cyioDomainObject?.x_opencti_cyio_ids || [];
     // const stixIds = R.filter(
     //   (n) => n !== cyioDomainObject?.standard_id,
     //   otherCyioIds,
     // );
     console.log('cyioDomainObjectData', cyioDomainObject);
->>>>>>> 1b5139af
     return (
       <div style={{ height: '100%' }} className="break">
         <Typography variant="h4" gutterBottom={true}>
@@ -103,11 +95,7 @@
                   </Tooltip>
                 </div>
                 <div className="clearfix" />
-<<<<<<< HEAD
                 {cyioDomainObject?.id && t(cyioDomainObject.id)}
-=======
-                {cyioDomainObject?.id && t(cyioDomainObject?.id)}
->>>>>>> 1b5139af
               </div>
               <div>
                 <Typography
@@ -124,11 +112,7 @@
                   </Tooltip>
                 </div>
                 <div className="clearfix" />
-<<<<<<< HEAD
                 {cyioDomainObject?.asset_id && t(cyioDomainObject.asset_id)}
-=======
-                {cyioDomainObject?.asset_id && t(cyioDomainObject?.asset_id)}
->>>>>>> 1b5139af
               </div>
             </Grid>
             <Grid item={true} xs={6}>
@@ -151,15 +135,9 @@
                 <div className="clearfix" />
                 <Chip
                   avatar={cyioDomainObject?.asset_type
-<<<<<<< HEAD
                     && <ItemIcon variant='inline' type={cyioDomainObject?.asset_type} fontSize='5px' />}
                   classes={{ root: classes.chip }}
                   label={cyioDomainObject?.asset_type && t(cyioDomainObject.asset_type)}
-=======
-                    && <ItemIcon type={cyioDomainObject?.asset_type} fontSize='5px' />}
-                  classes={{ root: classes.chip }}
-                  label={cyioDomainObject?.asset_type && t(cyioDomainObject?.asset_type)}
->>>>>>> 1b5139af
                   color="primary"
                 />
                 {/* <ItemCreator creator={cyioDomainObject?.creator} /> */}
@@ -179,11 +157,7 @@
                   </Tooltip>
                 </div>
                 <div className="clearfix" />
-<<<<<<< HEAD
                 {cyioDomainObject?.asset_tag && t(cyioDomainObject.asset_tag)}
-=======
-                {cyioDomainObject?.asset_tag && t(cyioDomainObject?.asset_tag)}
->>>>>>> 1b5139af
               </div>
             </Grid>
           </Grid>
@@ -207,11 +181,7 @@
                 <div className={classes.scrollBg}>
                   <div className={classes.scrollDiv}>
                     <div className={classes.scrollObj}>
-<<<<<<< HEAD
                       {cyioDomainObject?.description && t(cyioDomainObject.description)}
-=======
-                      {cyioDomainObject?.description && t(cyioDomainObject?.description)}
->>>>>>> 1b5139af
                     </div>
                   </div>
                 </div>
@@ -219,52 +189,6 @@
             </Grid>
           </Grid>
           <Grid container={true} spacing={3}>
-<<<<<<< HEAD
-=======
-            {/* <Grid item={true} xs={12}>
-              <Typography
-                variant="h3"
-                color="textSecondary"
-                gutterBottom={true}
-                style={{ float: 'left' }}
-              >
-                {t('ID')}
-              </Typography>
-              <div style={{ float: 'left', margin: '2px 0 0 5px' }}>
-                <Tooltip
-                  title={t(
-                    'In OpenCTI, a predictable STIX ID is generated
-                    based on one or multiple attributes of the entity.',
-                  )}
-                >
-                  <Information fontSize="small" color="primary" />
-                </Tooltip>
-              </div>
-              <div className="clearfix" />
-              <pre style={{ margin: 0 }}>{cyioDomainObject?.standard_id}</pre>
-            </Grid>
-            <Grid item={true} xs={12}>
-              <Typography
-                variant="h3"
-                color="textSecondary"
-                gutterBottom={true}
-                style={{ float: 'left' }}
-              >
-                {t('Asset Type')}
-              </Typography>
-              <div style={{ float: 'left', margin: '2px 0 0 5px' }}>
-                <Tooltip title={t('Other known STIX IDs for this entity.')}>
-                  <Information fontSize="small" color="primary" />
-                </Tooltip>
-              </div>
-              <div className="clearfix" />
-              <pre style={{ margin: 0 }}>
-                {stixIds.length > 0
-                  ? stixIds.map((stixId) => `${stixId}\n`)
-                  : '-'}
-              </pre>
-            </Grid> */}
->>>>>>> 1b5139af
             <Grid item={true} xs={6}>
               <div>
                 <Typography
@@ -283,11 +207,7 @@
                   </Tooltip>
                 </div>
                 <div className="clearfix" />
-<<<<<<< HEAD
                 {cyioDomainObject?.version && t(cyioDomainObject.version)}
-=======
-                {cyioDomainObject?.version && t(cyioDomainObject?.version)}
->>>>>>> 1b5139af
               </div>
               <div>
                 <Typography
@@ -304,13 +224,8 @@
                   </Tooltip>
                 </div>
                 <div className="clearfix" />
-<<<<<<< HEAD
                 {cyioDomainObject?.serial_number && t(cyioDomainObject.serial_number)}
                 {/* <ItemCreator creator={cyioDomainObject.creator} /> */}
-=======
-                {cyioDomainObject?.serial_number && t(cyioDomainObject?.serial_number)}
-                {/* <ItemCreator creator={cyioDomainObject?.creator} /> */}
->>>>>>> 1b5139af
               </div>
               <div>
                 <Typography
@@ -353,79 +268,6 @@
                   marginTop={20}
                 />
               </div>
-<<<<<<< HEAD
-=======
-              {/* {withPattern && (
-                <div>
-                  <Typography variant="h3"
-                  color="textSecondary" gutterBottom={true}>
-                    {t('Pattern type')}
-                  </Typography>
-                  <ItemPatternType label={cyioDomainObject?.pattern_type} />
-                </div>
-              )}
-              {!withoutMarking && cyioDomainObject?.objectMarking && (
-                <div>
-                  <Typography
-                    variant="h3"
-                    color="textSecondary"
-                    gutterBottom={true}
-                    style={{ marginTop: withPattern ? 20 : 0 }}
-                  >
-                    {t('Marking')}
-                  </Typography>
-                  <ItemMarkings
-                    markingDefinitions={R.pathOr(
-                      [],
-                      ['objectMarking', 'edges'],
-                      cyioDomainObject,
-                    )}
-                    limit={10}
-                  />
-                </div>
-              )} */}
-              {/* <Typography
-                variant="h3"
-                color="textSecondary"
-                gutterBottom={true}
-                style={{
-                  marginTop:
-                    withPattern
-                    || (!withoutMarking && cyioDomainObject?.objectMarking)
-                      ? 20
-                      : 0,
-                }}
-              >
-                {t('Author')}
-              </Typography>
-              <ItemAuthor
-                createdBy={R.propOr(null, 'createdBy', cyioDomainObject)}
-              />
-              <StixCoreObjectOpinions
-                stixCoreObjectId={cyioDomainObject?.id}
-                variant="inEntity"
-                height={160}
-                marginTop={20}
-              />
-              <Typography
-                variant="h3"
-                color="textSecondary"
-                gutterBottom={true}
-                style={{ marginTop: 20 }}
-              >
-                {t('Creation date')}
-              </Typography>
-              {fldt(cyioDomainObject?.created)}
-              <Typography
-                variant="h3"
-                color="textSecondary"
-                gutterBottom={true}
-                style={{ marginTop: 20 }}
-              >
-                {t('Modification date')}
-              </Typography>
-              {fldt(cyioDomainObject?.modified)} */}
->>>>>>> 1b5139af
             </Grid>
             <Grid item={true} xs={6}>
               <div>
@@ -443,11 +285,7 @@
                   </Tooltip>
                 </div>
                 <div className="clearfix" />
-<<<<<<< HEAD
                 {cyioDomainObject?.vendor_name && t(cyioDomainObject.vendor_name)}
-=======
-                {cyioDomainObject?.vendor_name && t(cyioDomainObject?.vendor_name)}
->>>>>>> 1b5139af
               </div>
               <div>
                 <Typography
@@ -464,11 +302,7 @@
                   </Tooltip>
                 </div>
                 <div className="clearfix" />
-<<<<<<< HEAD
                 {cyioDomainObject?.release_date && fldt(cyioDomainObject.release_date)}
-=======
-                {cyioDomainObject?.release_date && fldt(cyioDomainObject?.release_date)}
->>>>>>> 1b5139af
               </div>
               <div>
                 <Typography
@@ -485,40 +319,8 @@
                   </Tooltip>
                 </div>
                 <div className="clearfix" />
-<<<<<<< HEAD
                 {cyioDomainObject?.operational_status && t(cyioDomainObject.operational_status)}
               </div>
-=======
-                {cyioDomainObject?.operational_status && t(cyioDomainObject?.operational_status)}
-              </div>
-              {/* <Typography
-                variant="h3"
-                color="textSecondary"
-                gutterBottom={true}
-                style={{ marginTop: 20 }}
-              >
-                {t('Confidence level')}
-              </Typography>
-              <ItemConfidence confidence={cyioDomainObject?.confidence} />
-              <Typography
-                variant="h3"
-                color="textSecondary"
-                gutterBottom={true}
-                style={{ marginTop: 20 }}
-              >
-                {t('Creation date (in this platform)')}
-              </Typography>
-              {fldt(cyioDomainObject?.created_at)}
-              <Typography
-                variant="h3"
-                color="textSecondary"
-                gutterBottom={true}
-                style={{ marginTop: 20 }}
-              >
-                {t('Creator')}
-              </Typography>
-              <ItemCreator creator={cyioDomainObject?.creator} /> */}
->>>>>>> 1b5139af
             </Grid>
           </Grid>
         </Paper>
