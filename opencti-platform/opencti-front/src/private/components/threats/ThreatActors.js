--- conflicted
+++ resolved
@@ -234,11 +234,7 @@
       <div>
         {view === 'cards' ? this.renderCards(paginationOptions) : ''}
         {view === 'lines' ? this.renderLines(paginationOptions) : ''}
-<<<<<<< HEAD
-        <Security roles={[KNOWLEDGE_KNUPDATE]}>
-=======
         <Security needs={[KNOWLEDGE_KNUPDATE]}>
->>>>>>> ed2f4074
           <ThreatActorCreation paginationOptions={paginationOptions} />
         </Security>
       </div>
