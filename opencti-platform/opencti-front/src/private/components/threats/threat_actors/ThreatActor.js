import React, { Component } from 'react';
import * as PropTypes from 'prop-types';
import { compose } from 'ramda';
import { createFragmentContainer } from 'react-relay';
import graphql from 'babel-plugin-relay/macro';
import { withStyles } from '@material-ui/core/styles';
import Grid from '@material-ui/core/Grid';
import inject18n from '../../../../components/i18n';
import ThreatActorOverview from './ThreatActorOverview';
import ThreatActorDetails from './ThreatActorDetails';
import ThreatActorEdition from './ThreatActorEdition';
import ThreatActorPopover from './ThreatActorPopover';
import EntityLastReports from '../../reports/EntityLastReports';
import EntityIncidentsChart from '../incidents/EntityIncidentsChart';
import EntityReportsChart from '../../reports/EntityReportsChart';
import EntityCampaignsChart from '../campaigns/EntityCampaignsChart';
import StixDomainEntityHeader from '../../common/stix_domain_entities/StixDomainEntityHeader';
import Security, { KNOWLEDGE_KNUPDATE } from '../../../../utils/Security';

const styles = () => ({
  container: {
    margin: 0,
  },
  gridContainer: {
    marginBottom: 20,
  },
});

class ThreatActorComponent extends Component {
  render() {
    const { classes, threatActor } = this.props;
    return (
      <div className={classes.container}>
        <StixDomainEntityHeader
          stixDomainEntity={threatActor}
          PopoverComponent={<ThreatActorPopover />}
        />
        <Grid
          container={true}
          spacing={3}
          classes={{ container: classes.gridContainer }}
        >
          <Grid item={true} xs={3}>
            <ThreatActorOverview threatActor={threatActor} />
          </Grid>
          <Grid item={true} xs={3}>
            <ThreatActorDetails threatActor={threatActor} />
          </Grid>
          <Grid item={true} xs={6}>
            <EntityLastReports entityId={threatActor.id} />
          </Grid>
        </Grid>
        <Grid
          container={true}
          spacing={3}
          classes={{ container: classes.gridContainer }}
          style={{ marginTop: 30 }}
        >
          <Grid item={true} xs={4}>
            <EntityCampaignsChart entityId={threatActor.id} relationType='attributed-to' inferred={true} />
          </Grid>
          <Grid item={true} xs={4}>
            <EntityIncidentsChart entityId={threatActor.id} relationType='attributed-to' inferred={true} />
          </Grid>
          <Grid item={true} xs={4}>
            <EntityReportsChart entityId={threatActor.id} />
          </Grid>
        </Grid>
<<<<<<< HEAD
        <Security roles={[KNOWLEDGE_KNUPDATE]}>
=======
        <Security needs={[KNOWLEDGE_KNUPDATE]}>
>>>>>>> 5ba70676
          <ThreatActorEdition threatActorId={threatActor.id} />
        </Security>
      </div>
    );
  }
}

ThreatActorComponent.propTypes = {
  threatActor: PropTypes.object,
  classes: PropTypes.object,
  t: PropTypes.func,
};

const ThreatActor = createFragmentContainer(ThreatActorComponent, {
  threatActor: graphql`
    fragment ThreatActor_threatActor on ThreatActor {
      id
      name
      alias
      ...ThreatActorOverview_threatActor
      ...ThreatActorDetails_threatActor
    }
  `,
});

export default compose(inject18n, withStyles(styles))(ThreatActor);<|MERGE_RESOLUTION|>--- conflicted
+++ resolved
@@ -57,20 +57,16 @@
           style={{ marginTop: 30 }}
         >
           <Grid item={true} xs={4}>
-            <EntityCampaignsChart entityId={threatActor.id} relationType='attributed-to' inferred={true} />
+            <EntityCampaignsChart entityId={threatActor.id} inferred={true} />
           </Grid>
           <Grid item={true} xs={4}>
-            <EntityIncidentsChart entityId={threatActor.id} relationType='attributed-to' inferred={true} />
+            <EntityIncidentsChart entityId={threatActor.id} inferred={true} />
           </Grid>
           <Grid item={true} xs={4}>
             <EntityReportsChart entityId={threatActor.id} />
           </Grid>
         </Grid>
-<<<<<<< HEAD
-        <Security roles={[KNOWLEDGE_KNUPDATE]}>
-=======
         <Security needs={[KNOWLEDGE_KNUPDATE]}>
->>>>>>> 5ba70676
           <ThreatActorEdition threatActorId={threatActor.id} />
         </Security>
       </div>
