import React, { Suspense, useMemo } from 'react';
import { Route, Routes, Link, Navigate, useParams, useLocation } from 'react-router-dom';
import { graphql, PreloadedQuery, useSubscription, usePreloadedQuery } from 'react-relay';
import Box from '@mui/material/Box';
import Tabs from '@mui/material/Tabs';
import Tab from '@mui/material/Tab';
import useQueryLoading from 'src/utils/hooks/useQueryLoading';
import { GraphQLSubscriptionConfig } from 'relay-runtime';
import { RootCampaignSubscription } from '@components/threats/campaigns/__generated__/RootCampaignSubscription.graphql';
import useForceUpdate from '@components/common/bulk/useForceUpdate';
import AIInsights from '@components/common/ai/AIInsights';
import StixCoreObjectSecurityCoverage from '@components/common/stix_core_objects/StixCoreObjectSecurityCoverage';
import StixCoreObjectContentRoot from '../../common/stix_core_objects/StixCoreObjectContentRoot';
import Campaign from './Campaign';
import CampaignKnowledge from './CampaignKnowledge';
import StixDomainObjectHeader from '../../common/stix_domain_objects/StixDomainObjectHeader';
import FileManager from '../../common/files/FileManager';
import Loader, { LoaderVariant } from '../../../../components/Loader';
import StixCoreObjectHistory from '../../common/stix_core_objects/StixCoreObjectHistory';
import StixCoreObjectOrStixCoreRelationshipContainers from '../../common/containers/StixCoreObjectOrStixCoreRelationshipContainers';
import ErrorNotFound from '../../../../components/ErrorNotFound';
import StixCoreObjectKnowledgeBar from '../../common/stix_core_objects/StixCoreObjectKnowledgeBar';
import { useFormatter } from '../../../../components/i18n';
import Breadcrumbs from '../../../../components/Breadcrumbs';
import { getCurrentTab, getPaddingRight } from '../../../../utils/utils';
import { RootCampaignQuery } from './__generated__/RootCampaignQuery.graphql';
import Security from '../../../../utils/Security';
import { KNOWLEDGE_KNUPDATE, KNOWLEDGE_KNUPDATE_KNDELETE } from '../../../../utils/hooks/useGranted';
import CampaignEdition from './CampaignEdition';
import CampaignDeletion from './CampaignDeletion';
import StixCoreRelationshipCreationFromEntityHeader from '../../common/stix_core_relationships/StixCoreRelationshipCreationFromEntityHeader';
import CreateRelationshipContextProvider from '../../common/stix_core_relationships/CreateRelationshipContextProvider';

const subscription = graphql`
  subscription RootCampaignSubscription($id: ID!) {
    stixDomainObject(id: $id) {
      ... on Campaign {
        ...Campaign_campaign
        ...CampaignEditionContainer_campaign
      }
      ...FileImportViewer_entity
      ...FileExportViewer_entity
      ...FileExternalReferencesViewer_entity
      ...WorkbenchFileViewer_entity
    }
  }
`;

const campaignQuery = graphql`
  query RootCampaignQuery($id: String!) {
    campaign(id: $id) {
      id
      draftVersion {
        draft_id
        draft_operation
      }
      standard_id
      entity_type
      name
      aliases
      x_opencti_graph_data
<<<<<<< HEAD
      ...StixCoreRelationshipCreationFromEntityHeader_stixCoreObject
=======
      securityCoverage {
        id
        coverage_information {
          coverage_name
          coverage_score
        }
      }
>>>>>>> cc4f8811
      ...StixCoreObjectKnowledgeBar_stixCoreObject
      ...Campaign_campaign
      ...CampaignKnowledge_campaign
      ...FileImportViewer_entity
      ...FileExportViewer_entity
      ...FileExternalReferencesViewer_entity
      ...WorkbenchFileViewer_entity
      ...StixCoreObjectContent_stixCoreObject
      ...StixCoreObjectSharingListFragment
    }
    connectorsForImport {
      ...FileManager_connectorsImport
    }
    connectorsForExport {
      ...FileManager_connectorsExport
    }
  }
`;

type RootCampaignProps = {
  campaignId: string;
  queryRef: PreloadedQuery<RootCampaignQuery>
};

const RootCampaign = ({ campaignId, queryRef }: RootCampaignProps) => {
  const subConfig = useMemo<GraphQLSubscriptionConfig<RootCampaignSubscription>>(() => ({
    subscription,
    variables: { id: campaignId },
  }), [campaignId]);
  const location = useLocation();
  const { t_i18n } = useFormatter();
  useSubscription<RootCampaignSubscription>(subConfig);
  const {
    campaign,
    connectorsForExport,
    connectorsForImport,
  } = usePreloadedQuery<RootCampaignQuery>(campaignQuery, queryRef);
  const { forceUpdate } = useForceUpdate();
  const link = `/dashboard/threats/campaigns/${campaignId}/knowledge`;
  const isOverview = location.pathname === `/dashboard/threats/campaigns/${campaignId}`;
  const paddingRight = getPaddingRight(location.pathname, campaignId, '/dashboard/threats/campaigns');
  return (
    <CreateRelationshipContextProvider>
      {campaign ? (
        <>
          <Routes>
            <Route
              path="/knowledge/*"
              element={
                <StixCoreObjectKnowledgeBar
                  stixCoreObjectLink={link}
                  availableSections={[
                    'attribution',
                    'victimology',
                    'incidents',
                    'malwares',
                    'tools',
                    'channels',
                    'narratives',
                    'attack_patterns',
                    'vulnerabilities',
                    'indicators',
                    'observables',
                    'infrastructures',
                    'sightings',
                  ]}
                  data={campaign}
                  attribution={['Intrusion-Set', 'Threat-Actor-Individual', 'Threat-Actor-Group']}
                />
              }
            />
          </Routes>
          <div style={{ paddingRight }}>
            <Breadcrumbs elements={[
              { label: t_i18n('Threats') },
              { label: t_i18n('Campaigns'), link: '/dashboard/threats/campaigns' },
              { label: campaign.name, current: true },
            ]}
            />
            <StixDomainObjectHeader
              entityType="Campaign"
              stixDomainObject={campaign}
              EditComponent={(
                <Security needs={[KNOWLEDGE_KNUPDATE]}>
                  <CampaignEdition campaignId={campaign.id} />
                </Security>
              )}
              RelateComponent={(
                <Security needs={[KNOWLEDGE_KNUPDATE]}>
                  <StixCoreRelationshipCreationFromEntityHeader
                    data={campaign}
                  />
                </Security>
              )}
              DeleteComponent={({ isOpen, onClose }: { isOpen: boolean, onClose: () => void }) => (
                <Security needs={[KNOWLEDGE_KNUPDATE_KNDELETE]}>
                  <CampaignDeletion id={campaign.id} isOpen={isOpen} handleClose={onClose} />
                </Security>
              )}
              enableEnricher={true}
              enableQuickSubscription={true}
              redirectToContent={true}
            />
            <Box
              sx={{
                borderBottom: 1,
                borderColor: 'divider',
                marginBottom: 3,
                display: 'flex',
                justifyContent: 'space-between',
                alignItem: 'center',
              }}
            >
              <Tabs
                value={getCurrentTab(location.pathname, campaign.id, '/dashboard/threats/campaigns')}
              >
                <Tab
                  component={Link}
                  to={`/dashboard/threats/campaigns/${campaign.id}`}
                  value={`/dashboard/threats/campaigns/${campaign.id}`}
                  label={t_i18n('Overview')}
                />
                <Tab
                  component={Link}
                  to={`/dashboard/threats/campaigns/${campaign.id}/knowledge/overview`}
                  value={`/dashboard/threats/campaigns/${campaign.id}/knowledge`}
                  label={t_i18n('Knowledge')}
                />
                <Tab
                  component={Link}
                  to={`/dashboard/threats/campaigns/${campaign.id}/content`}
                  value={`/dashboard/threats/campaigns/${campaign.id}/content`}
                  label={t_i18n('Content')}
                />
                <Tab
                  component={Link}
                  to={`/dashboard/threats/campaigns/${campaign.id}/analyses`}
                  value={`/dashboard/threats/campaigns/${campaign.id}/analyses`}
                  label={t_i18n('Analyses')}
                />
                <Tab
                  component={Link}
                  to={`/dashboard/threats/campaigns/${campaign.id}/files`}
                  value={`/dashboard/threats/campaigns/${campaign.id}/files`}
                  label={t_i18n('Data')}
                />
                <Tab
                  component={Link}
                  to={`/dashboard/threats/campaigns/${campaign.id}/history`}
                  value={`/dashboard/threats/campaigns/${campaign.id}/history`}
                  label={t_i18n('History')}
                />
              </Tabs>
              {isOverview && (
                <div style={{ display: 'flex', alignItems: 'center', justifyContent: 'space-between', gap: '10px' }}>
                  <AIInsights id={campaign.id}/>
                  <StixCoreObjectSecurityCoverage id={campaign.id} coverage={campaign.securityCoverage} />
                </div>
              )}
            </Box>
            <Routes>
              <Route
                path="/"
                element={
                  <Campaign campaignData={campaign}/>
                  }
              />
              <Route
                path="/knowledge"
                element={
                  <Navigate to={`/dashboard/threats/campaigns/${campaignId}/knowledge/overview`} replace={true} />
                }
              />
              <Route
                path="/knowledge/*"
                element={
                  <div key={forceUpdate}>
                    <CampaignKnowledge campaignData={campaign} />
                  </div>
                }
              />
              <Route
                path="/content/*"
                element={
                  <StixCoreObjectContentRoot
                    stixCoreObject={campaign}
                  />
                }
              />
              <Route
                path="/analyses"
                element={
                  <StixCoreObjectOrStixCoreRelationshipContainers stixDomainObjectOrStixCoreRelationship={campaign} />
                }
              />
              <Route
                path="/files"
                element={
                  <FileManager
                    id={campaignId}
                    connectorsImport={connectorsForImport}
                    connectorsExport={connectorsForExport}
                    entity={campaign}
                  />
                }
              />
              <Route
                path="/history"
                element={
                  <StixCoreObjectHistory stixCoreObjectId={campaignId} />
                }
              />
            </Routes>
          </div>
        </>
      ) : (
        <ErrorNotFound />
      )}
    </CreateRelationshipContextProvider>
  );
};

const Root = () => {
  const { campaignId } = useParams() as { campaignId: string; };
  const queryRef = useQueryLoading<RootCampaignQuery>(campaignQuery, {
    id: campaignId,
  });

  return (
    <>
      {queryRef && (
        <Suspense fallback={<Loader variant={LoaderVariant.container} />}>
          <RootCampaign queryRef={queryRef} campaignId={campaignId} />
        </Suspense>
      )}
    </>
  );
};

export default Root;<|MERGE_RESOLUTION|>--- conflicted
+++ resolved
@@ -59,9 +59,6 @@
       name
       aliases
       x_opencti_graph_data
-<<<<<<< HEAD
-      ...StixCoreRelationshipCreationFromEntityHeader_stixCoreObject
-=======
       securityCoverage {
         id
         coverage_information {
@@ -69,7 +66,7 @@
           coverage_score
         }
       }
->>>>>>> cc4f8811
+      ...StixCoreRelationshipCreationFromEntityHeader_stixCoreObject
       ...StixCoreObjectKnowledgeBar_stixCoreObject
       ...Campaign_campaign
       ...CampaignKnowledge_campaign
