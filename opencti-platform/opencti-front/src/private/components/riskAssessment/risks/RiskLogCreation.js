--- conflicted
+++ resolved
@@ -169,15 +169,11 @@
       },
       values,
     );
-<<<<<<< HEAD
 
     const finalValues = R.pipe(
       R.assoc('logged_by', this.state.logged_by),
     )(adaptedValues)
     commitMutation({
-=======
-    CM(environmentDarkLight, {
->>>>>>> cb5e34c2
       mutation: RiskLogCreationMutation,
       variables: {
         input: adaptedValues,
