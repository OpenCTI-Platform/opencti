--- conflicted
+++ resolved
@@ -124,13 +124,8 @@
         'value': adaptFieldValue(n[1]),
       })),
     )(values);
-<<<<<<< HEAD
-    commitMutation({
-      mutation: riskAddPoamIdMutation,
-=======
     CM(environmentDarkLight, {
       mutation: riskAssessmentPopoverEditMutation,
->>>>>>> eaec30d4
       variables: {
         id: this.props.node.id,
         input: finalValues,
@@ -158,13 +153,8 @@
         'value': adaptFieldValue(n[1]),
       })),
     )(values);
-<<<<<<< HEAD
-    commitMutation({
-      mutation: riskStatusEditionMutation,
-=======
     CM(environmentDarkLight, {
       mutation: riskAssessmentPopoverEditMutation,
->>>>>>> eaec30d4
       variables: {
         id: this.props.node.id,
         input: finalValues,
