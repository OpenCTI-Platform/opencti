--- conflicted
+++ resolved
@@ -20,19 +20,10 @@
 import Dialog from '@material-ui/core/Dialog';
 import DialogActions from '@material-ui/core/DialogActions';
 import DialogContent from '@material-ui/core/DialogContent';
-<<<<<<< HEAD
-import Button from '@material-ui/core/Button';
-import graphql from 'babel-plugin-relay/macro';
-import { QueryRenderer as QR, commitMutation as CM } from 'react-relay';
-import environmentDarkLight from '../../../../../relay/environmentDarkLight';
-import { dayStartDate, parse } from '../../../../../utils/Time';
-import { toastGenericError } from "../../../../../utils/bakedToast";
-=======
 import DialogContentText from '@material-ui/core/DialogContentText';
 import Slide from '@material-ui/core/Slide';
 import AddIcon from '@material-ui/icons/Add';
 import { MoreVertOutlined } from '@material-ui/icons';
->>>>>>> 6072f389
 import {
   QueryRenderer as QR,
   commitMutation as CM,
@@ -153,12 +144,7 @@
   }
 
   onSubmit(values, { setSubmitting, resetForm }) {
-<<<<<<< HEAD
-
-    const adaptedValues = R.pickAll(['actor_ref', 'actor_type'], values)
-=======
     const adaptedValues = R.pickAll(['actor_ref', 'actor_type'], values);
->>>>>>> 6072f389
 
     const finalValues = R.pipe(
       R.dissoc('created'),
@@ -168,11 +154,7 @@
       R.dissoc('actor_type'),
       R.dissoc('oscal_type'),
       R.dissoc('oscal_party'),
-<<<<<<< HEAD
-      R.assoc('origins', [{ 'origin_actors': [adaptedValues] }])
-=======
       R.assoc('origins', [{ origin_actors: [adaptedValues] }])
->>>>>>> 6072f389
     )(values);
     CM(environmentDarkLight, {
       mutation: remediationCreationMutation,
@@ -465,69 +447,6 @@
                   </Button>
                 </DialogActions>
               </Form>
-<<<<<<< HEAD
-              <Grid
-                container={true}
-                spacing={3}
-                classes={{ container: classes.gridContainer }}
-                style={{ marginTop: 25 }}
-              >
-                <Grid
-                  style={{ pointerEvents: 'none', opacity: '0.4' }}
-                  item={true}
-                  xs={6}
-                >
-                  {/* <StixCoreObjectExternalReferences
-                      stixCoreObjectId={remediation.id}
-                    /> */}
-                  {/* <CyioCoreObjectAssetCreationExternalReferences /> */}
-                  <RequiredResources remediationId={remediationId} />
-                </Grid>
-                <Grid
-                  style={{ pointerEvents: 'none', opacity: '0.4' }}
-                  item={true}
-                  xs={6}
-                >
-                  {/* <CyioCoreObjectLatestHistory /> */}
-                  <RelatedTasks
-                    toType='OscalTask'
-                    fromType='RiskResponse'
-                    remediationId={remediationId}
-                  />
-                </Grid>
-              </Grid>
-              <Grid
-                container={true}
-                spacing={3}
-                classes={{ container: classes.gridContainer }}
-                style={{ marginTop: 50 }}
-              >
-                <Grid
-                  style={{ pointerEvents: 'none', opacity: '0.4' }}
-                  item={true}
-                  xs={6}
-                >
-                  <CyioCoreObjectAssetCreationExternalReferences />
-                  {/* <CyioCoreObjectExternalReferences
-                    cyioCoreObjectId={remediationId}
-                  /> */}
-                </Grid>
-                <Grid
-                  style={{ pointerEvents: 'none', opacity: '0.4' }}
-                  item={true}
-                  xs={6}
-                >
-                  <CyioCoreObjectOrCyioCoreRelationshipNotes
-                    cyioCoreObjectOrCyioCoreRelationshipId={remediationId}
-                    marginTop='0px'
-                  />
-                </Grid>
-              </Grid>
-            </>
-          )}
-        </Formik>
-      </div>
-=======
             )}
           </Formik>
         </Dialog>
@@ -574,7 +493,6 @@
           </DialogActions>
         </Dialog>
       </>
->>>>>>> 6072f389
     );
   }
 }
