/* eslint-disable */
import React, { Component } from 'react';
import * as PropTypes from 'prop-types';
import * as R from 'ramda';
import { compose } from 'ramda';
import graphql from 'babel-plugin-relay/macro';
import { withStyles } from '@material-ui/core/styles/index';
import { Formik, Form, Field } from 'formik';
import Grid from '@material-ui/core/Grid';
import Button from '@material-ui/core/Button';
import Typography from '@material-ui/core/Typography';
import NoteAddIcon from '@material-ui/icons/NoteAdd';
import Menu from '@material-ui/core/Menu';
import MenuItem from '@material-ui/core/MenuItem';
import IconButton from '@material-ui/core/IconButton';
import { Information } from 'mdi-material-ui';
import DialogTitle from '@material-ui/core/DialogTitle';
import Tooltip from '@material-ui/core/Tooltip';
import Dialog from '@material-ui/core/Dialog';
import DialogActions from '@material-ui/core/DialogActions';
import DialogContent from '@material-ui/core/DialogContent';
import DialogContentText from '@material-ui/core/DialogContentText';
import Slide from '@material-ui/core/Slide';
import AddIcon from '@material-ui/icons/Add';
import { MoreVertOutlined } from '@material-ui/icons';
import { QueryRenderer as QR, commitMutation as CM, createFragmentContainer } from 'react-relay';
import { ConnectionHandler } from 'relay-runtime';
import inject18n from '../../../../../components/i18n';
import { commitMutation } from '../../../../../relay/environment';
import environmentDarkLight from '../../../../../relay/environmentDarkLight';
import { dateFormat, parse } from '../../../../../utils/Time';
import { adaptFieldValue } from '../../../../../utils/String';
import SelectField from '../../../../../components/SelectField';
import TextField from '../../../../../components/TextField';
import DatePickerField from '../../../../../components/DatePickerField';
import MarkDownField from '../../../../../components/MarkDownField';
import ResponseType from '../../../common/form/ResponseType';
import RiskLifeCyclePhase from '../../../common/form/RiskLifeCyclePhase';
import Source from '../../../common/form/Source';
import { toastGenericError } from "../../../../../utils/bakedToast";


const styles = (theme) => ({
  container: {
    margin: 0,
  },
  drawerPaper: {
    width: '50%',
    position: 'fixed',
    overflow: 'auto',
    backgroundColor: theme.palette.background.paper,
    transition: theme.transitions.create('width', {
      easing: theme.transitions.easing.sharp,
      duration: theme.transitions.duration.enteringScreen,
    }),
    padding: 0,
  },
  menuItem: {
    padding: '15px 0',
    width: '152px',
    margin: '0 20px',
    justifyContent: 'center',
  },
  dialogTitle: {
    padding: '24px 0 16px 24px',
  },
  dialogContent: {
    padding: '0 24px',
    marginBottom: '24px',
    overflow: 'hidden',
  },
  dialogClosebutton: {
    float: 'left',
    marginLeft: '15px',
    marginBottom: '20px',
  },
  dialogActions: {
    justifyContent: 'flex-start',
    padding: '10px 0 20px 22px',
  },
  buttonPopover: {
    textTransform: 'capitalize',
  },
  popoverDialog: {
    fontSize: '18px',
    lineHeight: '24px',
    color: theme.palette.header.text,
  },
});

const Transition = React.forwardRef((props, ref) => (
  <Slide direction="up" ref={ref} {...props} />
));
Transition.displayName = 'TransitionSlide';

const remediationEditionMutation = graphql`
  mutation RemediationDetailsPopoverMutation(
    $id: ID!,
    $input: [EditInput]!
  ) {
    editRiskResponse(id: $id, input: $input) {
      id
    }
  }
`;

class RemediationDetailsPopover extends Component {
  constructor(props) {
    super(props);
    this.state = {
      anchorEl: null,
      details: false,
      close: false,
      onSubmit: false,
    };
  }

  handleOpen(event) {
    this.setState({ anchorEl: event.currentTarget });
    event.stopPropagation();
  }

  handleClose() {
    this.setState({ anchorEl: null });
  }

  handleSubmit() {
    this.setState({ onSumbit: true });
  }

  onReset() {
    this.handleClose();
    this.props.handleDisplayEdit();
  }

  handleCancelOpenClick() {
    this.setState({ close: true });
  }

  handleCancelCloseClick() {
    this.setState({ close: false });
  }

  onSubmit(values, { setSubmitting, resetForm }) {
    const adaptedValues = R.evolve(
      {
        modified: () => values.modified === null ? null : parse(values.modified).format(),
        created: () => values.created === null ? null : parse(values.created).format(),
      },
      values,
    );
    const finalValues = R.pipe(
      R.toPairs,
      R.map((n) => ({
        'key': n[0],
        'value': adaptFieldValue(n[1]),
      })),
    )(adaptedValues);
    CM(environmentDarkLight, {
      mutation: remediationEditionMutation,
      variables: {
        id: this.props.cyioCoreRelationshipId,
        input: finalValues,
      },
      setSubmitting,
      onCompleted: (data) => {
        setSubmitting(false);
        resetForm();
        this.handleClose();
        this.props.history.push(`/activities/risk assessment/risks/${this.props.riskId}/remediation/`);
      },
      onError: (err) => toastGenericError('Request Failed'),
    });
    this.setState({ onSubmit: true });
  }

  render() {
    const {
      classes,
      t,
      disabled,
      risk,
      remediation,
    } = this.props;
    const remediationOriginData = R.pathOr([], ['origins', 0, 'origin_actors', 0, 'actor'], remediation);
    const initialValues = R.pipe(
      R.assoc('name', remediation?.name || ''),
      R.assoc('description', remediation?.description || ''),
      R.assoc('source', remediationOriginData?.name || []),
      R.assoc('modified', dateFormat(remediation?.modified)),
      R.assoc('created', dateFormat(remediation?.created)),
      R.assoc('lifecycle', remediation?.lifecycle || []),
      R.assoc('response_type', remediation?.response_type || ''),
      R.pick([
        'name',
        'description',
        'source',
        'modified',
        'created',
        'lifecycle',
        'response_type',
      ]),
    )(remediation);
    return (
      <>
        <Dialog
          open={this.props.displayEdit}
          keepMounted={true}
<<<<<<< HEAD
=======
          onClose={this.handleCancelOpenClick.bind(this)}
>>>>>>> 5840f65f
        >
          <Formik
            enableReinitialize={true}
            initialValues={initialValues}
            // validationSchema={RelatedTaskValidation(t)}
            onSubmit={this.onSubmit.bind(this)}
            onReset={this.onReset.bind(this)}
          >
            {({
              submitForm,
              handleReset,
              isSubmitting,
              setFieldValue,
              values,
            }) => (
              <Form>
                <DialogTitle classes={{ root: classes.dialogTitle }}>{t('Edit Remediation')}</DialogTitle>
                <DialogContent classes={{ root: classes.dialogContent }}>
                  <Grid container={true} spacing={3}>
                    <Grid item={true} xs={12}>
                      <div style={{ marginBottom: '10px' }}>
                        <Typography
                          variant="h3"
                          color="textSecondary"
                          gutterBottom={true}
                          style={{ float: 'left' }}
                        >
                          {t('Name')}
                        </Typography>
                        <div style={{ float: 'left', margin: '1px 0 0 5px' }}>
                          <Tooltip title={t('Name')} >
                            <Information fontSize="inherit" color="disabled" />
                          </Tooltip>
                        </div>
                        <div className="clearfix" />
                        <Field
                          component={TextField}
                          name="name"
                          fullWidth={true}
                          size="small"
                          containerstyle={{ width: '100%' }}
                          variant='outlined'
                        />
                      </div>
                    </Grid>
                  </Grid>
                  <Grid container={true} spacing={3}>
                    <Grid item={true} xs={6}>
                      <div style={{ marginBottom: '12px' }}>
                        <Typography
                          variant="h3"
                          color="textSecondary"
                          gutterBottom={true}
                          style={{ float: 'left' }}
                        >
                          {t('Created')}
                        </Typography>
                        <div style={{ float: 'left', margin: '1px 0 0 5px' }}>
                          <Tooltip title={t('Created')} >
                            <Information fontSize="inherit" color="disabled" />
                          </Tooltip>
                        </div>
                        <div className="clearfix" />
                        <Field
                          component={DatePickerField}
                          name="created"
                          fullWidth={true}
                          size="small"
                          containerstyle={{ width: '100%' }}
                          variant='outlined'
                          invalidDateMessage={t(
                            'The value must be a date (YYYY-MM-DD)',
                          )}
                          style={{ height: '38.09px' }}
                        />
                      </div>
                    </Grid>
                    <Grid item={true} xs={6}>
                      <div style={{ marginBottom: '10px' }}>
                        <Typography
                          variant="h3"
                          color="textSecondary"
                          gutterBottom={true}
                          style={{ float: 'left' }}
                        >
                          {t('Last Modified')}
                        </Typography>
                        <div style={{ float: 'left', margin: '1px 0 0 5px' }}>
                          <Tooltip title={t('Last Modified')} >
                            <Information fontSize="inherit" color="disabled" />
                          </Tooltip>
                        </div>
                        <div className="clearfix" />
                        <Field
                          component={DatePickerField}
                          name="modified"
                          fullWidth={true}
                          size="small"
                          variant='outlined'
                          invalidDateMessage={t(
                            'The value must be a date (YYYY-MM-DD)',
                          )}
                          style={{ height: '38.09px' }}
                          containerstyle={{ width: '100%' }}
                        />
                      </div>
                    </Grid>
                  </Grid>
                  <Grid container={true} spacing={3}>
                    <Grid xs={12} item={true}>
                      <Typography
                        variant="h3"
                        color="textSecondary"
                        gutterBottom={true}
                        style={{ float: 'left' }}
                      >
                        {t('Description')}
                      </Typography>
                      <div style={{ float: 'left', margin: '-1px 0 0 4px' }}>
                        <Tooltip title={t('Description')}>
                          <Information fontSize="inherit" color="disabled" />
                        </Tooltip>
                      </div>
                      <div className="clearfix" />
                      <Field
                        component={MarkDownField}
                        name="description"
                        fullWidth={true}
                        multiline={true}
                        rows="4"
                        variant='outlined'
                      />
                    </Grid>
                  </Grid>
                  <Grid container={true} spacing={3}>
                    <Grid item={true} xs={6}>
                      <Grid style={{ marginTop: '10px', marginBottom: '20px' }} item={true}>
                        <Typography variant="h3"
                          color="textSecondary" gutterBottom={true} style={{ float: 'left' }}>
                          {t('Source')}
                        </Typography>
                        <div style={{ float: 'left', margin: '-1px 0 0 4px' }}>
                          <Tooltip title={t('Source')}>
                            <Information fontSize="inherit" color="disabled" />
                          </Tooltip>
                        </div>
                        <div className="clearfix" />
                        <Source
                          variant='outlined'
                          values={values}
                          setFieldValue={setFieldValue}
                          size='small'
                          fullWidth={true}
                          style={{ height: '38.09px' }}
                          containerstyle={{ width: '50%', padding: '0 0 12px 0' }}
                        />
                      </Grid>
                      <Grid style={{ marginBottom: '15px' }} item={true}>
                        <Typography
                          variant="h3"
                          color="textSecondary"
                          gutterBottom={true}
                          style={{ float: 'left' }}
                        >
                          {t('Response Type')}
                        </Typography>
                        <div style={{ float: 'left', margin: '0 0 0 4px' }}>
                          <Tooltip
                            title={t(
                              'Response type',
                            )}
                          >
                            <Information fontSize="inherit" color="disabled" />
                          </Tooltip>
                        </div>
                        <div className="clearfix" />
                        <ResponseType
                          variant='outlined'
                          name='response_type'
                          size='small'
                          fullWidth={true}
                          style={{ height: '38.09px' }}
                          containerstyle={{ width: '100%', padding: '0 0 1px 0' }}
                        />
                      </Grid>
                    </Grid>
                    <Grid item={true} xs={6}>
                      <Grid style={{ marginTop: '97px' }} item={true}>
                        <Typography
                          variant="h3"
                          color="textSecondary"
                          gutterBottom={true}
                          style={{ float: 'left' }}
                        >
                          {t('Lifecycle')}
                        </Typography>
                        <div style={{ float: 'left', margin: '0 0 0 4px' }}>
                          <Tooltip
                            title={t(
                              'Lifecycle',
                            )}
                          >
                            <Information fontSize="inherit" color="disabled" />
                          </Tooltip>
                        </div>
                        <div className="clearfix" />
                        <RiskLifeCyclePhase
                          variant='outlined'
                          name='lifecycle'
                          size='small'
                          fullWidth={true}
                          style={{ height: '38.09px' }}
                          containerstyle={{ width: '100%', padding: '0 0 1px 0' }}
                        />
                      </Grid>
                    </Grid>
                  </Grid>
                </DialogContent>
                <DialogActions classes={{ root: classes.dialogClosebutton }}>
                  <Button
                    variant="outlined"
                    // onClick={handleReset}
                    onClick={this.handleCancelOpenClick.bind(this)}
                    disabled={isSubmitting}
                    classes={{ root: classes.buttonPopover }}
                  >
                    {t('Cancel')}
                  </Button>
                  <Button
                    variant="contained"
                    color="primary"
                    onClick={submitForm}
                    disabled={isSubmitting}
                    classes={{ root: classes.buttonPopover }}
                  >
                    {t('Submit')}
                  </Button>
                </DialogActions>
              </Form>
            )}
          </Formik>
        </Dialog>
        <Dialog
          open={this.state.close}
          keepMounted={true}
<<<<<<< HEAD
          // TransitionComponent={Transition}
=======
          TransitionComponent={Transition}
          onClose={this.handleCancelCloseClick.bind(this)}
>>>>>>> 5840f65f
        >
          <DialogContent>
            <Typography className={classes.popoverDialog}>
              {t('Are you sure you’d like to cancel?')}
            </Typography>
            <Typography align='left'>
              {t('Your progress will not be saved')}
            </Typography>
          </DialogContent>
          <DialogActions className={classes.dialogActions}>
            <Button
              // onClick={this.handleCloseDelete.bind(this)}
              // disabled={this.state.deleting}
              // onClick={handleReset}
              onClick={this.handleCancelCloseClick.bind(this)}
              classes={{ root: classes.buttonPopover }}
              variant='outlined'
              size='small'
            >
              {t('Go Back')}
            </Button>
            <Button
              onClick={() => this.props.history.push(`/activities/risk assessment/risks/${this.props.riskId}/remediation`)}
              color='secondary'
              // disabled={this.state.deleting}
              classes={{ root: classes.buttonPopover }}
              variant='contained'
              size='small'
            >
              {t('Yes, Cancel')}
            </Button>
          </DialogActions>
        </Dialog>
      </>
    );
  }
}

RemediationDetailsPopover.propTypes = {
  cyioCoreRelationshipId: PropTypes.string,
  displayEdit: PropTypes.bool,
  history: PropTypes.object,
  disabled: PropTypes.bool,
  paginationOptions: PropTypes.object,
  classes: PropTypes.object,
  t: PropTypes.func,
  onDelete: PropTypes.func,
  connectionKey: PropTypes.string,
  enableReferences: PropTypes.bool,
  risk: PropTypes.object,
  riskId: PropTypes.string,
  remediation: PropTypes.object,
  remediationId: PropTypes.string,
};

export default compose(
  inject18n,
  withStyles(styles),
)(RemediationDetailsPopover);<|MERGE_RESOLUTION|>--- conflicted
+++ resolved
@@ -206,10 +206,6 @@
         <Dialog
           open={this.props.displayEdit}
           keepMounted={true}
-<<<<<<< HEAD
-=======
-          onClose={this.handleCancelOpenClick.bind(this)}
->>>>>>> 5840f65f
         >
           <Formik
             enableReinitialize={true}
@@ -455,12 +451,7 @@
         <Dialog
           open={this.state.close}
           keepMounted={true}
-<<<<<<< HEAD
           // TransitionComponent={Transition}
-=======
-          TransitionComponent={Transition}
-          onClose={this.handleCancelCloseClick.bind(this)}
->>>>>>> 5840f65f
         >
           <DialogContent>
             <Typography className={classes.popoverDialog}>
