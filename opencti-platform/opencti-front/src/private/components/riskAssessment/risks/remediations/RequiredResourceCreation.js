/* eslint-disable */
/* refactor */
import React, { Component } from 'react';
import * as PropTypes from 'prop-types';
import { Formik, Form, Field } from 'formik';
import {
  compose,
  dissoc,
  assoc,
  pipe,
} from 'ramda';
import graphql from 'babel-plugin-relay/macro';
import { withStyles } from '@material-ui/core/styles';
import Drawer from '@material-ui/core/Drawer';
import Dialog from '@material-ui/core/Dialog';
import DialogContent from '@material-ui/core/DialogContent';
import DialogTitle from '@material-ui/core/DialogTitle';
import DialogActions from '@material-ui/core/DialogActions';
import Typography from '@material-ui/core/Typography';
import { Information } from 'mdi-material-ui';
import Tooltip from '@material-ui/core/Tooltip';
import Button from '@material-ui/core/Button';
import Grid from '@material-ui/core/Grid';
import IconButton from '@material-ui/core/IconButton';
import Fab from '@material-ui/core/Fab';
import { Add, Close } from '@material-ui/icons';
<<<<<<< HEAD
import {
  List,
  ListItem,
  ListItemText,
  ListSubheader,
  Paper,
} from '@material-ui/core';
import { commitMutation } from '../../../../../relay/environment';
=======
import { QueryRenderer as QR, commitMutation as CM } from 'react-relay';
import environmentDarkLight from '../../../../../relay/environmentDarkLight';
>>>>>>> 4b07dc72
import inject18n from '../../../../../components/i18n';
import TextField from '../../../../../components/TextField';
import MarkDownField from '../../../../../components/MarkDownField';
import CyioCoreObjectExternalReferences from '../../../analysis/external_references/CyioCoreObjectExternalReferences';
import CyioCoreObjectOrCyioCoreRelationshipNotes from '../../../analysis/notes/CyioCoreObjectOrCyioCoreRelationshipNotes';
import ResourceNameField from '../../../common/form/ResourceNameField';
import ResourceTypeField from '../../../common/form/ResourceTypeField';
import { toastGenericError } from '../../../../../utils/bakedToast';

const styles = (theme) => ({
  item: {
    '&.Mui-selected, &.Mui-selected:hover': {
      backgroundColor: theme.palette.navAlt.background,
    },
  },
  drawerPaper: {
    minHeight: '100%',
    width: '50%',
    position: 'fixed',
    backgroundColor: theme.palette.navAlt.background,
    transition: theme.transitions.create('width', {
      easing: theme.transitions.easing.sharp,
      duration: theme.transitions.duration.enteringScreen,
    }),
    padding: 0,
  },
  dialogRoot: {
    padding: '24px',
  },
  popoverDialog: {
    fontSize: '18px',
    lineHeight: '24px',
    color: theme.palette.header.text,
  },
  dialogTitle: {
    padding: '24px 0 16px 24px',
  },
  dialogContent: {
    overflowY: 'scroll',
    height: '550px',
    overflowX: 'hidden',
    padding: '8px 24px',
  },
  createButton: {
    position: 'fixed',
    bottom: 30,
    right: 30,
  },
  createButtonContextual: {
    // position: 'fixed',
    // bottom: 30,
    // right: 30,
    zIndex: 3000,
  },
  buttons: {
    marginTop: 20,
    textAlign: 'right',
  },
  buttonPopover: {
    textTransform: 'capitalize',
  },
  button: {
    marginLeft: theme.spacing(2),
  },
  header: {
    backgroundColor: theme.palette.navAlt.backgroundHeader,
    color: theme.palette.navAlt.backgroundHeaderText,
    padding: '20px 20px 20px 60px',
  },
  closeButton: {
    position: 'absolute',
    top: 12,
    left: 5,
    color: 'inherit',
  },
  dialogClosebutton: {
    float: 'left',
    padding: '8px 0 24px 24px',
  },
  dialogActions: {
    justifyContent: 'flex-start',
    padding: '10px 0 20px 22px',
  },
  importButton: {
    position: 'absolute',
    top: 15,
    right: 20,
  },
  container: {
    padding: '10px 20px 20px 20px',
  },
});

const RequiredResourceCreationMutation = graphql`
  mutation RequiredResourceCreationMutation($input: RequiredAssetAddInput) {
    createRequiredAsset(input: $input) {
      id
      name
      description
    }
  }
`;

// const RequiredResourceValidation = (t) =>
//   Yup.object().shape({
//     // source_name: Yup.string().required(t('This field is required')),
//     // external_id: Yup.string(),
//     // url: Yup.string().url(t('The value must be an URL')),
//     // description: Yup.string(),
//   });

class RequiredResourceCreation extends Component {
  constructor(props) {
    super(props);
    this.state = {
      open: false,
      close: false,
      resourceName: '',
      selectedIndex: 1,
    };
  }

  handleOpen() {
    this.setState({ open: true });
  }

  handleResourceTypeFieldChange(resourceType) {
    this.setState({ resourceName: resourceType });
  }

  handleClose() {
    this.setState({ open: false, resourceName: '' });
  }

  handleCancelClick() {
    this.setState({
      close: true,
      resourceName: '',
    });
  }

  handleCancelCloseClick() {
    this.setState({ close: false, resourceName: '' });
  }

  onSubmit(values, { setSubmitting }) {
    const subjects = (values.resource_type === '' && values.resource === '')
      ? []
      : [{
        subject_type: values.resource_type,
        subject_ref: values.resource,
      }];
    const finalValues = pipe(
      dissoc('resource_type'),
      dissoc('resource'),
      assoc('remediation_id', this.props.remediationId),
      assoc('subjects', subjects),
    )(values);
    commitMutation({
      mutation: RequiredResourceCreationMutation,
      variables: {
        input: finalValues,
      },
      // updater: (store) => insertNode(
      //   store,
      //   'Pagination_externalReferences',
      //   this.props.paginationOptions,
      //   'externalReferenceAdd',
      // ),
      setSubmitting,
      onCompleted: (response) => {
        setSubmitting(false);
        this.handleClose();
        this.props.refreshQuery();
        if (this.props.onCreate) {
          this.props.onCreate(response.externalReferenceAdd, true);
        }
      },
      onError: (err) => {
        console.error(err);
        toastGenericError('Failed to create Required Resource');
      },
    });
    // commitMutation({
    //   mutation: RequiredResourceCreationMutation,
    //   variables: {
    //     input: values,
    //   },
    //   updater: (store) => insertNode(
    //     store,
    //     'Pagination_externalReferences',
    //     this.props.paginationOptions,
    //     'externalReferenceAdd',
    //   ),
    //   setSubmitting,
    //   onCompleted: (response) => {
    //     setSubmitting(false);
    //     resetForm();
    //     this.handleClose();
    //     if (this.props.onCreate) {
    //       this.props.onCreate(response.externalReferenceAdd, true);
    //     }
    //   },
    // });
  }

  onResetClassic() {
    this.handleClose();
  }

  onResetContextual() {
    this.handleCancelClick();
  }

  renderClassic() {
    const { t, classes } = this.props;
    return (
      <div>
        <Fab
          onClick={this.handleOpen.bind(this)}
          color='secondary'
          aria-label='Add'
          className={classes.createButton}
        >
          <Add />
        </Fab>
        <Drawer
          open={this.state.open}
          anchor='right'
          classes={{ paper: classes.drawerPaper }}
          onClose={this.handleClose.bind(this)}
        >
          <div className={classes.header}>
            <IconButton
              aria-label='Close'
              className={classes.closeButton}
              onClick={this.handleClose.bind(this)}
            >
              <Close fontSize='small' />
            </IconButton>
            <Typography variant='h6'>{t('Required Asset')}</Typography>
          </div>
          <div className={classes.container}>
            <Formik
              initialValues={{
                name: '',
                description: '',
                resource_type: '',
                resource: '',
              }}
              // validationSchema={RequiredResourceValidation(t)}
              onSubmit={this.onSubmit.bind(this)}
              onReset={this.onResetClassic.bind(this)}
            >
              {({ submitForm, handleReset, isSubmitting }) => (
                <Form style={{ margin: '20px 0 20px 0' }}>
                  <Field
                    component={TextField}
                    name='source_name'
                    label={t('Source name')}
                    fullWidth={true}
                  />
                  <Field
                    component={TextField}
                    name='external_id'
                    label={t('External ID')}
                    fullWidth={true}
                    style={{ marginTop: 20 }}
                  />
                  <Field
                    component={TextField}
                    name='url'
                    label={t('URL')}
                    fullWidth={true}
                    style={{ marginTop: 20 }}
                  />
                  <Field
                    component={MarkDownField}
                    name='description'
                    label={t('Description')}
                    fullWidth={true}
                    multiline={true}
                    rows='4'
                    style={{ marginTop: 20 }}
                  />
                  <div className={classes.buttons}>
                    <Button
                      variant='contained'
                      onClick={handleReset}
                      disabled={isSubmitting}
                      classes={{ root: classes.button }}
                    >
                      {t('Cancel')}
                    </Button>
                    <Button
                      variant='contained'
                      color='primary'
                      onClick={submitForm}
                      disabled={isSubmitting}
                      classes={{ root: classes.button }}
                    >
                      {t('Submit')}
                    </Button>
                  </div>
                </Form>
              )}
            </Formik>
          </div>
        </Drawer>
      </div>
    );
  }

  renderContextual() {
    const {
      t,
      classes,
      refreshQuery,
      display,
      remediationId,
    } = this.props;
    return (
      <div style={{ display: display ? 'block' : 'none' }}>
        <IconButton
          color='inherit'
          aria-label='Add'
          edge='end'
          style={{ marginTop: '-15px' }}
          onClick={this.handleOpen.bind(this)}
        >
          <Add fontSize='small' />
        </IconButton>
        <Dialog
          open={this.state.open}
          classes={{ root: classes.dialogRoot }}
          fullWidth={true}
          maxWidth='sm'
        >
          <Formik
            enableReinitialize={true}
            initialValues={{
              name: '',
              resource: '',
              description: '',
              resource_type: '',
            }}
            // validationSchema={RequiredResourceValidation(t)}
            onSubmit={this.onSubmit.bind(this)}
            onReset={this.onResetContextual.bind(this)}
          >
            {({ submitForm, handleReset, isSubmitting }) => (
              <Form>
                <DialogTitle classes={{ root: classes.dialogTitle }}>
                  {t('Resource')}
                </DialogTitle>
                <DialogContent classes={{ root: classes.dialogContent }}>
                  <Grid container={true} spacing={3}>
                    <Grid item={true} xs={12}>
                      <Typography
                        variant='h3'
                        color='textSecondary'
                        gutterBottom={true}
                        style={{ float: 'left' }}
                      >
                        {t('Name')}
                      </Typography>
                      <div style={{ float: 'left', margin: '1px 0 0 5px' }}>
                        <Tooltip title={t('Description')}>
                          <Information fontSize='inherit' color='disabled' />
                        </Tooltip>
                      </div>
                      <div className='clearfix' />
                      <Field
                        component={TextField}
                        name='name'
                        fullWidth={true}
                        size='small'
                        containerstyle={{ width: '100%' }}
                        variant='outlined'
                      />
                    </Grid>
                    <Grid item={true} xs={6} style={{ marginBottom: '15px' }}>
                      <Typography
                        variant='h3'
                        color='textSecondary'
                        gutterBottom={true}
                        style={{ float: 'left' }}
                      >
                        {t('Resource Type')}
                      </Typography>
                      <div style={{ float: 'left', margin: '1px 0 0 5px' }}>
                        <Tooltip title={t('Resource Type')}>
                          <Information fontSize='inherit' color='disabled' />
                        </Tooltip>
                      </div>
                      <div className='clearfix' />
                      <ResourceTypeField
                        name='resource_type'
                        fullWidth={true}
                        variant='outlined'
                        handleResourceType={this.handleResourceTypeFieldChange.bind(this)}
                        type='hardware'
                        style={{ height: '38.09px' }}
                        containerstyle={{ width: '100%' }}
                      />
                    </Grid>
                    <Grid item={true} xs={6} style={{ marginBottom: '15px' }}>
                      <Typography
                        variant='h3'
                        color='textSecondary'
                        gutterBottom={true}
                        style={{ float: 'left' }}
                      >
                        {t('Resource Name')}
                      </Typography>
                      <div style={{ float: 'left', margin: '1px 0 0 5px' }}>
                        <Tooltip title={t('Resource')}>
                          <Information fontSize='inherit' color='disabled' />
                        </Tooltip>
                      </div>
                      <div className='clearfix' />
                      <ResourceNameField
                        name='resource'
                        resourceTypename={this.state.resourceName}
                        fullWidth={true}
                        variant='outlined'
                        type='hardware'
                        style={{ height: '38.09px' }}
                        containerstyle={{ width: '100%' }}
                      />
                    </Grid>
                  </Grid>
                  <Grid container={true} spacing={3}>
                    <Grid item={true} xs={12}>
                      <Typography
                        variant='h3'
                        color='textSecondary'
                        gutterBottom={true}
                        style={{ float: 'left' }}
                      >
                        {t('Description')}
                      </Typography>
                      <div style={{ float: 'left', margin: '1px 0 0 5px' }}>
                        <Tooltip title={t('Description')}>
                          <Information fontSize='inherit' color='disabled' />
                        </Tooltip>
                      </div>
                      <div className='clearfix' />
                      <Field
                        component={MarkDownField}
                        name='description'
                        fullWidth={true}
                        multiline={true}
                        rows='3'
                        variant='outlined'
                        containerstyle={{ width: '100%' }}
                      />
                    </Grid>
                    <Grid style={{ marginTop: '6px' }} xs={12} item={true}>
                      <CyioCoreObjectExternalReferences
                        refreshQuery={refreshQuery}
                        disableAdd={true}
                        fieldName='links'
                        typename='CyioExternalReference'
                        externalReferences={[]}
                        cyioCoreObjectId={remediationId}
                      />
                    </Grid>
                    <Grid style={{ marginTop: '25px' }} xs={12} item={true}>
                      <CyioCoreObjectOrCyioCoreRelationshipNotes
                        refreshQuery={refreshQuery}
                        disableAdd={true}
                        fieldName='remarks'
                        typename='CyioNotes'
                        notes={[]}
                        cyioCoreObjectOrCyioCoreRelationshipId={remediationId}
                        // data={props}
                        marginTop='0px'
                      />
                    </Grid>
                  </Grid>
                </DialogContent>
                <DialogActions classes={{ root: classes.dialogClosebutton }}>
                  <Button
                    variant='outlined'
                    onClick={handleReset}
                    disabled={isSubmitting}
                    classes={{ root: classes.buttonPopover }}
                  >
                    {t('Cancel')}
                  </Button>
                  <Button
                    variant='contained'
                    color='primary'
                    onClick={submitForm}
                    classes={{ root: classes.buttonPopover }}
                    disabled={isSubmitting}
                  >
                    {t('Create')}
                  </Button>
                </DialogActions>
              </Form>
            )}
          </Formik>
          <Dialog
            open={this.state.close}
            keepMounted={true}
          // TransitionComponent={Transition}
          >
            <DialogContent>
              <Typography className={classes.popoverDialog}>
                {t('Are you sure you’d like to cancel?')}
              </Typography>
              <Typography align='left'>
                {t('Your progress will not be saved')}
              </Typography>
            </DialogContent>
            <DialogActions className={classes.dialogActions}>
              <Button
                // onClick={this.handleCloseDelete.bind(this)}
                // disabled={this.state.deleting}
                // onClick={handleReset}
                onClick={this.handleCancelCloseClick.bind(this)}
                classes={{ root: classes.buttonPopover }}
                variant='outlined'
                size='small'
              >
                {t('Go Back')}
              </Button>
              <Button
                onClick={() => this.props.history.goBack()}
                color='secondary'
                // disabled={this.state.deleting}
                classes={{ root: classes.buttonPopover }}
                variant='contained'
                size='small'
              >
                {t('Yes, Cancel')}
              </Button>
            </DialogActions>
          </Dialog>
        </Dialog>
      </div>
    );
  }

  render() {
    const { contextual } = this.props;
    if (contextual) {
      return this.renderContextual();
    }
    return this.renderClassic();
  }
}

RequiredResourceCreation.propTypes = {
  requiredResourceData: PropTypes.object,
  remediationId: PropTypes.string,
  paginationOptions: PropTypes.object,
  classes: PropTypes.object,
  theme: PropTypes.object,
  refreshQuery: PropTypes.func,
  t: PropTypes.func,
  contextual: PropTypes.bool,
  display: PropTypes.bool,
  inputValue: PropTypes.string,
  onCreate: PropTypes.func,
};

export default compose(
  inject18n,
  withStyles(styles, { withTheme: true }),
)(RequiredResourceCreation);<|MERGE_RESOLUTION|>--- conflicted
+++ resolved
@@ -24,19 +24,7 @@
 import IconButton from '@material-ui/core/IconButton';
 import Fab from '@material-ui/core/Fab';
 import { Add, Close } from '@material-ui/icons';
-<<<<<<< HEAD
-import {
-  List,
-  ListItem,
-  ListItemText,
-  ListSubheader,
-  Paper,
-} from '@material-ui/core';
 import { commitMutation } from '../../../../../relay/environment';
-=======
-import { QueryRenderer as QR, commitMutation as CM } from 'react-relay';
-import environmentDarkLight from '../../../../../relay/environmentDarkLight';
->>>>>>> 4b07dc72
 import inject18n from '../../../../../components/i18n';
 import TextField from '../../../../../components/TextField';
 import MarkDownField from '../../../../../components/MarkDownField';
