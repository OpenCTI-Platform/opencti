/* eslint-disable */
import React, { Component } from 'react';
import PropTypes from 'prop-types';
import * as Yup from 'yup';
import * as R from 'ramda';
import graphql from 'babel-plugin-relay/macro';
import { Formik, Form, Field } from 'formik';
<<<<<<< HEAD
import { createFragmentContainer } from 'react-relay';
import { compose } from 'ramda';
=======
>>>>>>> 4b07dc72
import { withStyles } from '@material-ui/core/styles';
import Grid from '@material-ui/core/Grid';
import Tooltip from '@material-ui/core/Tooltip';
import Button from '@material-ui/core/Button';
import Dialog from '@material-ui/core/Dialog';
import DialogContent from '@material-ui/core/DialogContent';
import DialogContentText from '@material-ui/core/DialogContentText';
import Slide from '@material-ui/core/Slide';
import DialogActions from '@material-ui/core/DialogActions';
import Typography from '@material-ui/core/Typography';
import { Close, CheckCircleOutline } from '@material-ui/icons';
<<<<<<< HEAD
=======
import { commitMutation as CM, createFragmentContainer } from 'react-relay';
>>>>>>> 4b07dc72
import { adaptFieldValue } from '../../../../../utils/String';
import { dateFormat, parse } from '../../../../../utils/Time';
import { commitMutation } from '../../../../../relay/environment';
import inject18n from '../../../../../components/i18n';
import TextField from '../../../../../components/TextField';
import CyioCoreObjectExternalReferences from '../../../analysis/external_references/CyioCoreObjectExternalReferences';
import CyioCoreObjectOrCyioCoreRelationshipNotes from '../../../analysis/notes/CyioCoreObjectOrCyioCoreRelationshipNotes';
import RemediationEditionGeneral from './RemediationEditionGeneral';
import RequiredResources from './RequiredResources';
import RelatedTasks from './RelatedTasks';
import RemediationEditionDetails from './RemediationEditionDetails';

const styles = () => ({
  container: {
    margin: 0,
  },
  header: {
    margin: '-25px -24px 30px -24px',
    padding: '15px',
    height: '64px',
    backgroundColor: '#1F2842',
  },
  gridContainer: {
    marginBottom: 20,
  },
  iconButton: {
    float: 'left',
    minWidth: '0px',
    marginRight: 15,
    marginTop: -35,
    padding: '8px 16px 8px 8px',
  },
  title: {
    float: 'left',
    textTransform: 'uppercase',
  },
  rightContainer: {
    float: 'right',
    marginTop: '-5px',
  },
  editButton: {
    position: 'fixed',
    bottom: 30,
    right: 30,
  },
  buttonPopover: {
    textTransform: 'capitalize',
  },
  dialogActions: {
    justifyContent: 'flex-start',
    padding: '10px 0 20px 22px',
  },
});

// const remediationEditionMutation = graphql`
//   mutation RemediationEditionContainerMutation(
//     $id: ID!,
//     $input: [EditInput]!
//   ) {
//     editRemediation(id: $id, input: $input) {
//       id
//     }
//   }
// `;

const riskValidation = () => Yup.object().shape({
  // name: Yup.string().required(t('This field is required')),
  // asset_type: Yup.array().required(t('This field is required')),
  // implementation_point: Yup.string().required(t('This field is required')),
  // operational_status: Yup.string().required(t('This field is required')),
  // first_seen: Yup.date()
  //   .nullable()
  //   .typeError(t('The value must be a date (YYYY-MM-DD)')),
  // last_seen: Yup.date()
  //   .nullable()
  //   .typeError(t('The value must be a date (YYYY-MM-DD)')),
  // sophistication: Yup.string().nullable(),
  // resource_level: Yup.string().nullable(),
  // primary_motivation: Yup.string().nullable(),
  // secondary_motivations: Yup.array().nullable(),
  // personal_motivations: Yup.array().nullable(),
  // goals: Yup.string().nullable(),
});
const Transition = React.forwardRef((props, ref) => (
  <Slide direction="up" ref={ref} {...props} />
));
Transition.displayName = 'TransitionSlide';
class RemediationEditionContainer extends Component {
  constructor(props) {
    super(props);
    this.state = {
      open: false,
      onSubmit: false,
      displayCancel: false,
    };
  }

  handleOpen() {
    this.setState({ open: true });
  }

  handleCancelButton() {
    this.setState({ displayCancel: false });
  }

  handleOpenCancelButton() {
    this.setState({ displayCancel: true });
  }

  onSubmit(values, { setSubmitting, resetForm }) {

    const adaptedValues = R.evolve(
      {
        modified: () => parse(values.modified).format(),
        created: () => parse(values.created).format(),
      },
      values,
    );
    const finalValues = R.pipe(
      R.assoc('name', values.name),
      R.toPairs,
      R.map((n) => ({
        'key': n[0],
        'value': adaptFieldValue(n[1])
      }))
    )(adaptedValues);
    // const pair = Object.keys(values).map((key) => [{ key, value: values[key] }]);
    commitMutation({
      // mutation: remediationEditionMutation,
      variables: {
        id: this.props.risk?.id,
        input: finalValues,
      },
      setSubmitting,
      onCompleted: () => {
        setSubmitting(false);
        resetForm();
        this.handleClose();
        this.props.history.push('/activities/risk assessment/risks');
      },
      onError: (err) => console.error(err),
    });
    // commitMutation({
    //   mutation: riskCreationOverviewMutation,
    //   variables: {
    //     input: values,
    //   },
    //   // updater: (store) => insertNode(
    //   //   store,
    //   //   'Pagination_threatActors',
    //   //   this.props.paginationOptions,
    //   //   'threatActorAdd',
    //   // ),
    //   setSubmitting,
    //   onCompleted: () => {
    //     setSubmitting(false);
    //     resetForm();
    //     this.handleClose();
    //   },
    // });
    this.setState({ onSubmit: true });
  }

  handleClose() {
    this.setState({ open: false });
  }

  handleSubmit() {
    this.setState({ onSubmit: true });
  }

  onReset() {
    this.handleClose();
  }

  render() {
    const {
      t,
      classes,
      remediationId,
      risk,
      remediation,
    } = this.props;
    const remediationOriginData = R.pathOr([], ['origins', 0, 'origin_actors', 0, 'actor'], remediation);
    const initialValues = R.pipe(
      R.assoc('id', risk?.id || ''),
      R.assoc('description', risk?.description || ''),
      R.assoc('name', risk?.name || ''),
      R.assoc('source', remediationOriginData?.name || []),
      R.assoc('modified', dateFormat(risk?.modified)),
      R.assoc('created', dateFormat(risk?.created)),
      R.assoc('lifecycle', remediation?.lifecycle || []),
      R.assoc('responsible_type', remediation?.responsible_type || ''),
      R.pick([
        'id',
        'name',
        'description',
        'source',
        'modified',
        'created',
        'lifecycle',
        'response_type',
      ]),
    )(risk);
    // const { editContext } = risk;
    return (
      <div className={classes.container}>
        <Formik
          initialValues={initialValues}
          // validationSchema={riskValidation(t)}
          onSubmit={this.onSubmit.bind(this)}
          onReset={this.onReset.bind(this)}
        >
          {({
            submitForm,
            isSubmitting,
          }) => (
            <>
              <div className={classes.header}>
                <div>
                  <Typography
                    variant="h2"
                    gutterBottom={true}
                    classes={{ root: classes.title }}
                    style={{ float: 'left', marginTop: 10, marginRight: 5 }}
                  >
                    {t('Edit: ')}
                  </Typography>
                  <Field
                    component={TextField}
                    variant='outlined'
                    name="name"
                    size='small'
                    containerstyle={{ width: '50%' }}
                  />
                </div>
                <div className={classes.rightContainer}>
                  <Tooltip title={t('Cancel')}>
                    <Button
                      variant="outlined"
                      size="small"
                      startIcon={<Close />}
                      color='primary'
                      // onClick={() => this.props.history.goBack()}
                      onClick={this.handleOpenCancelButton.bind(this)}
                      className={classes.iconButton}
                    >
                      {t('Cancel')}
                    </Button>
                  </Tooltip>
                  <Tooltip title={t('Create')}>
                    <Button
                      variant="contained"
                      color="primary"
                      startIcon={<CheckCircleOutline />}
                      onClick={submitForm}
                      disabled={isSubmitting}
                      classes={{ root: classes.iconButton }}
                    >
                      {t('Done')}
                    </Button>
                  </Tooltip>
                </div>
              </div>
              <Form>
                <Grid
                  container={true}
                  spacing={3}
                  classes={{ container: classes.gridContainer }}
                >
                  <Grid item={true} xs={6}>
                    {/* <RiskEditionOverview
                      risk={risk}
                      enableReferences={this.props.enableReferences}
                      context={editContext}
                      handleClose={handleClose.bind(this)}
                    /> */}
                    <RemediationEditionGeneral
                      risk={risk}
                    />
                  </Grid>
                  <Grid item={true} xs={6}>
                    <RemediationEditionDetails remediation={remediation} />
                  </Grid>
                </Grid>
              </Form>
              <Grid
                container={true}
                spacing={3}
                classes={{ container: classes.gridContainer }}
                style={{ marginTop: 25 }}
              >
                <Grid item={true} xs={6}>
                  {/* <CyioCoreObjectAssetCreationExternalReferences /> */}
                  <RequiredResources remediationId={remediationId} />
                </Grid>
                <Grid item={true} xs={6}>
                  {/* <CyioCoreObjectLatestHistory /> */}
                  <RelatedTasks
                    toType='OscalTask'
                    fromType='RiskResponse'
                    remediationId={remediationId}
                  />
                </Grid>
              </Grid>
              <Grid
                container={true}
                spacing={3}
                classes={{ container: classes.gridContainer }}
                style={{ marginTop: 50 }}
              >
                <Grid item={true} xs={6}>
                  <CyioCoreObjectExternalReferences
                    externalReferences={risk.links}
                    fieldName='links'
                    cyioCoreObjectId={remediationId}
                  />
                </Grid>
                <Grid item={true} xs={6}>
                  <CyioCoreObjectOrCyioCoreRelationshipNotes
                    notes={risk.remarks}
                    fieldName='remarks'
                    cyioCoreObjectOrCyioCoreRelationshipId={remediationId}
                    marginTop='0px'
                  />
                </Grid>
              </Grid>
              <Dialog
                open={this.state.displayCancel}
                TransitionComponent={Transition}
              >
                <DialogContent>
                  <Typography style={{
                    fontSize: '18px',
                    lineHeight: '24px',
                    color: 'white',
                  }} >
                    {t('Are you sure you’d like to cancel?')}
                  </Typography>
                  <DialogContentText>
                    {t('Your progress will not be saved')}
                  </DialogContentText>
                </DialogContent>
                <DialogActions className={classes.dialogActions}>
                  <Button
                    // onClick={this.handleCloseDelete.bind(this)}
                    // disabled={this.state.deleting}
                    onClick={this.handleCancelButton.bind(this)}
                    classes={{ root: classes.buttonPopover }}
                    variant="outlined"
                    size="small"
                  >
                    {t('Go Back')}
                  </Button>
                  <Button
                    // onClick={this.submitDelete.bind(this)}
                    // disabled={this.state.deleting}
                    onClick={() => this.props.history.push(`/activities/risk assessment/risks/${this.props.riskId}/remediation`)}
                    color="primary"
                    classes={{ root: classes.buttonPopover }}
                    variant="contained"
                    size="small"
                  >
                    {t('Yes Cancel')}
                  </Button>
                </DialogActions>
              </Dialog>
            </>
          )}
        </Formik>
      </div>
    );
  }
}

RemediationEditionContainer.propTypes = {
  handleClose: PropTypes.func,
  classes: PropTypes.object,
  remediationId: PropTypes.string,
  risk: PropTypes.object,
  enableReferences: PropTypes.bool,
  theme: PropTypes.object,
  t: PropTypes.func,
  remediation: PropTypes.object,
  riskId: PropTypes.string,
};

const RemediationEditionFragment = createFragmentContainer(
  RemediationEditionContainer,
  {
    risk: graphql`
      fragment RemediationEditionContainer_risk on RiskResponse {
        id
        name              # Title
        description       # Description
        created           # Created
        modified          # Last Modified
        lifecycle         # Lifecycle
        response_type     # Response Type
        links {
          id
          # created
          # modified
          external_id
          source_name
          description
          url
          media_type
        }
        remarks {
          id
          abstract
          content
          authors
        }
        origins {
          id
          origin_actors {
            actor_type
            actor_ref {
              ... on AssessmentPlatform {
                id
                name
              }
              ... on Component {
                id
                component_type
                name
              }
              ... on OscalParty {
                id
                party_type
                name      # source
              }
            }
          }
        }
        # ...RiskEditionOverview_risk
        # ...RiskEditionDetails_risk
        # editContext {
        #   name
        #   focusOn
        # }
      }
    `,
  },
);

export default R.compose(
  inject18n,
  withStyles(styles, { withTheme: true }),
)(RemediationEditionFragment);<|MERGE_RESOLUTION|>--- conflicted
+++ resolved
@@ -5,11 +5,6 @@
 import * as R from 'ramda';
 import graphql from 'babel-plugin-relay/macro';
 import { Formik, Form, Field } from 'formik';
-<<<<<<< HEAD
-import { createFragmentContainer } from 'react-relay';
-import { compose } from 'ramda';
-=======
->>>>>>> 4b07dc72
 import { withStyles } from '@material-ui/core/styles';
 import Grid from '@material-ui/core/Grid';
 import Tooltip from '@material-ui/core/Tooltip';
@@ -21,10 +16,6 @@
 import DialogActions from '@material-ui/core/DialogActions';
 import Typography from '@material-ui/core/Typography';
 import { Close, CheckCircleOutline } from '@material-ui/icons';
-<<<<<<< HEAD
-=======
-import { commitMutation as CM, createFragmentContainer } from 'react-relay';
->>>>>>> 4b07dc72
 import { adaptFieldValue } from '../../../../../utils/String';
 import { dateFormat, parse } from '../../../../../utils/Time';
 import { commitMutation } from '../../../../../relay/environment';
