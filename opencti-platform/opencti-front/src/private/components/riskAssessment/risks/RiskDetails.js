--- conflicted
+++ resolved
@@ -371,12 +371,9 @@
         risk_adjusted
         accepted
         vendor_dependency
-<<<<<<< HEAD
         impacted_control_id
         first_seen
         last_seen
-=======
->>>>>>> e6c8299b
         origins {
           origin_actors {
             actor_type
