--- conflicted
+++ resolved
@@ -149,12 +149,8 @@
           classes={{ root: classes.area }}
           component={Link}
           style={{ background: (selectAll || node.id in (selectedElements || {})) && '#075AD3' }}
-<<<<<<< HEAD
           to={`/activities/risk assessment/risks/${node.id}`}
-=======
           TouchRippleProps={ this.state.openMenu && { classes: { root: classes.buttonRipple } }}
-          to={`/dashboard/risk-assessment/risks/${node.id}`}
->>>>>>> bd26468a
         >
           {/* <CardHeader
             classes={{ root: classes.header }}
