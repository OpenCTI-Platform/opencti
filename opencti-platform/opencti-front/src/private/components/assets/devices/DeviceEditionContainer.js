--- conflicted
+++ resolved
@@ -131,7 +131,7 @@
     const {
       t, classes, handleClose, device,
     } = this.props;
-    console.log('DeviceEditionPropsData', this.props.device);
+    console.log('DeviceEditionPropsData', device);
     const initialValues = R.pipe(
       R.assoc('id', device.id),
       R.assoc('asset_id', device.asset_id),
@@ -145,6 +145,20 @@
       R.assoc('serial_number', device.serial_number),
       R.assoc('release_date', device.release_date),
       R.assoc('operational_status', device.operational_status),
+      R.assoc('installation_id', device.installation_id || ''),
+      R.assoc('bios_id', device.bios_id || ''),
+      // R.assoc('connected_to_network', device.connected_to_network.name || ''),
+      R.assoc('netbios_name', device.netbios_name || ''),
+      R.assoc('baseline_configuration_name', device.baseline_configuration_name || ''),
+      R.assoc('mac_address', (device.mac_address || []).join()),
+      R.assoc('model', device.model || ''),
+      R.assoc('hostname', device.hostname || ''),
+      R.assoc('default_gateway', device.default_gateway || ''),
+      R.assoc('motherboard_id', device.motherboard_id || ''),
+      R.assoc('is_scanned', device.is_scanned || ''),
+      R.assoc('is_virtual', device.is_virtual || ''),
+      R.assoc('is_publicly_accessible', device.is_publicly_accessible || ''),
+      R.assoc('uri', device.uri || ''),
       R.pick([
         'id',
         'asset_id',
@@ -158,6 +172,20 @@
         'serial_number',
         'release_date',
         'operational_status',
+        'installation_id',
+        'connected_to_network',
+        'bios_id',
+        'netbios_name',
+        'baseline_configuration_name',
+        'mac_address',
+        'model',
+        'hostname',
+        'default_gateway',
+        'motherboard_id',
+        'is_scanned',
+        'is_virtual',
+        'is_publicly_accessible',
+        'uri',
       ]),
     )(device);
     const { editContext } = device;
@@ -254,10 +282,7 @@
       fragment DeviceEditionContainer_device on ThreatActor {
         id
         ...DeviceEditionOverview_device
-<<<<<<< HEAD
         # ...DeviceEditionDetails_device
-=======
->>>>>>> eb5d0eec
         editContext {
           name
           focusOn
