/* eslint-disable */
/* refactor */
import React, { Component } from 'react';
import PropTypes from 'prop-types';
import * as Yup from 'yup';
import * as R from 'ramda';
import graphql from 'babel-plugin-relay/macro';
import { Formik, Form, Field } from 'formik';
// import { createFragmentContainer } from 'react-relay';
import { compose } from 'ramda';
import { withStyles } from '@material-ui/core/styles';
import Grid from '@material-ui/core/Grid';
import Tooltip from '@material-ui/core/Tooltip';
import Button from '@material-ui/core/Button';
import AppBar from '@material-ui/core/AppBar';
import Dialog from '@material-ui/core/Dialog';
import DialogContent from '@material-ui/core/DialogContent';
import DialogContentText from '@material-ui/core/DialogContentText';
import Slide from '@material-ui/core/Slide';
import DialogActions from '@material-ui/core/DialogActions';
import Tabs from '@material-ui/core/Tabs';
import Tab from '@material-ui/core/Tab';
import Typography from '@material-ui/core/Typography';
import IconButton from '@material-ui/core/IconButton';
import { Close, CheckCircleOutline } from '@material-ui/icons';
import { createFragmentContainer } from 'react-relay';
import { adaptFieldValue } from '../../../../utils/String';
import { commitMutation } from '../../../../relay/environment';
import inject18n from '../../../../components/i18n';
import { insertNode } from '../../../../utils/Store';
import { dateFormat, parse } from '../../../../utils/Time';
import TextField from '../../../../components/TextField';
import CyioCoreObjectExternalReferences from '../../analysis/external_references/CyioCoreObjectExternalReferences';
import CyioCoreObjectLatestHistory from '../../common/stix_core_objects/CyioCoreObjectLatestHistory';
import CyioCoreObjectOrCyioCoreRelationshipNotes from '../../analysis/notes/CyioCoreObjectOrCyioCoreRelationshipNotes';
import { SubscriptionAvatars } from '../../../../components/Subscription';
import DeviceEditionOverview from './DeviceEditionOverview';
import DeviceEditionDetails from './DeviceEditionDetails';
import CyioDomainObjectAssetEditionOverview from '../../common/stix_domain_objects/CyioDomainObjectAssetEditionOverview';

const styles = (theme) => ({
  container: {
    margin: 0,
  },
  header: {
    margin: '-25px -24px 30px -24px',
    padding: '15px',
    height: '64px',
    backgroundColor: '#1F2842',
  },
  gridContainer: {
    marginBottom: 20,
  },
  iconButton: {
    float: 'left',
    minWidth: '0px',
    marginRight: 15,
    marginTop: -35,
    padding: '8px 16px 8px 8px',
  },
  title: {
    float: 'left',
  },
  rightContainer: {
    float: 'right',
    marginTop: '-5px',
  },
  editButton: {
    position: 'fixed',
    bottom: 30,
    right: 30,
  },
  buttonPopover: {
    textTransform: 'capitalize',
  },
  dialogActions: {
    justifyContent: 'flex-start',
    padding: '10px 0 20px 22px',
  },
});

const deviceEditionMutation = graphql`
  mutation DeviceEditionContainerMutation(
    $id: ID!,
    $input: [EditInput]!
  ) {
    editHardwareAsset(id: $id, input: $input) {
      id
    }
  }
`;

const deviceValidation = (t) => Yup.object().shape({
  name: Yup.string().required(t('This field is required')),
  port_number: Yup.number().moreThan(0, 'The port number must be greater than 0'),
  uri: Yup.string().nullable().url('The value must be a valid URL (scheme://host:port/path). For example, https://cyio.darklight.ai'),
});
const Transition = React.forwardRef((props, ref) => (
  <Slide direction="up" ref={ref} {...props} />
));
Transition.displayName = 'TransitionSlide';
class DeviceEditionContainer extends Component {
  constructor(props) {
    super(props);
    this.state = {
      open: false,
      onSubmit: false,
      displayCancel: false,
      totalInitial: {},
    };
  }

  handleOpen() {
    this.setState({ open: true });
  }

  handleCancelButton() {
    this.setState({ displayCancel: false });
  }

  handleOpenCancelButton() {
    this.setState({ displayCancel: true });
  }

  onSubmit(values, { setSubmitting, resetForm }) {
    const filteredValue = {};
    const { totalInitial } = this.state;
    Object.keys(totalInitial).forEach((key, j) => {
      if (Array.isArray(values[key])) {
        if (values[key].some((value, i) => value !== totalInitial[key][i])) {
          filteredValue[key] = values[key];
        }
      }
      if (!Array.isArray(values[key]) && totalInitial[key] !== values[key]) {
        filteredValue[key] = values[key];
      }
    });
    const adaptedValues = R.evolve(
      {
        release_date: () => values.release_date === null ? null : parse(values.release_date).format(),
        ipv4_address: () => values.ipv4_address.length > 0 ? values.ipv4_address.map((address) => JSON.stringify({ ip_address_value: address })) : [],
        ipv6_address: () => values.ipv6_address.length > 0 ? values.ipv6_address.map((address) => JSON.stringify({ ip_address_value: address })) : [],
        ports: () => values.ports.length > 0 ? values.ports.map((port) => JSON.stringify(port)) : [],
      },
      filteredValue,
    );
    const finalValues = R.pipe(
      R.dissoc('id'),
      R.dissoc('locations'),
      R.dissoc('protocols'),
      R.dissoc('port_number'),
      R.dissoc('responsible_parties'),
      R.toPairs,
      R.map((n) => ({
        'key': n[0],
        'value': Array.isArray(adaptFieldValue(n[1])) ? adaptFieldValue(n[1]) : [adaptFieldValue(n[1])],
      })),
<<<<<<< HEAD
    )(filteredValue);
    commitMutation({
=======
    )(adaptedValues);
    CM(environmentDarkLight, {
>>>>>>> cb5e34c2
      mutation: deviceEditionMutation,
      variables: {
        id: this.props.device?.id,
        input: finalValues,
      },
      setSubmitting,
      onCompleted: (data) => {
        setSubmitting(false);
        resetForm();
        this.handleClose();
        this.props.history.push('/defender HQ/assets/devices');
      },
    });
    // commitMutation({
    //   mutation: deviceEditionMutation,
    //   variables: {
    //     input: finalValues,
    //   },
    //   updater: (store) => insertNode(
    //     store,
    //     'Pagination_computingDeviceAssetList',
    //     this.props.paginationOptions,
    //     'editComputingDeviceAsset',
    //   ),
    //   setSubmitting,
    //   onCompleted: () => {
    //     setSubmitting(false);
    //     resetForm();
    //     this.handleClose();
    //   },
    // });
    this.setState({ onSubmit: true });
  }

  handleClose() {
    this.setState({ open: false });
  }

  handleSubmit() {
    this.setState({ onSubmit: true });
  }

  onReset() {
    this.handleClose();
  }

  render() {
    const {
      t, classes, handleClose, device, refreshQuery,
    } = this.props;
    const installedHardwares = R.pipe(
      R.pathOr([], ['installed_hardware']),
      R.map((n) => (n.id)),
    )(device);
    const installedSoftware = R.pipe(
      R.pathOr([], ['installed_software']),
      R.map((n) => (n.id)),
    )(device);
    const labels = R.pipe(
      R.pathOr([], ['labels']),
      R.map((n) => (n.id)),
    )(device);
    const initialValues = R.pipe(
      R.assoc('id', device?.id || ''),
      R.assoc('asset_id', device?.asset_id || ''),
      R.assoc('description', device?.description || ''),
      R.assoc('name', device?.name || ''),
      R.assoc('asset_tag', device?.asset_tag || ''),
      R.assoc('asset_type', device?.asset_type || ''),
      R.assoc('locations', device?.locations && device?.locations.map((location) => [location.street_address, location.city, location.country, location.postal_code]).join('\n')),
      R.assoc('version', device?.version || ''),
      R.assoc('labels', labels),
      R.assoc('vendor_name', device?.vendor_name || ''),
      R.assoc('cpe_identifier', device?.cpe_identifier || ''),
      R.assoc('serial_number', device?.serial_number || ''),
      R.assoc('release_date', dateFormat(device?.release_date)),
      R.assoc('installed_hardware', installedHardwares || []),
      R.assoc('installed_software', installedSoftware || []),
      R.assoc('installed_operating_system', device?.installed_operating_system?.id || ''),
      R.assoc('operational_status', device?.operational_status),
      R.assoc('installation_id', device?.installation_id || ''),
      R.assoc('bios_id', device?.bios_id || ''),
      R.assoc('connected_to_network', device?.connected_to_network?.name || ''),
      R.assoc('netbios_name', device?.netbios_name || ''),
      R.assoc('baseline_configuration_name', device?.baseline_configuration_name || ''),
      R.assoc('mac_address', device?.mac_address || []),
      R.assoc('model', device?.model || ''),
      R.assoc('ports', device?.ports.length > 0 ? device.ports : []),
      R.assoc('port_number', ''),
      R.assoc('protocols', []),
      R.assoc('hostname', device?.hostname || ''),
      R.assoc('default_gateway', device?.default_gateway || ''),
      R.assoc('motherboard_id', device?.motherboard_id || ''),
      R.assoc('is_scanned', device?.is_scanned || false),
      R.assoc('is_virtual', device?.is_virtual || false),
      R.assoc('is_publicly_accessible', device?.is_publicly_accessible || false),
      R.assoc('uri', device?.uri || null),
      R.assoc('fqdn', device?.fqdn || ''),
      R.assoc('ipv4_address', R.pluck('ip_address_value', device?.ipv4_address || [])),
      R.assoc('ipv6_address', R.pluck('ip_address_value', device?.ipv6_address || [])),
      R.assoc('responsible_parties', ''),
      R.pick([
        'id',
        'asset_id',
        'name',
        'fqdn',
        'description',
        'asset_tag',
        'asset_type',
        'locations',
        'cpe_identifier',
        'labels',
        'version',
        'vendor_name',
        'serial_number',
        'release_date',
        'port_number',
        'protocols',
        'ports',
        'installed_operating_system',
        'ipv4_address',
        'ipv6_address',
        'operational_status',
        'installation_id',
        'connected_to_network',
        'bios_id',
        'installed_software',
        'netbios_name',
        'baseline_configuration_name',
        'mac_address',
        'model',
        'installed_hardware',
        'hostname',
        'default_gateway',
        'motherboard_id',
        'is_scanned',
        'is_virtual',
        'is_publicly_accessible',
        'resposnible_parties',
        'uri',
      ]),
    )(device);
    // const { editContext } = device;
    return (
      <div className={classes.container}>
        <Formik
          initialValues={initialValues}
          validationSchema={deviceValidation(t)}
          onSubmit={this.onSubmit.bind(this)}
          onReset={this.onReset.bind(this)}
        >
          {({
            submitForm,
            handleReset,
            isSubmitting,
            setFieldValue,
            values,
          }) => (
            <>
              <div className={classes.header}>
                <div>
                  <Typography
                    variant="h2"
                    gutterBottom={true}
                    classes={{ root: classes.title }}
                    style={{ float: 'left', marginTop: 10, marginRight: 5 }}
                  >
                    {t('EDIT: ')}
                  </Typography>
                  <Field
                    component={TextField}
                    variant='outlined'
                    name="name"
                    size='small'
                    containerstyle={{ width: '50%' }}
                  />
                </div>
                <div className={classes.rightContainer}>
                  <Tooltip title={t('Cancel')}>
                    <Button
                      variant="outlined"
                      size="small"
                      startIcon={<Close />}
                      color='primary'
                      onClick={this.handleOpenCancelButton.bind(this)}
                      className={classes.iconButton}
                    >
                      {t('Cancel')}
                    </Button>
                  </Tooltip>
                  <Tooltip title={t('Create')}>
                    <Button
                      variant="contained"
                      color="primary"
                      startIcon={<CheckCircleOutline />}
                      onClick={() => this.setState({ totalInitial: initialValues }, submitForm)}
                      disabled={isSubmitting}
                      classes={{ root: classes.iconButton }}
                    >
                      {t('Done')}
                    </Button>
                  </Tooltip>
                </div>
              </div>
              <Form>
                <Grid
                  container={true}
                  spacing={3}
                  classes={{ container: classes.gridContainer }}
                >
                  <Grid item={true} xs={6}>
                    <CyioDomainObjectAssetEditionOverview
                      cyioDomainObject={device}
                      assetType="Device"
                      refreshQuery={refreshQuery}
                    // enableReferences={this.props.enableReferences}
                    // context={editContext}
                    // handleClose={handleClose.bind(this)}
                    />
                  </Grid>
                  <Grid item={true} xs={6}>
                    <DeviceEditionDetails
                      setFieldValue={setFieldValue}
                      values={values}
                      isSubmitting={isSubmitting}
                      device={device}
                      // enableReferences={this.props.enableReferences}
                      // context={editContext}
                      handleClose={handleClose.bind(this)}
                    />
                  </Grid>
                </Grid>
              </Form>
              <Grid
                container={true}
                spacing={3}
                classes={{ container: classes.gridContainer }}
                style={{ marginTop: 25 }}
              >
                <Grid item={true} xs={6}>
                  <CyioCoreObjectExternalReferences
                    externalReferences={device.external_references}
                    cyioCoreObjectId={device?.id}
                    fieldName='external_references'
                    typename={device.__typename}
                    refreshQuery={refreshQuery}
                  />
                </Grid>
                <Grid item={true} xs={6}>
                  <CyioCoreObjectLatestHistory cyioCoreObjectId={device?.id} />
                </Grid>
              </Grid>
              <CyioCoreObjectOrCyioCoreRelationshipNotes
                typename={device.__typename}
                refreshQuery={refreshQuery}
                fieldName='notes'
                notes={device.notes}
                cyioCoreObjectOrCyioCoreRelationshipId={device?.id}
              />
            </>
          )}
        </Formik>
        <Dialog
          open={this.state.displayCancel}
          TransitionComponent={Transition}
          onClose={this.handleCancelButton.bind(this)}
        >
          <DialogContent>
            <Typography style={{
              fontSize: '18px',
              lineHeight: '24px',
              color: 'white',
            }} >
              {t('Are you sure you’d like to cancel?')}
            </Typography>
            <DialogContentText>
              {t('Your progress will not be saved')}
            </DialogContentText>
          </DialogContent>
          <DialogActions className={classes.dialogActions}>
            <Button
              onClick={this.handleCancelButton.bind(this)}
              classes={{ root: classes.buttonPopover }}
              variant="outlined"
              size="small"
            >
              {t('Go Back')}
            </Button>
            <Button
              onClick={() => this.props.history.goBack()}
              color="primary"
              classes={{ root: classes.buttonPopover }}
              variant="contained"
              size="small"
            >
              {t('Yes Cancel')}
            </Button>
          </DialogActions>
        </Dialog>
      </div>
    );
  }
}

DeviceEditionContainer.propTypes = {
  handleClose: PropTypes.func,
  classes: PropTypes.object,
  device: PropTypes.object,
  refreshQuery: PropTypes.func,
  enableReferences: PropTypes.bool,
  theme: PropTypes.object,
  t: PropTypes.func,
};

const DeviceEditionFragment = createFragmentContainer(
  DeviceEditionContainer,
  {
    device: graphql`
      fragment DeviceEditionContainer_device on HardwareAsset {
        __typename
        id
        name
        labels {
          __typename
          id
          name
          color
          entity_type
          description
        }
        external_references {
          __typename
          id
          source_name
          description
          entity_type
          url
          hashes {
            value
          }
          external_id
        }
        notes {
          __typename
          id
          # created
          # modified
          entity_type
          abstract
          content
          authors
        }
        asset_id
        network_id
        description
        version
        vendor_name
        asset_tag
        cpe_identifier
        asset_type
        serial_number
        release_date
        installed_software {
          id
          name
        }
        installed_hardware {
          id
          name
          uri
        }
        installed_operating_system {
          id
          name
          vendor_name
        }
        locations {
          city
          country
          postal_code
          street_address
        }
        ipv4_address {
          ip_address_value
        }
        ipv6_address {
          ip_address_value
        }
        operational_status
        connected_to_network {
          name
        }
        ports {
          port_number
          protocols
        }
        uri
        model
        mac_address
        fqdn
        baseline_configuration_name
        bios_id
        is_scanned
        hostname
        default_gateway
        motherboard_id
        installation_id
        netbios_name
        is_virtual
        is_publicly_accessible
        # ...DeviceEditionOverview_device
        # ...DeviceEditionDetails_device
        # editContext {
        #   name
        #   focusOn
      }
    `,
  },
);

export default R.compose(
  inject18n,
  withStyles(styles, { withTheme: true }),
)(DeviceEditionFragment);<|MERGE_RESOLUTION|>--- conflicted
+++ resolved
@@ -155,13 +155,8 @@
         'key': n[0],
         'value': Array.isArray(adaptFieldValue(n[1])) ? adaptFieldValue(n[1]) : [adaptFieldValue(n[1])],
       })),
-<<<<<<< HEAD
-    )(filteredValue);
+    )(adaptedValues);
     commitMutation({
-=======
-    )(adaptedValues);
-    CM(environmentDarkLight, {
->>>>>>> cb5e34c2
       mutation: deviceEditionMutation,
       variables: {
         id: this.props.device?.id,
