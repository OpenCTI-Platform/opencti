/* eslint-disable */
/* refactor */
import React, { Component } from 'react';
import PropTypes from 'prop-types';
import * as Yup from 'yup';
import * as R from 'ramda';
import graphql from 'babel-plugin-relay/macro';
import { Formik, Form, Field } from 'formik';
// import { createFragmentContainer } from 'react-relay';
import { compose } from 'ramda';
import { withStyles } from '@material-ui/core/styles';
import Grid from '@material-ui/core/Grid';
import Tooltip from '@material-ui/core/Tooltip';
import Button from '@material-ui/core/Button';
import AppBar from '@material-ui/core/AppBar';
import Dialog from '@material-ui/core/Dialog';
import DialogContent from '@material-ui/core/DialogContent';
import DialogContentText from '@material-ui/core/DialogContentText';
import Slide from '@material-ui/core/Slide';
import DialogActions from '@material-ui/core/DialogActions';
import Tabs from '@material-ui/core/Tabs';
import Tab from '@material-ui/core/Tab';
import Typography from '@material-ui/core/Typography';
import { adaptFieldValue } from '../../../../utils/String';
import IconButton from '@material-ui/core/IconButton';
import { Close, CheckCircleOutline } from '@material-ui/icons';
import { QueryRenderer as QR, commitMutation as CM, createFragmentContainer } from 'react-relay';
import { commitMutation } from '../../../../relay/environment';
import environmentDarkLight from '../../../../relay/environmentDarkLight';
import inject18n from '../../../../components/i18n';
import { insertNode } from '../../../../utils/Store';
import { dateFormat, parse } from '../../../../utils/Time';
import TextField from '../../../../components/TextField';
import CyioCoreObjectExternalReferences from '../../analysis/external_references/CyioCoreObjectExternalReferences';
import CyioCoreObjectLatestHistory from '../../common/stix_core_objects/CyioCoreObjectLatestHistory';
import CyioCoreObjectOrCyioCoreRelationshipNotes from '../../analysis/notes/CyioCoreObjectOrCyioCoreRelationshipNotes';
import { SubscriptionAvatars } from '../../../../components/Subscription';
import DeviceEditionOverview from './DeviceEditionOverview';
import DeviceEditionDetails from './DeviceEditionDetails';
import CyioDomainObjectAssetEditionOverview from '../../common/stix_domain_objects/CyioDomainObjectAssetEditionOverview';

const styles = (theme) => ({
  container: {
    margin: 0,
  },
  header: {
    margin: '-25px -24px 30px -24px',
    padding: '15px',
    height: '64px',
    backgroundColor: '#1F2842',
  },
  gridContainer: {
    marginBottom: 20,
  },
  iconButton: {
    float: 'left',
    minWidth: '0px',
    marginRight: 15,
    marginTop: -35,
    padding: '8px 16px 8px 8px',
  },
  title: {
    float: 'left',
  },
  rightContainer: {
    float: 'right',
    marginTop: '-5px',
  },
  editButton: {
    position: 'fixed',
    bottom: 30,
    right: 30,
  },
  buttonPopover: {
    textTransform: 'capitalize',
  },
  dialogActions: {
    justifyContent: 'flex-start',
    padding: '10px 0 20px 22px',
  },
});

const deviceEditionMutation = graphql`
  mutation DeviceEditionContainerMutation(
    $id: ID!,
    $input: [EditInput]!
  ) {
    editComputingDeviceAsset(id: $id, input: $input) {
      id
    }
  }
`;

const deviceValidation = (t) => Yup.object().shape({
  name: Yup.string().required(t('This field is required')),
<<<<<<< HEAD
  port_number: Yup.number().required(t('This field is required')),
=======
  uri: Yup.string().url(t('The value must be an URL')),
  // port_number: Yup.number().required(t('This field is required')),
  portocols: Yup.string().required(t('This field is required')),
  asset_type: Yup.string().required(t('This field is required')),
  // asset_type: Yup.array().required(t('This field is required')),
  // implementation_point: Yup.string().required(t('This field is required')),
  // operational_status: Yup.string().required(t('This field is required')),
  // first_seen: Yup.date()
  //   .nullable()
  //   .typeError(t('The value must be a date (YYYY-MM-DD)')),
  // last_seen: Yup.date()
  //   .nullable()
  //   .typeError(t('The value must be a date (YYYY-MM-DD)')),
  // sophistication: Yup.string().nullable(),
  // resource_level: Yup.string().nullable(),
  // primary_motivation: Yup.string().nullable(),
  // secondary_motivations: Yup.array().nullable(),
  // personal_motivations: Yup.array().nullable(),
  // goals: Yup.string().nullable(),
>>>>>>> 117b3a94
});
const Transition = React.forwardRef((props, ref) => (
  <Slide direction="up" ref={ref} {...props} />
));
Transition.displayName = 'TransitionSlide';
class DeviceEditionContainer extends Component {
  constructor(props) {
    super(props);
    this.state = {
      open: false,
      onSubmit: false,
      displayCancel: false,
    };
  }

  handleOpen() {
    this.setState({ open: true });
  }

  handleCancelButton() {
    this.setState({ displayCancel: false });
  }

  handleOpenCancelButton() {
    this.setState({ displayCancel: true });
  }

  onSubmit(values, { setSubmitting, resetForm }) {
<<<<<<< HEAD
    const ports = {
      "port_number": values.port_number,
      "protocols": values.protocols || 'TCP',
    }
    const adaptedValues = R.evolve(
      {
        release_date: () => parse(values.release_date).format(),
      },
      values,
    );
    const finalValues = R.pipe(
      R.dissoc('labels'),
      R.dissoc('locations'),
      R.dissoc('is_scanned'),
      R.dissoc('is_virtual'),
      R.dissoc('protocols'),
      R.dissoc('port_number'),
      R.dissoc('is_publicly_accessible'),
      R.assoc('ports', ports),
      R.toPairs,
      R.map((n) => ({
        'key': n[0],
        'value': adaptFieldValue(n[1]),
      })),
    )(adaptedValues);
=======
    console.log('asdasdasdasdasdasPassedValued', values);
    // const finalValues = pipe(
    //   assoc('createdBy', values.createdBy?.value),
    //   assoc('objectMarking', pluck('value', values.objectMarking)),
    //   assoc('objectLabel', pluck('value', values.objectLabel)),
    // )(values);
    const pair = Object.keys(values).map((key) => [{ key, value: values[key] }]);
>>>>>>> 117b3a94
    CM(environmentDarkLight, {
      mutation: deviceEditionMutation,
      variables: {
        id: this.props.device?.id,
        input: finalValues,
      },
      setSubmitting,
      onCompleted: (data) => {
        setSubmitting(false);
        resetForm();
        this.handleClose();
        this.props.history.push('/dashboard/assets/devices');
      },
    });
    // commitMutation({
    //   mutation: deviceEditionMutation,
    //   variables: {
    //     input: finalValues,
    //   },
    //   updater: (store) => insertNode(
    //     store,
    //     'Pagination_computingDeviceAssetList',
    //     this.props.paginationOptions,
    //     'editComputingDeviceAsset',
    //   ),
    //   setSubmitting,
    //   onCompleted: () => {
    //     setSubmitting(false);
    //     resetForm();
    //     this.handleClose();
    //   },
    // });
    this.setState({ onSubmit: true });
  }

  handleClose() {
    this.setState({ open: false });
  }

  handleSubmit() {
    this.setState({ onSubmit: true });
  }

  onReset() {
    this.handleClose();
  }

  render() {
    const {
      t, classes, handleClose, device,
    } = this.props;
    const installedHardwares = R.pipe(
      R.pathOr([], ['installed_hardware']),
      R.map((n) => (n.id)),
    )(device);
    const installedSoftware = R.pipe(
      R.pathOr([], ['installed_software']),
      R.map((n) => (n.id)),
    )(device);
    const port_number = R.pipe(
      R.pathOr([], ['ports']),
      R.map((n) => n.port_number),
    )(device);
    const protocols = R.pipe(
      R.pathOr([], ['ports']),
      R.map((n) => n.protocols),
    )(device);
    const initialValues = R.pipe(
      R.assoc('id', device?.id || ''),
      R.assoc('asset_id', device?.asset_id || ''),
      R.assoc('description', device?.description || ''),
      R.assoc('name', device?.name || ''),
      R.assoc('asset_tag', device?.asset_tag || ''),
      R.assoc('asset_type', device?.asset_type || ''),
      R.assoc('location', device?.locations && device?.locations.map((location) => [location.street_address, location.city, location.country, location.postal_code]).join('\n')),
      R.assoc('version', device?.version || ''),
      R.assoc('labels', device?.labels || ''),
      R.assoc('vendor_name', device?.vendor_name || ''),
      R.assoc('serial_number', device?.serial_number || ''),
      R.assoc('release_date', dateFormat(device?.release_date)),
      R.assoc('installed_hardware', installedHardwares),
      R.assoc('installed_software', installedSoftware),
<<<<<<< HEAD
      R.assoc('installed_operating_system', device?.installed_operating_system?.vendor_name || ''),
      R.assoc('operational_status', device?.operational_status || ''),
=======
      R.assoc('installed_operating_system', device?.installed_operating_system?.id || ''),
      R.assoc('operational_status', device?.operational_status),
>>>>>>> 117b3a94
      R.assoc('installation_id', device?.installation_id || ''),
      R.assoc('bios_id', device?.bios_id || ''),
      R.assoc('connected_to_network', device?.connected_to_network?.name || ''),
      R.assoc('netbios_name', device?.netbios_name || ''),
      R.assoc('baseline_configuration_name', device?.baseline_configuration_name || ''),
      R.assoc('mac_address', (device?.mac_address || []).join()),
      R.assoc('model', device?.model || ''),
<<<<<<< HEAD
      R.assoc('port_number', port_number.length > 0 ? port_number : ''),
=======
      R.assoc('port_number', port_number || ''),
>>>>>>> 117b3a94
      R.assoc('protocols', protocols),
      R.assoc('hostname', device?.hostname || ''),
      R.assoc('default_gateway', device?.default_gateway || ''),
      R.assoc('motherboard_id', device?.motherboard_id || ''),
      R.assoc('is_scanned', device?.is_scanned || false),
      R.assoc('is_virtual', device?.is_virtual || false),
      R.assoc('is_publicly_accessible', device?.is_publicly_accessible || false),
      R.assoc('uri', device?.uri || null),
      R.assoc('fqdn', device?.fqdn || ''),
      R.assoc('ipv4_address', R.pluck('ip_address_value', device?.ipv4_address || [])),
      R.assoc('ipv6_address', R.pluck('ip_address_value', device?.ipv6_address || [])),
      R.pick([
        'id',
        'asset_id',
        'name',
        'fqdn',
        'description',
        'asset_tag',
        'asset_type',
        'location',
        'labels',
        'version',
        'vendor_name',
        'serial_number',
        'release_date',
        'port_number',
        'protocols',
        'installed_operating_system',
        'ipv4_address',
        'ipv6_address',
        'operational_status',
        'installation_id',
        'connected_to_network',
        'bios_id',
        'installed_software',
        'netbios_name',
        'baseline_configuration_name',
        'mac_address',
        'model',
        'installed_hardware',
        'hostname',
        'default_gateway',
        'motherboard_id',
        'is_scanned',
        'is_virtual',
        'is_publicly_accessible',
        'uri',
      ]),
    )(device);
    // const { editContext } = device;
    return (
      <div className={classes.container}>
        <Formik
          initialValues={initialValues}
          validationSchema={deviceValidation(t)}
          onSubmit={this.onSubmit.bind(this)}
          onReset={this.onReset.bind(this)}
        >
          {({
            submitForm,
            handleReset,
            isSubmitting,
            setFieldValue,
            values,
          }) => (
            <>
              <div className={classes.header}>
                <div>
                  <Typography
                    variant="h2"
                    gutterBottom={true}
                    classes={{ root: classes.title }}
                    style={{ float: 'left', marginTop: 10, marginRight: 5 }}
                  >
                    {t('EDIT: ')}
                  </Typography>
                  <Field
                    component={TextField}
                    variant='outlined'
                    name="name"
                    size='small'
                    containerstyle={{ width: '50%' }}
                  />
                </div>
                <div className={classes.rightContainer}>
                  <Tooltip title={t('Cancel')}>
                    <Button
                      variant="outlined"
                      size="small"
                      startIcon={<Close />}
                      color='primary'
                      // onClick={() => this.props.history.goBack()}
                      onClick={this.handleOpenCancelButton.bind(this)}
                      className={classes.iconButton}
                    >
                      {t('Cancel')}
                    </Button>
                  </Tooltip>
                  <Tooltip title={t('Create')}>
                    <Button
                      variant="contained"
                      color="primary"
                      startIcon={<CheckCircleOutline />}
                      onClick={submitForm}
                      disabled={isSubmitting}
                      classes={{ root: classes.iconButton }}
                    >
                      {t('Done')}
                    </Button>
                  </Tooltip>
                </div>
              </div>
              <Dialog
                open={this.state.displayCancel}
                TransitionComponent={Transition}
                onClose={this.handleCancelButton.bind(this)}
              >
                  <DialogContent>
                    <Typography style={{
                      fontSize: '18px',
                      lineHeight: '24px',
                      color: 'white',
                    }} >
                      {t('Are you sure you’d like to cancel?')}
                    </Typography>
                    <DialogContentText>
                      {t('Your progress will not be saved')}
                    </DialogContentText>
                  </DialogContent>
                <DialogActions className={ classes.dialogActions }>
                  <Button
                    // onClick={this.handleCloseDelete.bind(this)}
                    // disabled={this.state.deleting}
                    onClick={this.handleCancelButton.bind(this)}
                    classes={{ root: classes.buttonPopover }}
                    variant="outlined"
                    size="small"
                  >
                    {t('Go Back')}
                  </Button>
                  <Button
                    // onClick={this.submitDelete.bind(this)}
                    // disabled={this.state.deleting}
                    onClick={() => this.props.history.goBack()}
                    color="primary"
                    classes={{ root: classes.buttonPopover }}
                    variant="contained"
                    size="small"
                  >
                    {t('Yes Cancel')}
                  </Button>
                </DialogActions>
              </Dialog>
              <Form>
                <Grid
                  container={true}
                  spacing={3}
                  classes={{ container: classes.gridContainer }}
                >
                  <Grid item={true} xs={6}>
                    <CyioDomainObjectAssetEditionOverview
                      cyioDomainObject={device}
                    // enableReferences={this.props.enableReferences}
                    // context={editContext}
                    // handleClose={handleClose.bind(this)}
                    />
                  </Grid>
                  <Grid item={true} xs={6}>
                    <DeviceEditionDetails
                      device={device}
                      // enableReferences={this.props.enableReferences}
                      // context={editContext}
                      handleClose={handleClose.bind(this)}
                    />
                  </Grid>
                </Grid>
              </Form>
              <Grid
                container={true}
                spacing={3}
                classes={{ container: classes.gridContainer }}
                style={{ marginTop: 25 }}
              >
                <Grid item={true} xs={6}>
                  <CyioCoreObjectExternalReferences
                    cyioCoreObjectId={device?.id}
                  />
                </Grid>
                <Grid item={true} xs={6}>
                  <CyioCoreObjectLatestHistory cyioCoreObjectId={device?.id} />
                </Grid>
              </Grid>
              <CyioCoreObjectOrCyioCoreRelationshipNotes
                cyioCoreObjectOrCyioCoreRelationshipId={device?.id}
              />
            </>
          )}
        </Formik>
      </div>
    );
  }
}

DeviceEditionContainer.propTypes = {
  handleClose: PropTypes.func,
  classes: PropTypes.object,
  device: PropTypes.object,
  enableReferences: PropTypes.bool,
  theme: PropTypes.object,
  t: PropTypes.func,
};

const DeviceEditionFragment = createFragmentContainer(
  DeviceEditionContainer,
  {
    device: graphql`
      fragment DeviceEditionContainer_device on ComputingDeviceAsset {
        id
        name
        asset_id
        network_id
        description
        version
        vendor_name
        asset_tag
        asset_type
        serial_number
        release_date
        installed_software {
          id
          name
        }
        installed_hardware {
          id
          name
          uri
        }
        installed_operating_system {
          id
          name
          vendor_name
        }
        locations {
          city
          country
          postal_code
          street_address
        }
        ipv4_address {
          ip_address_value
        }
        ipv6_address {
          ip_address_value
        }
        operational_status
        connected_to_network {
          name
        }
        ports {
          port_number
          protocols
        }
        uri
        model
        mac_address
        fqdn
        baseline_configuration_name
        bios_id
        is_scanned
        hostname
        default_gateway
        motherboard_id
        installation_id
        netbios_name
        is_virtual
        is_publicly_accessible
        # ...DeviceEditionOverview_device
        # ...DeviceEditionDetails_device
        # editContext {
        #   name
        #   focusOn
      }
    `,
  },
);

export default R.compose(
  inject18n,
  withStyles(styles, { withTheme: true }),
)(DeviceEditionFragment);<|MERGE_RESOLUTION|>--- conflicted
+++ resolved
@@ -93,29 +93,7 @@
 
 const deviceValidation = (t) => Yup.object().shape({
   name: Yup.string().required(t('This field is required')),
-<<<<<<< HEAD
   port_number: Yup.number().required(t('This field is required')),
-=======
-  uri: Yup.string().url(t('The value must be an URL')),
-  // port_number: Yup.number().required(t('This field is required')),
-  portocols: Yup.string().required(t('This field is required')),
-  asset_type: Yup.string().required(t('This field is required')),
-  // asset_type: Yup.array().required(t('This field is required')),
-  // implementation_point: Yup.string().required(t('This field is required')),
-  // operational_status: Yup.string().required(t('This field is required')),
-  // first_seen: Yup.date()
-  //   .nullable()
-  //   .typeError(t('The value must be a date (YYYY-MM-DD)')),
-  // last_seen: Yup.date()
-  //   .nullable()
-  //   .typeError(t('The value must be a date (YYYY-MM-DD)')),
-  // sophistication: Yup.string().nullable(),
-  // resource_level: Yup.string().nullable(),
-  // primary_motivation: Yup.string().nullable(),
-  // secondary_motivations: Yup.array().nullable(),
-  // personal_motivations: Yup.array().nullable(),
-  // goals: Yup.string().nullable(),
->>>>>>> 117b3a94
 });
 const Transition = React.forwardRef((props, ref) => (
   <Slide direction="up" ref={ref} {...props} />
@@ -144,7 +122,6 @@
   }
 
   onSubmit(values, { setSubmitting, resetForm }) {
-<<<<<<< HEAD
     const ports = {
       "port_number": values.port_number,
       "protocols": values.protocols || 'TCP',
@@ -170,15 +147,6 @@
         'value': adaptFieldValue(n[1]),
       })),
     )(adaptedValues);
-=======
-    console.log('asdasdasdasdasdasPassedValued', values);
-    // const finalValues = pipe(
-    //   assoc('createdBy', values.createdBy?.value),
-    //   assoc('objectMarking', pluck('value', values.objectMarking)),
-    //   assoc('objectLabel', pluck('value', values.objectLabel)),
-    // )(values);
-    const pair = Object.keys(values).map((key) => [{ key, value: values[key] }]);
->>>>>>> 117b3a94
     CM(environmentDarkLight, {
       mutation: deviceEditionMutation,
       variables: {
@@ -261,13 +229,8 @@
       R.assoc('release_date', dateFormat(device?.release_date)),
       R.assoc('installed_hardware', installedHardwares),
       R.assoc('installed_software', installedSoftware),
-<<<<<<< HEAD
-      R.assoc('installed_operating_system', device?.installed_operating_system?.vendor_name || ''),
-      R.assoc('operational_status', device?.operational_status || ''),
-=======
       R.assoc('installed_operating_system', device?.installed_operating_system?.id || ''),
       R.assoc('operational_status', device?.operational_status),
->>>>>>> 117b3a94
       R.assoc('installation_id', device?.installation_id || ''),
       R.assoc('bios_id', device?.bios_id || ''),
       R.assoc('connected_to_network', device?.connected_to_network?.name || ''),
@@ -275,11 +238,7 @@
       R.assoc('baseline_configuration_name', device?.baseline_configuration_name || ''),
       R.assoc('mac_address', (device?.mac_address || []).join()),
       R.assoc('model', device?.model || ''),
-<<<<<<< HEAD
-      R.assoc('port_number', port_number.length > 0 ? port_number : ''),
-=======
       R.assoc('port_number', port_number || ''),
->>>>>>> 117b3a94
       R.assoc('protocols', protocols),
       R.assoc('hostname', device?.hostname || ''),
       R.assoc('default_gateway', device?.default_gateway || ''),
