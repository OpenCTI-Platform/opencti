/* eslint-disable */
/* refactor */
import React, { Component } from 'react';
import PropTypes from 'prop-types';
import * as Yup from 'yup';
import * as R from 'ramda';
import graphql from 'babel-plugin-relay/macro';
import { Formik, Form, Field } from 'formik';
// import { createFragmentContainer } from 'react-relay';
import { compose } from 'ramda';
import { withStyles } from '@material-ui/core/styles';
import Grid from '@material-ui/core/Grid';
import Tooltip from '@material-ui/core/Tooltip';
import Button from '@material-ui/core/Button';
import AppBar from '@material-ui/core/AppBar';
import Dialog from '@material-ui/core/Dialog';
import DialogContent from '@material-ui/core/DialogContent';
import DialogContentText from '@material-ui/core/DialogContentText';
import Slide from '@material-ui/core/Slide';
import DialogActions from '@material-ui/core/DialogActions';
import Tabs from '@material-ui/core/Tabs';
import Tab from '@material-ui/core/Tab';
import Typography from '@material-ui/core/Typography';
import IconButton from '@material-ui/core/IconButton';
import { Close, CheckCircleOutline } from '@material-ui/icons';
import { QueryRenderer as QR, commitMutation as CM, createFragmentContainer } from 'react-relay';
import environmentDarkLight from '../../../../relay/environmentDarkLight';
import inject18n from '../../../../components/i18n';
import TextField from '../../../../components/TextField';
import CyioCoreObjectExternalReferences from '../../analysis/external_references/CyioCoreObjectExternalReferences';
import CyioCoreObjectLatestHistory from '../../common/stix_core_objects/CyioCoreObjectLatestHistory';
import CyioCoreObjectOrCyioCoreRelationshipNotes from '../../analysis/notes/CyioCoreObjectOrCyioCoreRelationshipNotes';
import { SubscriptionAvatars } from '../../../../components/Subscription';
import DeviceEditionOverview from './DeviceEditionOverview';
import DeviceEditionDetails from './DeviceEditionDetails';
import CyioDomainObjectAssetEditionOverview from '../../common/stix_domain_objects/CyioDomainObjectAssetEditionOverview';

const styles = (theme) => ({
  container: {
    margin: 0,
  },
  header: {
    margin: '-25px -24px 30px -24px',
    padding: '15px',
    height: '64px',
    backgroundColor: '#1F2842',
  },
  gridContainer: {
    marginBottom: 20,
  },
  iconButton: {
    float: 'left',
    minWidth: '0px',
    marginRight: 15,
    marginTop: -35,
    padding: '8px 16px 8px 8px',
  },
  title: {
    float: 'left',
  },
  rightContainer: {
    float: 'right',
    marginTop: '-5px',
  },
  editButton: {
    position: 'fixed',
    bottom: 30,
    right: 30,
  },
  buttonPopover: {
    textTransform: 'capitalize',
  },
  dialogActions: {
    justifyContent: 'flex-start',
    padding: '10px 0 20px 22px',
  },
});

const deviceEditionMutation = graphql`
  mutation DeviceEditionContainerMutation(
    $id: ID!,
    $input: [EditInput]!
  ) {
    editComputingDeviceAsset(id: $id, input: $input) {
      name
      asset_type
      vendor_name
    }
  }
`;

const deviceValidation = (t) => Yup.object().shape({
  name: Yup.string().required(t('This field is required')),
  // asset_type: Yup.array().required(t('This field is required')),
  // implementation_point: Yup.string().required(t('This field is required')),
  // operational_status: Yup.string().required(t('This field is required')),
  // first_seen: Yup.date()
  //   .nullable()
  //   .typeError(t('The value must be a date (YYYY-MM-DD)')),
  // last_seen: Yup.date()
  //   .nullable()
  //   .typeError(t('The value must be a date (YYYY-MM-DD)')),
  // sophistication: Yup.string().nullable(),
  // resource_level: Yup.string().nullable(),
  // primary_motivation: Yup.string().nullable(),
  // secondary_motivations: Yup.array().nullable(),
  // personal_motivations: Yup.array().nullable(),
  // goals: Yup.string().nullable(),
});
const Transition = React.forwardRef((props, ref) => (
  <Slide direction="up" ref={ref} {...props} />
));
Transition.displayName = 'TransitionSlide';
class DeviceEditionContainer extends Component {
  constructor(props) {
    super(props);
    this.state = {
      open: false,
      onSubmit: false,
      displayCancel: false,
    };
  }

  handleOpen() {
    this.setState({ open: true });
  }

  handleCancelButton() {
    this.setState({ displayCancel: false });
  }

  handleOpenCancelButton() {
    this.setState({ displayCancel: true });
  }

  onSubmit(values, { setSubmitting, resetForm }) {
    // const finalValues = pipe(
    //   assoc('createdBy', values.createdBy?.value),
    //   assoc('objectMarking', pluck('value', values.objectMarking)),
    //   assoc('objectLabel', pluck('value', values.objectLabel)),
    // )(values);
    const pair = Object.keys(values).map((key) => [{ key, value: values[key] }]);
    CM(environmentDarkLight, {
      mutation: deviceEditionMutation,
      // const adaptedValues = evolve(
      //   {
      //     published: () => parse(values.published).format(),
      //     createdBy: path(['value']),
      //     objectMarking: pluck('value'),
      //     objectLabel: pluck('value'),
      //   },
      //   values,
      // );
      variables: {
        id: this.props.device.id,
        input: [
          { key: 'name', value: 'Hello' },
          { key: 'asset_id', value: values.asset_id },
          { key: 'asset_tag', value: values.asset_tag },
          { key: 'description', value: values.description },
          { key: 'version', value: values.version },
          { key: 'vendor_name', value: values.vendor_name },
          { key: 'serial_number', value: values.serial_number },
          { key: 'release_date', value: values.release_date },
          { key: 'operational_status', value: values.operational_status },
        ],
      },
      setSubmitting,
      onCompleted: (data) => {
        setSubmitting(false);
        resetForm();
        this.handleClose();
        this.props.history.push('/dashboard/assets/devices');
      },
      onError: (err) => console.log('DeviceEditionDarkLightMutationError', err),
    });
    // commitMutation({
    //   mutation: deviceCreationOverviewMutation,
    //   variables: {
    //     input: values,
    //   },
    //   // updater: (store) => insertNode(
    //   //   store,
    //   //   'Pagination_threatActors',
    //   //   this.props.paginationOptions,
    //   //   'threatActorAdd',
    //   // ),
    //   setSubmitting,
    //   onCompleted: () => {
    //     setSubmitting(false);
    //     resetForm();
    //     this.handleClose();
    //   },
    // });
    this.setState({ onSubmit: true });
  }

  handleClose() {
    this.setState({ open: false });
  }

  handleSubmit() {
    this.setState({ onSubmit: true });
  }

  onReset() {
    this.handleClose();
  }

  render() {
    const {
      t, classes, handleClose, device,
    } = this.props;
<<<<<<< HEAD
    const installedHardwares = R.pipe(
      R.pathOr([], ['installed_hardware']),
      R.map((n) => (n.id)),
    )(device);
    const installedSoftware = R.pipe(
      R.pathOr([], ['installed_software']),
      R.map((n) => (n.id)),
    )(device);
=======
>>>>>>> 0f3d8514
    const initialValues = R.pipe(
      R.assoc('id', device.id),
      R.assoc('asset_id', device.asset_id),
      R.assoc('description', device.description),
      R.assoc('name', device.name),
      R.assoc('asset_tag', device.asset_tag || ''),
      R.assoc('asset_type', device.asset_type),
      R.assoc('location', device.locations && device.locations.map((index) => [index.description]).join('\n')),
      R.assoc('version', device.version),
      R.assoc('vendor_name', device.vendor_name),
      R.assoc('serial_number', device.serial_number),
      R.assoc('release_date', device.release_date),
      R.assoc('installed_hardware', installedHardwares),
      R.assoc('installed_software', installedSoftware),
      R.assoc('operational_status', device.operational_status),
      R.assoc('installation_id', device.installation_id || ''),
      R.assoc('bios_id', device.bios_id || ''),
      R.assoc('installed_operating_system', device?.installed_operating_system?.name || ''),
      // R.assoc('connected_to_network', device.connected_to_network.name || ''),
      R.assoc('netbios_name', device.netbios_name || ''),
      R.assoc('baseline_configuration_name', device.baseline_configuration_name || ''),
      R.assoc('mac_address', (device.mac_address || []).join()),
      R.assoc('model', device.model || ''),
      R.assoc('hostname', device.hostname || ''),
      R.assoc('default_gateway', device.default_gateway || ''),
      R.assoc('motherboard_id', device.motherboard_id || ''),
      R.assoc('is_scanned', device.is_scanned || ''),
      R.assoc('is_virtual', device.is_virtual || ''),
      R.assoc('is_publicly_accessible', device.is_publicly_accessible || ''),
      R.assoc('uri', device.uri || ''),
      R.pick([
        'id',
        'asset_id',
        'name',
        'description',
        'asset_tag',
        'asset_type',
        'location',
        'version',
        'vendor_name',
        'serial_number',
        'release_date',
        'installed_operating_system',
        'operational_status',
        'installation_id',
        'connected_to_network',
        'bios_id',
        'installed_software',
        'netbios_name',
        'baseline_configuration_name',
        'mac_address',
        'model',
        'installed_hardware',
        'hostname',
        'default_gateway',
        'motherboard_id',
        'is_scanned',
        'is_virtual',
        'is_publicly_accessible',
        'uri',
      ]),
    )(device);
    const { editContext } = device;
    return (
      <div className={classes.container}>
        <Formik
          initialValues={initialValues}
          validationSchema={deviceValidation(t)}
          onSubmit={this.onSubmit.bind(this)}
          onReset={this.onReset.bind(this)}
        >
          {({
            submitForm,
            handleReset,
            isSubmitting,
            setFieldValue,
            values,
          }) => (
            <>
              <div className={classes.header}>
                <div>
                  <Typography
                    variant="h2"
                    gutterBottom={true}
                    classes={{ root: classes.title }}
                    style={{ float: 'left', marginTop: 10, marginRight: 5 }}
                  >
                    {t('EDIT: ')}
                  </Typography>
                  <Field
                    component={TextField}
                    variant='outlined'
                    name="name"
                    size='small'
                    containerstyle={{ width: '50%' }}
                  />
                </div>
                <div className={classes.rightContainer}>
                  <Tooltip title={t('Cancel')}>
                    <Button
                      variant="outlined"
                      size="small"
                      startIcon={<Close />}
                      color='primary'
                      // onClick={() => this.props.history.goBack()}
                      onClick={this.handleOpenCancelButton.bind(this)}
                      className={classes.iconButton}
                    >
                      {t('Cancel')}
                    </Button>
                  </Tooltip>
                  <Tooltip title={t('Create')}>
                    <Button
                      variant="contained"
                      color="primary"
                      startIcon={<CheckCircleOutline />}
                      onClick={submitForm}
                      disabled={isSubmitting}
                      classes={{ root: classes.iconButton }}
                    >
                      {t('Done')}
                    </Button>
                  </Tooltip>
                </div>
              </div>
              <Dialog
                open={this.state.displayCancel}
                TransitionComponent={Transition}
                onClose={this.handleCancelButton.bind(this)}
              >
                  <DialogContent>
                    <Typography style={{
                      fontSize: '18px',
                      lineHeight: '24px',
                      color: 'white',
                    }} >
                      {t('Are you sure you’d like to cancel?')}
                    </Typography>
                    <DialogContentText>
                      {t('Your progress will not be saved')}
                    </DialogContentText>
                  </DialogContent>
                <DialogActions className={ classes.dialogActions }>
                  <Button
                    // onClick={this.handleCloseDelete.bind(this)}
                    // disabled={this.state.deleting}
                    onClick={this.handleCancelButton.bind(this)}
                    classes={{ root: classes.buttonPopover }}
                    variant="outlined"
                    size="small"
                  >
                    {t('Go Back')}
                  </Button>
                  <Button
                    // onClick={this.submitDelete.bind(this)}
                    // disabled={this.state.deleting}
                    onClick={() => this.props.history.goBack()}
                    color="primary"
                    classes={{ root: classes.buttonPopover }}
                    variant="contained"
                    size="small"
                  >
                    {t('Yes Cancel')}
                  </Button>
                </DialogActions>
              </Dialog>
              <Form>
                <Grid
                  container={true}
                  spacing={3}
                  classes={{ container: classes.gridContainer }}
                >
                  <Grid item={true} xs={6}>
                    <CyioDomainObjectAssetEditionOverview
                      cyioDomainObject={device}
                    // enableReferences={this.props.enableReferences}
                    // context={editContext}
                    // handleClose={handleClose.bind(this)}
                    />
                  </Grid>
                  <Grid item={true} xs={6}>
                    <DeviceEditionDetails
                      device={device}
                      // enableReferences={this.props.enableReferences}
                      context={editContext}
                      handleClose={handleClose.bind(this)}
                    />
                  </Grid>
                </Grid>
              </Form>
              <Grid
                container={true}
                spacing={3}
                classes={{ container: classes.gridContainer }}
                style={{ marginTop: 25 }}
              >
                <Grid item={true} xs={6}>
                  {/* <CyioCoreObjectExternalReferences
                    cyioCoreObjectId={device.id}
                  /> */}
                </Grid>
                <Grid item={true} xs={6}>
                  <CyioCoreObjectLatestHistory cyioCoreObjectId={device.id} />
                </Grid>
              </Grid>
              <CyioCoreObjectOrCyioCoreRelationshipNotes
                cyioCoreObjectOrCyioCoreRelationshipId={device.id}
              />
            </>
          )}
        </Formik>
      </div>
    );
  }
}

DeviceEditionContainer.propTypes = {
  handleClose: PropTypes.func,
  classes: PropTypes.object,
  device: PropTypes.object,
  enableReferences: PropTypes.bool,
  theme: PropTypes.object,
  t: PropTypes.func,
};

const DeviceEditionFragment = createFragmentContainer(
  DeviceEditionContainer,
  {
    device: graphql`
      fragment DeviceEditionContainer_device on ThreatActor {
        id
        ...DeviceEditionOverview_device
        # ...DeviceEditionDetails_device
        editContext {
          name
          focusOn
        }
      }
    `,
  },
);

export default R.compose(
  inject18n,
  withStyles(styles, { withTheme: true }),
)(DeviceEditionFragment);<|MERGE_RESOLUTION|>--- conflicted
+++ resolved
@@ -211,7 +211,6 @@
     const {
       t, classes, handleClose, device,
     } = this.props;
-<<<<<<< HEAD
     const installedHardwares = R.pipe(
       R.pathOr([], ['installed_hardware']),
       R.map((n) => (n.id)),
@@ -220,8 +219,6 @@
       R.pathOr([], ['installed_software']),
       R.map((n) => (n.id)),
     )(device);
-=======
->>>>>>> 0f3d8514
     const initialValues = R.pipe(
       R.assoc('id', device.id),
       R.assoc('asset_id', device.asset_id),
