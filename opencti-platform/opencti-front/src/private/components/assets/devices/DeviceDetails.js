--- conflicted
+++ resolved
@@ -387,23 +387,16 @@
                   </Tooltip>
                 </div>
                 <div className="clearfix" />
-<<<<<<< HEAD
-                <div className='scroll-bg'>
-                  <div className='scroll-div'>
-                    <div className='scroll-object'>
-                      {device.locations.map((location, key) => (
-                        <div key={key}>
-                          {`${location.street_address && t(location.street_address)}, `}
-                          {`${location.city && t(location.city)}, `}
-                          {`${location.country && t(location.country)}, ${location.postal_code && t(location.postal_code)}`}
-                        </div>
-                      ))}
-=======
                 <div className={classes.scrollBg}>
                     <div className={classes.scrollDiv}>
                       <div className={classes.scrollObj}>
-                        {device.locations.map((index) => [index.description]).join()}
->>>>>>> ff21c3ca
+                        {device.locations.map((location, key) => (
+                          <div key={key}>
+                            {`${location.street_address && t(location.street_address)}, `}
+                            {`${location.city && t(location.city)}, `}
+                            {`${location.country && t(location.country)}, ${location.postal_code && t(location.postal_code)}`}
+                          </div>
+                        ))}
                     </div>
                   </div>
                 </div>
