--- conflicted
+++ resolved
@@ -5,18 +5,11 @@
 import * as Yup from 'yup';
 import * as R from 'ramda';
 import { compose, evolve } from 'ramda';
-import { Formik, Form, Field } from 'formik';
+import { Formik, Form } from 'formik';
 import { withStyles } from '@material-ui/core/styles';
 import Grid from '@material-ui/core/Grid';
-import Drawer from '@material-ui/core/Drawer';
-import Fab from '@material-ui/core/Fab';
 import {
-  Add,
-  Edit,
   Close,
-  Delete,
-  ArrowBack,
-  AddCircleOutline,
   CheckCircleOutline,
 } from '@material-ui/icons';
 import Dialog from '@material-ui/core/Dialog';
@@ -28,14 +21,8 @@
 import Tooltip from '@material-ui/core/Tooltip';
 import Button from '@material-ui/core/Button';
 import graphql from 'babel-plugin-relay/macro';
-<<<<<<< HEAD
-import { dayStartDate, parse } from '../../../../utils/Time';
-import { commitMutation, QueryRenderer } from '../../../../relay/environment';
-=======
-import { QueryRenderer as QR, commitMutation as CM } from 'react-relay';
-import environmentDarkLight from '../../../../relay/environmentDarkLight';
 import { parse } from '../../../../utils/Time';
->>>>>>> 4b07dc72
+import { commitMutation } from '../../../../relay/environment';
 import inject18n from '../../../../components/i18n';
 import CyioCoreObjectLatestHistory from '../../common/stix_core_objects/CyioCoreObjectLatestHistory';
 import CyioCoreObjectOrCyioCoreRelationshipNotes from '../../analysis/notes/CyioCoreObjectOrCyioCoreRelationshipNotes';
