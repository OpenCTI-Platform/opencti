--- conflicted
+++ resolved
@@ -4,16 +4,10 @@
 import * as PropTypes from 'prop-types';
 import {  Route, withRouter, Switch } from 'react-router-dom';
 import graphql from 'babel-plugin-relay/macro';
-import { QueryRenderer as QR } from 'react-relay';
-<<<<<<< HEAD
 import {
   QueryRenderer,
   requestSubscription,
 } from '../../../../relay/environment';
-=======
-import QueryRendererDarkLight from '../../../../relay/environmentDarkLight';
-import { requestSubscription } from '../../../../relay/environment';
->>>>>>> 4b07dc72
 import TopBar from '../../nav/TopBar';
 import Device from './Device';
 import Loader from '../../../../components/Loader';
