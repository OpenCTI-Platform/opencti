--- conflicted
+++ resolved
@@ -411,29 +411,6 @@
                   />
                 </div>
                 <div>
-<<<<<<< HEAD
-                  <Typography
-                    variant="h3"
-                    color="textSecondary"
-                    gutterBottom={true}
-                    style={{ float: 'left', marginTop: 15 }}
-                  >
-                    {t('Location')}
-                  </Typography>
-                  <div style={{ float: 'left', margin: '16px 0 0 5px' }}>
-                    <Tooltip title={t('Location')}>
-                      <Information fontSize="inherit" color="disabled" />
-                    </Tooltip>
-                  </div>
-                  <div className="clearfix" />
-                  <Field
-                    component={TextField}
-                    name="location"
-                    fullWidth={true}
-                    multiline={true}
-                    rows="3"
-                    variant='outlined'
-=======
                 <Typography
                   variant="h3"
                   color="textSecondary"
@@ -455,7 +432,6 @@
                   multiline={true}
                   rows="3"
                   variant='outlined'
->>>>>>> 62e2a074
                   />
                 </div>
                 <div>
