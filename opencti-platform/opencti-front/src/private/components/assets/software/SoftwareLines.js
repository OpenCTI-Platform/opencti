--- conflicted
+++ resolved
@@ -120,12 +120,8 @@
       ) {
         softwareAssetList(
           search: $search
-<<<<<<< HEAD
-          limit: $count
-=======
           first: $first
           offset: $offset
->>>>>>> 1248eba6
           # after: $cursor
           orderedBy: $orderedBy
           orderMode: $orderMode
