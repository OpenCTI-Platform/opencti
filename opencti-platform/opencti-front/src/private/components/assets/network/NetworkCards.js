--- conflicted
+++ resolved
@@ -141,12 +141,8 @@
       ) {
         networkAssetList(
           search: $search
-<<<<<<< HEAD
-          first: $count
-=======
           first: $first
           offset: $offset
->>>>>>> b6a5e1ae
           # after: $cursor
           orderedBy: $orderedBy
           orderMode: $orderMode
