--- conflicted
+++ resolved
@@ -5,7 +5,7 @@
 import MenuItem from '@mui/material/MenuItem';
 import { DatePicker } from '@mui/x-date-pickers/DatePicker';
 import { parse } from 'src/utils/Time';
-import { InvestigationGraph_workspace$data } from '@components/workspaces/investigations/__generated__/InvestigationGraph_workspace.graphql';
+import { InvestigationGraph_fragment$data } from '@components/workspaces/investigations/__generated__/InvestigationGraph_fragment.graphql';
 import { EXPLORE_EXUPDATE, INVESTIGATION_INUPDATE } from '../../../../utils/hooks/useGranted';
 import Security from '../../../../utils/Security';
 import { useFormatter } from '../../../../components/i18n';
@@ -14,7 +14,7 @@
 import { buildDate } from '../../../../utils/Time';
 
 interface DashboardTimeFiltersProps {
-  workspace: Dashboard_workspace$data | InvestigationGraph_workspace$data;
+  workspace: Dashboard_workspace$data | InvestigationGraph_fragment$data;
   config?: {
     startDate: string | null
     endDate: string | null
@@ -72,19 +72,11 @@
           </Select>
         </FormControl>
         <DatePicker
-<<<<<<< HEAD
           value={buildDate(config.startDate)}
-=======
-          value={config.startDate ? new Date(config.startDate) : null}
->>>>>>> 2124d82e
           label={t_i18n('Start date')}
           disableFuture
           disabled={!!config.relativeDate}
-<<<<<<< HEAD
-          onChange={(value, context) => !context.validationError && handleDateChange('startDate', value?.toString() ?? null)}
-=======
           onChange={(value: Date | null, context) => !context.validationError && handleChangeDate('startDate', value)}
->>>>>>> 2124d82e
           slotProps={{
             textField: {
               style: { marginRight: 8 },
@@ -94,19 +86,11 @@
           }}
         />
         <DatePicker
-<<<<<<< HEAD
           value={buildDate(config.endDate)}
-          label={t_i18n('End date')}
-          disabled={!!config.relativeDate}
-          disableFuture={true}
-          onChange={(value, context) => !context.validationError && handleDateChange('endDate', value?.toString() ?? null)}
-=======
-          value={config.endDate ? new Date(config.endDate) : null}
           label={t_i18n('End date')}
           disabled={!!config.relativeDate}
           disableFuture
           onChange={(value: Date | null, context) => !context.validationError && handleChangeDate('endDate', value)}
->>>>>>> 2124d82e
           slotProps={{
             textField: {
               variant: 'outlined',
