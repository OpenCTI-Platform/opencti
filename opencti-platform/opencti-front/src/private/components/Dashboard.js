import React, { Component } from 'react';
import * as PropTypes from 'prop-types';
import { Link } from 'react-router-dom';
import { compose, head, pathOr } from 'ramda';
import graphql from 'babel-plugin-relay/macro';
import { withStyles } from '@material-ui/core/styles';
import Card from '@material-ui/core/Card';
import Grid from '@material-ui/core/Grid';
import Paper from '@material-ui/core/Paper';
import List from '@material-ui/core/List';
import ListItem from '@material-ui/core/ListItem';
import ListItemIcon from '@material-ui/core/ListItemIcon';
import ListItemText from '@material-ui/core/ListItemText';
import Typography from '@material-ui/core/Typography';
import CardContent from '@material-ui/core/CardContent';
import {
  Assignment, Layers, Work, Description,
} from '@material-ui/icons';
import { Database, HexagonOutline } from 'mdi-material-ui';
import BarChart from 'recharts/lib/chart/BarChart';
import ResponsiveContainer from 'recharts/lib/component/ResponsiveContainer';
import Bar from 'recharts/lib/cartesian/Bar';
import XAxis from 'recharts/lib/cartesian/XAxis';
import YAxis from 'recharts/lib/cartesian/YAxis';
import CartesianGrid from 'recharts/lib/cartesian/CartesianGrid';
import Tooltip from 'recharts/lib/component/Tooltip';
import { QueryRenderer } from '../../relay/environment';
import { yearsAgo, dayAgo, now } from '../../utils/Time';
import Theme from '../../components/Theme';
import inject18n from '../../components/i18n';
import ItemNumberDifference from '../../components/ItemNumberDifference';
import ItemMarking from '../../components/ItemMarking';
import Loader from '../../components/Loader';
import Security, { KNOWLEDGE } from '../../utils/Security';

const styles = (theme) => ({
  root: {
    flexGrow: 1,
  },
  card: {
    width: '100%',
    marginBottom: 20,
    borderRadius: 6,
    position: 'relative',
  },
  paper: {
    height: '100%',
    minHeight: '100%',
    margin: '10px 0 20px 0',
    padding: 0,
    borderRadius: 6,
  },
  item: {
    height: 60,
    minHeight: 60,
    maxHeight: 60,
    paddingRight: 0,
  },
  itemIcon: {
    color: theme.palette.primary.main,
  },
  itemText: {
    whiteSpace: 'nowrap',
    overflow: 'hidden',
    textOverflow: 'ellipsis',
    paddingRight: 10,
  },
  itemIconSecondary: {
    marginRight: 0,
    color: theme.palette.secondary.main,
  },
  number: {
    float: 'left',
    color: theme.palette.primary.main,
    fontSize: 40,
  },
  title: {
    marginTop: 5,
    textTransform: 'uppercase',
    fontSize: 12,
  },
  icon: {
    position: 'absolute',
    top: 30,
    right: 20,
  },
  graphContainer: {
    width: '100%',
    margin: '20px 0 0 -30px',
  },
});

const inlineStyles = {
  itemDate: {
    fontSize: 11,
    width: 80,
    minWidth: 80,
    maxWidth: 80,
    marginRight: 24,
    textAlign: 'right',
    color: '#ffffff',
  },
};

const dashboardStixDomainEntitiesTimeSeriesQuery = graphql`
  query DashboardStixDomainEntitiesTimeSeriesQuery(
    $field: String!
    $operation: StatsOperation!
    $startDate: DateTime!
    $endDate: DateTime!
    $interval: String!
  ) {
    stixDomainEntitiesTimeSeries(
      field: $field
      operation: $operation
      startDate: $startDate
      endDate: $endDate
      interval: $interval
    ) {
      date
      value
    }
  }
`;

const dashboardLastReportsQuery = graphql`
  query DashboardLastReportsQuery(
    $first: Int
    $orderBy: ReportsOrdering
    $orderMode: OrderingMode
  ) {
    reports(first: $first, orderBy: $orderBy, orderMode: $orderMode) {
      edges {
        node {
          id
          name
          description
          published
          markingDefinitions {
            edges {
              node {
                definition
              }
            }
          }
        }
      }
    }
  }
`;

const dashboardLastObservablesQuery = graphql`
  query DashboardLastObservablesQuery(
    $first: Int
    $orderBy: StixObservablesOrdering
    $orderMode: OrderingMode
  ) {
    stixObservables(first: $first, orderBy: $orderBy, orderMode: $orderMode) {
      edges {
        node {
          id
          entity_type
          observable_value
          description
          created_at
          markingDefinitions {
            edges {
              node {
                definition
              }
            }
          }
        }
      }
    }
  }
`;

const dashboardStixDomainEntitiesNumberQuery = graphql`
  query DashboardStixDomainEntitiesNumberQuery(
    $type: String
    $endDate: DateTime
  ) {
    stixDomainEntitiesNumber(type: $type, endDate: $endDate) {
      total
      count
    }
  }
`;

const dashboardStixObservablesNumberQuery = graphql`
  query DashboardStixObservablesNumberQuery($type: String, $endDate: DateTime) {
    stixObservablesNumber(type: $type, endDate: $endDate) {
      total
      count
    }
  }
`;

class Dashboard extends Component {
  render() {
    const {
      t, n, nsd, classes,
    } = this.props;
    const stixDomainEntitiesTimeSeriesVariables = {
      field: 'created_at',
      operation: 'count',
      startDate: yearsAgo(1),
      endDate: now(),
      interval: 'day',
    };
    return (
      <div className={classes.root}>
<<<<<<< HEAD
        <Security roles={[KNOWLEDGE]} placeholder={t('You currently have no access to openCTI Knowledge')}>
=======
        <Security needs={[KNOWLEDGE]} placeholder={t('You currently have no access to openCTI Knowledge')}>
>>>>>>> 6fbd40ee
          <Grid container={true} spacing={2}>
            <Grid item={true} lg={3} xs={6}>
              <Card raised={true}
                classes={{ root: classes.card }}
                style={{ height: 120 }}>
                <QueryRenderer
                  query={dashboardStixDomainEntitiesNumberQuery}
                  variables={{ endDate: dayAgo() }}
                  render={({ props }) => {
                    if (props && props.stixDomainEntitiesNumber) {
                      const { total } = props.stixDomainEntitiesNumber;
                      const difference = total - props.stixDomainEntitiesNumber.count;
                      return (
                        <CardContent>
                          <div className={classes.number}>{n(total)}</div>
                          <ItemNumberDifference
                            difference={difference}
                            description="24h"
                          />
                          <div className="clearfix" />
                          <div className={classes.title}>
                            {t('Total entities')}
                          </div>
                          <div className={classes.icon}>
                            <Database color="inherit" fontSize="large" />
                          </div>
                        </CardContent>
                      );
                    }
                    return <Loader variant='inElement'/>;
                  }}
                />
              </Card>
              <Card raised={true}
                classes={{ root: classes.card }}
                style={{ height: 120 }}>
                <QueryRenderer
                  query={dashboardStixDomainEntitiesNumberQuery}
                  variables={{ type: 'report', endDate: dayAgo() }}
                  render={({ props }) => {
                    if (props && props.stixDomainEntitiesNumber) {
                      const { total } = props.stixDomainEntitiesNumber;
                      const difference = total - props.stixDomainEntitiesNumber.count;
                      return (
                        <CardContent>
                          <div className={classes.number}>{n(total)}</div>
                          <ItemNumberDifference
                            difference={difference}
                            description="24h"
                          />
                          <div className="clearfix" />
                          <div className={classes.title}>
                            {t('Total reports')}
                          </div>
                          <div className={classes.icon}>
                            <Assignment color="inherit" fontSize="large" />
                          </div>
                        </CardContent>
                      );
                    }
                    return <Loader variant='inElement'/>;
                  }}
                />
              </Card>
            </Grid>
            <Grid item={true} lg={3} xs={6}>
              <Card raised={true}
                classes={{ root: classes.card }}
                style={{ height: 120 }}>
                <QueryRenderer
                  query={dashboardStixObservablesNumberQuery}
                  variables={{ endDate: dayAgo() }}
                  render={({ props }) => {
                    if (props && props.stixObservablesNumber) {
                      const { total } = props.stixObservablesNumber;
                      const difference = total - props.stixObservablesNumber.count;
                      return (
                        <CardContent>
                          <div className={classes.number}>{n(total)}</div>
                          <ItemNumberDifference
                            difference={difference}
                            description="24h"
                          />
                          <div className="clearfix" />
                          <div className={classes.title}>
                            {t('Total observables')}
                          </div>
                          <div className={classes.icon}>
                            <Layers color="inherit" fontSize="large" />
                          </div>
                        </CardContent>
                      );
                    }
                    return <Loader variant='inElement'/>;
                  }}
                />
              </Card>
              <Card
                raised={true}
                classes={{ root: classes.card }}
                style={{ height: 120 }}
              >
                <QueryRenderer
                  query={dashboardStixDomainEntitiesNumberQuery}
                  variables={{ type: 'workspace', endDate: dayAgo() }}
                  render={({ props }) => {
                    if (props && props.stixDomainEntitiesNumber) {
                      const { total } = props.stixDomainEntitiesNumber;
                      const difference = total - props.stixDomainEntitiesNumber.count;
                      return (
                        <CardContent>
                          <div className={classes.number}>{n(total)}</div>
                          <ItemNumberDifference
                            difference={difference}
                            description="24h"
                          />
                          <div className="clearfix" />
                          <div className={classes.title}>
                            {t('Total workspaces')}
                          </div>
                          <div className={classes.icon}>
                            <Work color="inherit" fontSize="large" />
                          </div>
                        </CardContent>
                      );
                    }
                    return <Loader variant='inElement'/>;
                  }}
                />
              </Card>
            </Grid>
            <Grid item={true} lg={6} xs={12}>
              <Card raised={true}
                classes={{ root: classes.card }}
                style={{ height: 260 }}>
                <CardContent>
                  <div className={classes.title}>{t('Ingested entities')}</div>
                  <div className={classes.graphContainer}>
                    <QueryRenderer
                      query={dashboardStixDomainEntitiesTimeSeriesQuery}
                      variables={stixDomainEntitiesTimeSeriesVariables}
                      render={({ props }) => {
                        if (props && props.stixDomainEntitiesTimeSeries) {
                          return (
                            <ResponsiveContainer height={180} width="100%">
                              <BarChart
                                data={props.stixDomainEntitiesTimeSeries}
                                margin={{
                                  top: 5,
                                  right: 5,
                                  bottom: 25,
                                  left: 5,
                                }}
                              >
                                <XAxis
                                  dataKey="date"
                                  stroke="#ffffff"
                                  interval={15}
                                  angle={-45}
                                  textAnchor="end"
                                  tickFormatter={nsd}
                                />
                                <YAxis stroke="#ffffff" />
                                <CartesianGrid
                                  strokeDasharray="2 2"
                                  stroke="#0f181f"
                                />
                                <Tooltip
                                  cursor={{
                                    fill: 'rgba(0, 0, 0, 0.2)',
                                    stroke: 'rgba(0, 0, 0, 0.2)',
                                    strokeWidth: 2,
                                  }}
                                  contentStyle={{
                                    backgroundColor: 'rgba(255, 255, 255, 0.1)',
                                    fontSize: 12,
                                    borderRadius: 10,
                                  }}
                                  labelFormatter={nsd}
                                />
                                <Bar
                                  fill={Theme.palette.primary.main}
                                  dataKey="value"
                                  barSize={10}
                                />
                              </BarChart>
                            </ResponsiveContainer>
                          );
                        }
                        return <Loader variant='inElement'/>;
                      }}
                    />
                  </div>
                </CardContent>
              </Card>
            </Grid>
          </Grid>
          <Grid container={true} spacing={2}>
            <Grid item={true} lg={6} xs={12} style={{ marginBottom: 30 }}>
              <Typography variant="h2" gutterBottom={true}>
                {t('Last reports')}
              </Typography>
              <Paper classes={{ root: classes.paper }} elevation={2}>
                <QueryRenderer
                  query={dashboardLastReportsQuery}
                  variables={{
                    first: 10,
                    orderBy: 'published',
                    orderMode: 'desc',
                  }}
                  render={({ props }) => {
                    if (props && props.reports) {
                      return (
                        <List>
                          {props.reports.edges.map((reportEdge) => {
                            const report = reportEdge.node;
                            const markingDefinition = head(
                              pathOr([], ['markingDefinitions', 'edges'], report),
                            );
                            return (
                              <ListItem
                                key={report.id}
                                dense={true}
                                button={true}
                                classes={{ root: classes.item }}
                                divider={true}
                                component={Link}
                                to={`/dashboard/reports/all/${report.id}`}
                              >
                                <ListItemIcon
                                  classes={{ root: classes.itemIcon }}
                                >
                                  <Description />
                                </ListItemIcon>
                                <ListItemText
                                  classes={{ root: classes.itemText }}
                                  primary={report.name}
                                  secondary={report.description}
                                />
                                <div style={{ minWidth: 100 }}>
                                  {markingDefinition ? (
                                    <ItemMarking
                                      key={markingDefinition.node.id}
                                      label={markingDefinition.node.definition}
                                    />
                                  ) : (
                                    ''
                                  )}
                                </div>
                                <div style={inlineStyles.itemDate}>
                                  {nsd(report.published)}
                                </div>
                              </ListItem>
                            );
                          })}
                        </List>
                      );
                    }
                    return <Loader variant='inElement'/>;
                  }}
                />
              </Paper>
            </Grid>
            <Grid item={true} lg={6} xs={12} style={{ marginBottom: 30 }}>
              <Typography variant="h2" gutterBottom={true}>
                {t('Last observables')}
              </Typography>
              <Paper classes={{ root: classes.paper }} elevation={2}>
                <QueryRenderer
                  query={dashboardLastObservablesQuery}
                  variables={{
                    first: 10,
                    orderBy: 'created_at',
                    orderMode: 'desc',
                  }}
                  render={({ props }) => {
                    if (props && props.stixObservables) {
                      return (
                        <List>
                          {props.stixObservables.edges.map((stixObservableEdge) => {
                            const stixObservable = stixObservableEdge.node;
                            const markingDefinition = head(
                              pathOr(
                                [],
                                ['markingDefinitions', 'edges'],
                                stixObservable,
                              ),
                            );
                            return (
                              <ListItem
                                key={stixObservable.id}
                                dense={true}
                                button={true}
                                classes={{ root: classes.item }}
                                divider={true}
                                component={Link}
                                to={`/dashboard/signatures/observables/${stixObservable.id}`}
                              >
                                <ListItemIcon
                                  classes={{ root: classes.itemIcon }}
                                >
                                  <HexagonOutline />
                                </ListItemIcon>
                                <ListItemText
                                  classes={{ root: classes.itemText }}
                                  primary={stixObservable.observable_value}
                                  secondary={t(
                                    `observable_${stixObservable.entity_type}`,
                                  )}
                                />
                                <div style={{ minWidth: 100 }}>
                                  {markingDefinition ? (
                                    <ItemMarking
                                      key={markingDefinition.node.id}
                                      label={markingDefinition.node.definition}
                                    />
                                  ) : (
                                    ''
                                  )}
                                </div>
                                <div style={inlineStyles.itemDate}>
                                  {nsd(stixObservable.created_at)}
                                </div>
                              </ListItem>
                            );
                          })}
                        </List>
                      );
                    }
                    return <Loader variant='inElement'/>;
                  }}
                />
              </Paper>
            </Grid>
          </Grid>
        </Security>
      </div>
    );
  }
}

Dashboard.propTypes = {
  classes: PropTypes.object,
  t: PropTypes.func,
  n: PropTypes.func,
  nsd: PropTypes.func,
  md: PropTypes.func,
  history: PropTypes.object,
};

export default compose(
  inject18n,
  withStyles(styles),
)(Dashboard);<|MERGE_RESOLUTION|>--- conflicted
+++ resolved
@@ -211,11 +211,7 @@
     };
     return (
       <div className={classes.root}>
-<<<<<<< HEAD
-        <Security roles={[KNOWLEDGE]} placeholder={t('You currently have no access to openCTI Knowledge')}>
-=======
-        <Security needs={[KNOWLEDGE]} placeholder={t('You currently have no access to openCTI Knowledge')}>
->>>>>>> 6fbd40ee
+        <Security needs={[KNOWLEDGE]} placeholder={t('You currently have no access to OpenCTI Knowledge')}>
           <Grid container={true} spacing={2}>
             <Grid item={true} lg={3} xs={6}>
               <Card raised={true}
