import React, { Component } from 'react';
import * as PropTypes from 'prop-types';
import { Formik, Field, Form } from 'formik';
import { withStyles } from '@material-ui/core/styles';
import Drawer from '@material-ui/core/Drawer';
import Typography from '@material-ui/core/Typography';
import Button from '@material-ui/core/Button';
import IconButton from '@material-ui/core/IconButton';
import Fab from '@material-ui/core/Fab';
import { Add, Close } from '@material-ui/icons';
import {
  compose, pathOr, pipe, map, pluck, union, evolve, path,
} from 'ramda';
import * as Yup from 'yup';
import graphql from 'babel-plugin-relay/macro';
import { ConnectionHandler } from 'relay-runtime';
import inject18n from '../../../../components/i18n';
import { commitMutation, fetchQuery } from '../../../../relay/environment';
import Autocomplete from '../../../../components/Autocomplete';
import AutocompleteCreate from '../../../../components/AutocompleteCreate';
import TextField from '../../../../components/TextField';
import { markingDefinitionsSearchQuery } from '../../settings/MarkingDefinitions';
import IdentityCreation, {
  identityCreationIdentitiesSearchQuery,
} from '../../common/identities/IdentityCreation';

const styles = (theme) => ({
  drawerPaper: {
    minHeight: '100vh',
    width: '50%',
    position: 'fixed',
    backgroundColor: theme.palette.navAlt.background,
    transition: theme.transitions.create('width', {
      easing: theme.transitions.easing.sharp,
      duration: theme.transitions.duration.enteringScreen,
    }),
    padding: 0,
  },
  createButton: {
    position: 'fixed',
    bottom: 30,
    right: 30,
  },
  buttons: {
    marginTop: 20,
    textAlign: 'right',
  },
  button: {
    marginLeft: theme.spacing(2),
  },
  header: {
    backgroundColor: theme.palette.navAlt.backgroundHeader,
    padding: '20px 20px 20px 60px',
  },
  closeButton: {
    position: 'absolute',
    top: 12,
    left: 5,
  },
  importButton: {
    position: 'absolute',
    top: 15,
    right: 20,
  },
  container: {
    padding: '10px 20px 20px 20px',
  },
});

const sectorMutation = graphql`
  mutation SectorCreationMutation($input: SectorAddInput!) {
    sectorAdd(input: $input) {
      id
      name
      description
      isSubsector
      subsectors {
        edges {
          node {
            id
            name
            description
          }
        }
      }
    }
  }
`;

const sectorValidation = (t) => Yup.object().shape({
  name: Yup.string().required(t('This field is required')),
  description: Yup.string()
    .min(3, t('The value is too short'))
    .max(5000, t('The value is too long'))
    .required(t('This field is required')),
});

const sharedUpdater = (store, userId, paginationOptions, newEdge) => {
  const userProxy = store.get(userId);
  const conn = ConnectionHandler.getConnection(
    userProxy,
    'Pagination_sectors',
    paginationOptions,
  );
  ConnectionHandler.insertEdgeBefore(conn, newEdge);
};

class SectorCreation extends Component {
  constructor(props) {
    super(props);
    this.state = {
      open: false,
      identities: [],
      identityCreation: false,
      identityInput: '',
      markingDefinitions: [],
    };
  }

  handleOpen() {
    this.setState({ open: true });
  }

  handleClose() {
    this.setState({ open: false });
  }

  searchIdentities(event) {
    fetchQuery(identityCreationIdentitiesSearchQuery, {
      search: event.target.value,
      first: 10,
    }).then((data) => {
      const identities = pipe(
        pathOr([], ['identities', 'edges']),
        map((n) => ({ label: n.node.name, value: n.node.id })),
      )(data);
      this.setState({ identities: union(this.state.identities, identities) });
    });
  }

  handleOpenIdentityCreation(inputValue) {
    this.setState({ identityCreation: true, identityInput: inputValue });
  }

  handleCloseIdentityCreation() {
    this.setState({ identityCreation: false });
  }

  searchMarkingDefinitions(event) {
    fetchQuery(markingDefinitionsSearchQuery, {
      search: event.target.value,
    }).then((data) => {
      const markingDefinitions = pipe(
        pathOr([], ['markingDefinitions', 'edges']),
        map((n) => ({ label: n.node.definition, value: n.node.id })),
      )(data);
      this.setState({
        markingDefinitions: union(
          this.state.markingDefinitions,
          markingDefinitions,
        ),
      });
    });
  }

  onSubmit(values, { setSubmitting, resetForm }) {
<<<<<<< HEAD
    const adaptedValues = evolve(
      {
        createdByRef: path(['value']),
        markingDefinitions: pluck('value'),
      },
      values,
    );
=======
    const finalValues = evolve({
      createdByRef: path(['value']),
      markingDefinitions: pluck('value'),
    }, values);
>>>>>>> da8a4cc8
    commitMutation({
      mutation: sectorMutation,
      variables: {
        input: finalValues,
      },
      updater: (store) => {
        const payload = store.getRootField('sectorAdd');
        const newEdge = payload.setLinkedRecord(payload, 'node'); // Creation of the pagination container.
        const container = store.getRoot();
        sharedUpdater(store, container.getDataID(), {}, newEdge);
      },
      setSubmitting,
      onCompleted: () => {
        setSubmitting(false);
        resetForm();
        this.handleClose();
      },
    });
  }

  onReset() {
    this.handleClose();
  }

  render() {
    const { t, classes } = this.props;
    return (
      <div>
        <Fab
          onClick={this.handleOpen.bind(this)}
          color="secondary"
          aria-label="Add"
          className={classes.createButton}
        >
          <Add />
        </Fab>
        <Drawer
          open={this.state.open}
          anchor="right"
          classes={{ paper: classes.drawerPaper }}
          onClose={this.handleClose.bind(this)}
        >
          <div className={classes.header}>
            <IconButton
              aria-label="Close"
              className={classes.closeButton}
              onClick={this.handleClose.bind(this)}
            >
              <Close fontSize="small" />
            </IconButton>
            <Typography variant="h6">{t('Create a sector')}</Typography>
          </div>
          <div className={classes.container}>
            <Formik
              initialValues={{
                name: '',
                description: '',
                createdByRef: '',
                markingDefinitions: [],
              }}
              validationSchema={sectorValidation(t)}
              onSubmit={this.onSubmit.bind(this)}
              onReset={this.onReset.bind(this)}
              render={({
                submitForm,
                handleReset,
                isSubmitting,
                setFieldValue,
              }) => (
                <div>
                  <Form style={{ margin: '20px 0 20px 0' }}>
                    <Field
                      name="name"
                      component={TextField}
                      label={t('Name')}
                      fullWidth={true}
                    />
                    <Field
                      name="description"
                      component={TextField}
                      label={t('Description')}
                      fullWidth={true}
                      multiline={true}
                      rows="4"
                      style={{ marginTop: 20 }}
                    />
                    <Field
                      name="createdByRef"
                      component={AutocompleteCreate}
                      multiple={false}
                      handleCreate={this.handleOpenIdentityCreation.bind(this)}
                      label={t('Author')}
                      options={this.state.identities}
                      onInputChange={this.searchIdentities.bind(this)}
                    />
                    <Field
                      name="markingDefinitions"
                      component={Autocomplete}
                      multiple={true}
                      label={t('Marking')}
                      options={this.state.markingDefinitions}
                      onInputChange={this.searchMarkingDefinitions.bind(this)}
                    />
                    <div className={classes.buttons}>
                      <Button
                        variant="contained"
                        onClick={handleReset}
                        disabled={isSubmitting}
                        classes={{ root: classes.button }}
                      >
                        {t('Cancel')}
                      </Button>
                      <Button
                        variant="contained"
                        color="primary"
                        onClick={submitForm}
                        disabled={isSubmitting}
                        classes={{ root: classes.button }}
                      >
                        {t('Create')}
                      </Button>
                    </div>
                  </Form>
                  <IdentityCreation
                    contextual={true}
                    inputValue={this.state.identityInput}
                    open={this.state.identityCreation}
                    handleClose={this.handleCloseIdentityCreation.bind(this)}
                    creationCallback={(data) => {
                      setFieldValue('createdByRef', {
                        label: data.identityAdd.name,
                        value: data.identityAdd.id,
                      });
                    }}
                  />
                </div>
              )}
            />
          </div>
        </Drawer>
      </div>
    );
  }
}

SectorCreation.propTypes = {
  classes: PropTypes.object,
  theme: PropTypes.object,
  t: PropTypes.func,
};

export default compose(
  inject18n,
  withStyles(styles),
)(SectorCreation);<|MERGE_RESOLUTION|>--- conflicted
+++ resolved
@@ -164,20 +164,13 @@
   }
 
   onSubmit(values, { setSubmitting, resetForm }) {
-<<<<<<< HEAD
-    const adaptedValues = evolve(
+    const finalValues = evolve(
       {
         createdByRef: path(['value']),
         markingDefinitions: pluck('value'),
       },
       values,
     );
-=======
-    const finalValues = evolve({
-      createdByRef: path(['value']),
-      markingDefinitions: pluck('value'),
-    }, values);
->>>>>>> da8a4cc8
     commitMutation({
       mutation: sectorMutation,
       variables: {
