--- conflicted
+++ resolved
@@ -3,10 +3,6 @@
 import { withRouter } from 'react-router-dom';
 import * as R from 'ramda';
 import Typography from '@material-ui/core/Typography';
-<<<<<<< HEAD
-import { QueryRenderer } from '../../../../../relay/environment';
-=======
->>>>>>> 4b07dc72
 import {
   buildViewParamsFromUrlAndStorage,
   convertFilters,
