import React, { Component } from 'react';
import * as PropTypes from 'prop-types';
import { Link } from 'react-router-dom';
import { compose } from 'ramda';
import { createFragmentContainer } from 'react-relay';
import Markdown from 'react-markdown';
import graphql from 'babel-plugin-relay/macro';
import { withStyles } from '@material-ui/core/styles';
import {
  Card,
  Typography,
  Grid,
  Checkbox,
} from '@material-ui/core';
import CardActionArea from '@material-ui/core/CardActionArea';
import CardHeader from '@material-ui/core/CardHeader';
import CardContent from '@material-ui/core/CardContent';
import IconButton from '@material-ui/core/IconButton';
import Avatar from '@material-ui/core/Avatar';
import { StarBorderOutlined } from '@material-ui/icons';
import ComputerIcon from '@material-ui/icons/Devices';
import Skeleton from '@material-ui/lab/Skeleton';
import remarkGfm from 'remark-gfm';
import remarkParse from 'remark-parse';
import inject18n from '../../../../../components/i18n';
import StixCoreObjectLabels from '../../../common/stix_core_objects/StixCoreObjectLabels';
import {
  addBookmark,
  deleteBookMark,
} from '../../../common/stix_domain_objects/StixDomainObjectBookmark';
import { truncate } from '../../../../../utils/String';
import CyioCoreObjectLabels from '../../../common/stix_core_objects/CyioCoreObjectLabels';
import EntitiesRolesPopover from './EntitiesRolesPopover';

const styles = (theme) => ({
  card: {
    width: '100%',
    height: '319px',
    borderRadius: 9,
    // background: theme.palette.navAlt.background,

  },
  cardDummy: {
    width: '100%',
    height: '319px',
    color: theme.palette.grey[700],
    borderRadius: 9,
  },
  avatar: {
    backgroundColor: theme.palette.primary.main,
  },
  avatarDisabled: {
    backgroundColor: theme.palette.grey[600],
  },
  area: {
    width: '100%',
    height: '100%',
  },
  header: {
    display: 'flex',
    justifyContent: 'space-between',
    marginBottom: '13px',
  },
  body: {
    marginBottom: '13px',
  },
  content: {
    width: '100%',
    padding: '24px',
  },
  description: {
    height: 170,
    overflow: 'hidden',
  },
  objectLabel: {
    height: 45,
    paddingTop: 7,
  },
  contentDummy: {
    width: '100%',
    height: 120,
    overflow: 'hidden',
    marginTop: 15,
  },
  placeholderHeader: {
    display: 'inline-block',
    height: '.8em',
    backgroundColor: theme.palette.grey[700],
  },
  placeholderHeaderDark: {
    display: 'inline-block',
    height: '.8em',
    backgroundColor: theme.palette.grey[800],
  },
  placeholder: {
    display: 'inline-block',
    height: '1em',
    backgroundColor: theme.palette.grey[700],
  },
  buttonRipple: {
    opacity: 0,
  },
  headerDummy: {
    display: 'flex',
    justifyContent: 'space-between',
    alignItems: 'center',
  },
});

class EntityRoleCardComponent extends Component {
  constructor(props) {
    super(props);
    this.state = {
      openMenu: false,
    };
  }

  handleOpenMenu(isOpen) {
    this.setState({ openMenu: isOpen });
  }

  render() {
    const {
      t,
      fsd,
      classes,
      node,
      selectAll,
      history,
      onToggleEntity,
      bookmarksIds,
      onLabelClick,
      selectedElements,
    } = this.props;

    return (
      <Card classes={{ root: classes.card }} raised={true} elevation={3}>
        <CardActionArea
          classes={{ root: classes.area }}
          component={Link}
          style={{ background: (selectAll || node.id in (selectedElements || {})) && '#075AD3' }}
          TouchRippleProps={this.state.openMenu && { classes: { root: classes.buttonRipple } }}
          to={`/data/entities/roles/${node?.id}`}
        >
          <CardContent className={classes.content}>
            <Grid
              item={true}
              className={classes.header}
            >
              <div>
                <Typography
                  variant="h3"
                  color="textSecondary"
                  gutterBottom={true}
                >
                  {t('Type')}
                </Typography>
                {node.entity_type && node.entity_type}
              </div>
              <Grid
                item={true}
                onClick={(event) => event.preventDefault()}
                style={{ display: 'flex' }}
              >
                <EntitiesRolesPopover
                  handleOpenMenu={this.handleOpenMenu.bind(this)}
                  history={history}
                  node={node}
                />
                <Checkbox
                  disableRipple={true}
                  onClick={onToggleEntity.bind(this, node)}
                  checked={selectAll || node.id in (selectedElements || {})}
                  color='primary'
                />
              </Grid>
            </Grid>
            <Grid container={true} >
              <Grid item={true} xs={6} className={classes.body}>
                <Typography
                  variant="h3"
                  color="textSecondary"
                  gutterBottom={true}>
                  {t('Name')}
                </Typography>
                <Typography>
                  {node?.name && node?.name}
                </Typography>
              </Grid>
              <Grid item={true} xs={6} className={classes.body}>
                <Typography
                  variant="h3"
                  color="textSecondary"
                  style={{ marginTop: '13px' }}
                  gutterBottom={true}
                >
                  {t('Creation Date')}
                </Typography>
                <Typography>
                  {node.created && fsd(node.created)}
                </Typography>
              </Grid>
            </Grid>
            <Grid container={true} >
              <Grid item={true} xs={6} className={classes.body}>
                <Typography
                  variant="h3"
                  color="textSecondary"
                  style={{ marginTop: '13px' }}
                  gutterBottom={true}
                >
                  {t('Marking')}
                </Typography>
                <Typography>
                  {node?.parent_types
                    && (node?.parent_types)}
                </Typography>
              </Grid>
              <Grid item={true} xs={6} className={classes.body}>
                <Typography
                  variant="h3"
                  color="textSecondary"
                  style={{ marginTop: '13px' }}
                  gutterBottom={true}
                >
                  {t('Author')}
                </Typography>
<<<<<<< HEAD
                <Typography>
                  {/* TODO: 'Add Author Info' */}
                  {t('')}
                </Typography>
=======
                {/* TODO: Get Author Name for Display */}
                {/* <Typography>
                  {t(node?.name)}
                </Typography> */}
>>>>>>> 77b29594
              </Grid>
            </Grid>
            <Grid container={true} >
              <Grid item={true} xs={12} className={classes.body}>
                <Typography
                  variant="h3"
                  color="textSecondary"
                  style={{ marginTop: '13px' }}
                  gutterBottom={true}
                >
                  {t('Labels')}
                </Typography>
                <CyioCoreObjectLabels
                  labels={node.labels}
                  onClick={onLabelClick.bind(this)}
                />
              </Grid>
            </Grid>
          </CardContent>
        </CardActionArea>
      </Card>
    );
  }
}

EntityRoleCardComponent.propTypes = {
  node: PropTypes.object,
  bookmarksIds: PropTypes.array,
  classes: PropTypes.object,
  t: PropTypes.func,
  fsd: PropTypes.func,
  onLabelClick: PropTypes.func,
  onBookmarkClick: PropTypes.func,
};

const EntityRoleCardFragment = createFragmentContainer(
  EntityRoleCardComponent,
  {
    node: graphql`
      fragment EntityRoleCard_node on OscalRole {
        __typename
        id
        description
        short_name
        name
        role_identifier
        entity_type
        created
        modified
        labels {
          __typename
          id
          name
          color
          entity_type
          description
        }
        links {
          __typename
          id
          source_name
          description
          entity_type
          url
          hashes {
            value
          }
          external_id
        }
        remarks {
          __typename
          id
          entity_type
          abstract
          content
          authors
        }
      }
    `,
  },
);

export const EntityRoleCard = compose(
  inject18n,
  withStyles(styles),
)(EntityRoleCardFragment);

class EntityRoleCardDummyComponent extends Component {
  render() {
    const { classes } = this.props;
    return (
      <Card classes={{ root: classes.cardDummy }} raised={true} elevation={3}>
        <CardActionArea classes={{ root: classes.area }}>
          <CardHeader
            classes={{ root: classes.header }}
            title={
              <div className={classes.headerDummy}>
                <Skeleton
                  animation="wave"
                  variant="circle"
                  width={30}
                  height={30}
                />
                <div style={{ width: '100%', padding: '0px 20px' }}>
                  <Skeleton
                    animation="wave"
                    variant="rect"
                    width="100%"
                    style={{ marginBottom: 10 }}
                  />
                  <Skeleton
                    animation="wave"
                    variant="rect"
                    width="100%"
                  />
                </div>
                <Skeleton
                  animation="wave"
                  variant="circle"
                  width={30}
                  height={30}
                />
              </div>
            }
            titleTypographyProps={{ color: 'inherit' }}
          />
          <CardContent classes={{ root: classes.contentDummy }}>
            <Skeleton
              animation="wave"
              variant="rect"
              width="90%"
              style={{ marginBottom: 10 }}
            />
            <Skeleton
              animation="wave"
              variant="rect"
              width="95%"
              style={{ marginBottom: 10 }}
            />
            <Skeleton
              animation="wave"
              variant="rect"
              width="90%"
              style={{ marginBottom: 10 }}
            />
          </CardContent>
        </CardActionArea>
      </Card>
    );
  }
}

EntityRoleCardDummyComponent.propTypes = {
  classes: PropTypes.object,
};

export const EntityRoleCardDummy = compose(
  inject18n,
  withStyles(styles),
)(EntityRoleCardDummyComponent);<|MERGE_RESOLUTION|>--- conflicted
+++ resolved
@@ -225,17 +225,10 @@
                 >
                   {t('Author')}
                 </Typography>
-<<<<<<< HEAD
-                <Typography>
-                  {/* TODO: 'Add Author Info' */}
-                  {t('')}
-                </Typography>
-=======
                 {/* TODO: Get Author Name for Display */}
                 {/* <Typography>
                   {t(node?.name)}
                 </Typography> */}
->>>>>>> 77b29594
               </Grid>
             </Grid>
             <Grid container={true} >
