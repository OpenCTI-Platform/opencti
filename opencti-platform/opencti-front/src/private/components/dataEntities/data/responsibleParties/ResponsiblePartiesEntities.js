import React, { Component } from 'react';
import * as PropTypes from 'prop-types';
import { withRouter } from 'react-router-dom';
import * as R from 'ramda';
import { QueryRenderer as QR } from 'react-relay';
import Typography from '@material-ui/core/Typography';
import { QueryRenderer } from '../../../../../relay/environment';
import QueryRendererDarkLight from '../../../../../relay/environmentDarkLight';
import {
  buildViewParamsFromUrlAndStorage,
  convertFilters,
  saveViewParameters,
} from '../../../../../utils/ListParameters';
import inject18n from '../../../../../components/i18n';
import CyioListCards from '../../../../../components/list_cards/CyioListCards';
import CyioListLines from '../../../../../components/list_lines/CyioListLines';
import EntitiesResponsiblePartiessCards, {
  entitiesResponsiblePartiesCardsQuery,
} from './EntitiesResponsiblePartiesCards';
import EntitiesResponsiblePartiesLines, {
  entitiesResponsiblePartiesLinesQuery,
} from './EntitiesResponsiblePartiesLines';
import EntitiesResponsiblePartiesCreation from './EntitiesResponsiblePartiesCreation';
import Security, { KNOWLEDGE_KNUPDATE } from '../../../../../utils/Security';
import { isUniqFilter } from '../../../common/lists/Filters';
import EntitiesResponsiblePartiesDeletion from './EntitiesResponsiblePartiesDeletion';
import ErrorNotFound from '../../../../../components/ErrorNotFound';
import { toastSuccess, toastGenericError } from '../../../../../utils/bakedToast';
import RoleEntityEdition from './ResponsiblePartyEntityEdition';

class ResponsiblePartiesEntities extends Component {
  constructor(props) {
    super(props);
    const params = buildViewParamsFromUrlAndStorage(
      props.history,
      props.location,
      'view-responsibleParties',
    );
    this.state = {
      sortBy: R.propOr('label_name', 'sortBy', params),
      orderAsc: R.propOr(true, 'orderAsc', params),
      searchTerm: R.propOr('', 'searchTerm', params),
      view: R.propOr('cards', 'view', params),
      filters: R.propOr({}, 'filters', params),
      openExports: false,
      numberOfElements: { number: 0, symbol: '' },
      selectedElements: null,
      selectAll: false,
      openDataCreation: false,
      displayEdit: false,
      selectedRespPartyId: '',
    };
  }

  saveView() {
    this.handleRefresh();
    saveViewParameters(
      this.props.history,
      this.props.location,
      'view-responsibleParties',
      this.state,
    );
  }

  handleChangeView(mode) {
    this.setState({ view: mode }, () => this.saveView());
  }

  handleSearch(value) {
    this.setState({ searchTerm: value }, () => this.saveView());
  }

  handleSort(field, orderAsc) {
    this.setState({ sortBy: field, orderAsc }, () => this.saveView());
  }

  handleToggleExports() {
    this.setState({ openExports: !this.state.openExports });
  }

  handleToggleSelectAll() {
    this.setState({ selectAll: !this.state.selectAll, selectedElements: null });
  }

  handleClearSelectedElements() {
    this.setState({ selectAll: false, selectedElements: null });
  }

  handleResponsiblePartyCreation() {
    this.setState({ openDataCreation: !this.state.openDataCreation });
  }

  handleRefresh() {
    this.props.history.push('/data/entities/responsible_parties');
  }

  handleDisplayEdit(selectedElements) {
    let respPartyId = '';
    if (selectedElements) {
      respPartyId = (Object.entries(selectedElements)[0][1])?.id;
    }
    this.setState({ displayEdit: !this.state.displayEdit, selectedRespPartyId: respPartyId });
  }

  handleToggleSelectEntity(entity, event) {
    event.stopPropagation();
    event.preventDefault();
    const { selectedElements } = this.state;
    if (entity.id in (selectedElements || {})) {
      const newSelectedElements = R.omit([entity.id], selectedElements);
      this.setState({
        selectAll: false,
        selectedElements: newSelectedElements,
      });
    } else {
      const newSelectedElements = R.assoc(
        entity.id,
        entity,
        selectedElements || {},
      );
      this.setState({
        selectAll: false,
        selectedElements: newSelectedElements,
      });
    }
  }

  handleAddFilter(key, id, value, event = null) {
    if (event) {
      event.stopPropagation();
      event.preventDefault();
    }
    if (this.state.filters[key] && this.state.filters[key].length > 0) {
      this.setState(
        {
          filters: R.assoc(
            key,
            isUniqFilter(key)
              ? [{ id, value }]
              : R.uniqBy(R.prop('id'), [
                { id, value },
                ...this.state.filters[key],
              ]),
            this.state.filters,
          ),
        },
        () => this.saveView(),
      );
    } else {
      this.setState(
        {
          filters: R.assoc(key, [{ id, value }], this.state.filters),
        },
        () => this.saveView(),
      );
    }
  }

  handleRemoveFilter(key) {
    this.setState({ filters: R.dissoc(key, this.state.filters) }, () => this.saveView());
  }

  setNumberOfElements(numberOfElements) {
    this.setState({ numberOfElements });
  }

  renderCards(paginationOptions) {
    const {
      sortBy,
      orderAsc,
      searchTerm,
      filters,
      openExports,
      numberOfElements,
      selectedElements,
      selectAll,
    } = this.state;
    const {
      t,
    } = this.props;
    const dataColumns = {
      type: {
        label: 'Type',
      },
      role: {
        label: 'Role',
      },
      parties: {
        label: 'Parties',
      },
      label_name: {
        label: 'Labels',
      },
      creation_date: {
        label: 'Creation Date',
      },
      marking: {
        label: 'Marking',
      },
    };
    return (
      <CyioListCards
        sortBy={sortBy}
        orderAsc={orderAsc}
        dataColumns={dataColumns}
        handleSort={this.handleSort.bind(this)}
        handleSearch={this.handleSearch.bind(this)}
        handleChangeView={this.handleChangeView.bind(this)}
        handleAddFilter={this.handleAddFilter.bind(this)}
        handleRemoveFilter={this.handleRemoveFilter.bind(this)}
        handleToggleExports={this.handleToggleExports.bind(this)}
        handleNewCreation={this.handleResponsiblePartyCreation.bind(this)}
        handleDisplayEdit={this.handleDisplayEdit.bind(this)}
        selectedElements={selectedElements}
        selectAll={selectAll}
        CreateItemComponent={<EntitiesResponsiblePartiesCreation />}
        OperationsComponent={<EntitiesResponsiblePartiesDeletion />}
        openExports={openExports}
        filterEntityType="Entities"
        selectedDataEntity='responsible_parties'
        keyword={searchTerm}
        filters={filters}
        paginationOptions={paginationOptions}
        numberOfElements={numberOfElements}
        availableFilterKeys={[
          'created_start_date',
          'created_end_date',
          'label_name',
        ]}
      >
        <QR
          environment={QueryRendererDarkLight}
          query={entitiesResponsiblePartiesCardsQuery}
          variables={{ first: 50, offset: 0, ...paginationOptions }}
          render={({ error, props }) => {
            if (error) {
              console.error(error);
              toastGenericError('Request Failed');
            }
            return (
              <EntitiesResponsiblePartiessCards
                data={props}
                extra={props}
                selectAll={selectAll}
                paginationOptions={paginationOptions}
                initialLoading={props === null}
                selectedElements={selectedElements}
                onLabelClick={this.handleAddFilter.bind(this)}
                setNumberOfElements={this.setNumberOfElements.bind(this)}
                onToggleEntity={this.handleToggleSelectEntity.bind(this)}
              />
            );
          }}
        />
      </CyioListCards>
    );
  }

  renderLines(paginationOptions) {
    const {
      sortBy,
      filters,
      orderAsc,
      selectAll,
      searchTerm,
      openExports,
      selectedElements,
      numberOfElements,
    } = this.state;
    const {
      t,
    } = this.props;
    let numberOfSelectedElements = Object.keys(selectedElements || {}).length;
    if (selectAll) {
      numberOfSelectedElements = numberOfElements.original;
    }
    const dataColumns = {
      name: {
        label: 'Name',
        width: '13%',
        isSortable: true,
      },
      type: {
        label: 'Type',
        width: '11%',
        isSortable: false,
      },
      role_identifier: {
        label: 'Role',
        width: '15%',
        isSortable: true,
      },
      parties: {
        label: 'Parties',
        width: '15%',
        isSortable: false,
      },
      label_name: {
        label: 'Labels',
        width: '20%',
        isSortable: true,
      },
      created: {
        label: 'Creation Date',
        width: '10%',
<<<<<<< HEAD
        isSortable: true,
=======
        isSortable: false,
>>>>>>> f02d2064
      },
      marking: {
        label: 'Marking',
        width: '12%',
        isSortable: true,
      },
    };
    return (
      <CyioListLines
        sortBy={sortBy}
        orderAsc={orderAsc}
        dataColumns={dataColumns}
        handleSort={this.handleSort.bind(this)}
        handleSearch={this.handleSearch.bind(this)}
        handleChangeView={this.handleChangeView.bind(this)}
        handleAddFilter={this.handleAddFilter.bind(this)}
        handleRemoveFilter={this.handleRemoveFilter.bind(this)}
        handleToggleExports={this.handleToggleExports.bind(this)}
        handleToggleSelectAll={this.handleToggleSelectAll.bind(this)}
        handleNewCreation={this.handleResponsiblePartyCreation.bind(this)}
        handleDisplayEdit={this.handleDisplayEdit.bind(this)}
        selectedElements={selectedElements}
        CreateItemComponent={<EntitiesResponsiblePartiesCreation />}
        OperationsComponent={<EntitiesResponsiblePartiesDeletion />}
        openExports={openExports}
        selectAll={selectAll}
        filterEntityType='Entities'
        selectedDataEntity='responsible_parties'
        keyword={searchTerm}
        filters={filters}
        paginationOptions={paginationOptions}
        numberOfElements={numberOfElements}
        availableFilterKeys={[
          'created_start_date',
          'created_end_date',
          'label_name',
        ]}
      >
        <QR
          environment={QueryRendererDarkLight}
          query={entitiesResponsiblePartiesLinesQuery}
          variables={{ first: 50, offset: 0, ...paginationOptions }}
          render={({ error, props }) => {
            if (error) {
              console.error(error);
              toastGenericError('Request Failed');
            }
            return (
              <EntitiesResponsiblePartiesLines
                data={props}
                selectAll={selectAll}
                dataColumns={dataColumns}
                initialLoading={props === null}
                selectedElements={selectedElements}
                paginationOptions={paginationOptions}
                onLabelClick={this.handleAddFilter.bind(this)}
                onToggleEntity={this.handleToggleSelectEntity.bind(this)}
                setNumberOfElements={this.setNumberOfElements.bind(this)}
              />
            );
          }}
        />
      </CyioListLines>
    );
  }

  render() {
    const {
      view,
      sortBy,
      orderAsc,
      searchTerm,
      filters,
      openDataCreation,
    } = this.state;
    const finalFilters = convertFilters(filters);
    const paginationOptions = {
      search: searchTerm,
      orderedBy: sortBy,
      orderMode: orderAsc ? 'asc' : 'desc',
      filters: finalFilters,
      filterMode: 'and',
    };
    const { location } = this.props;
    return (
      <div>
        {view === 'cards' && this.renderCards(paginationOptions)}
        {view === 'lines' && this.renderLines(paginationOptions)}
        <EntitiesResponsiblePartiesCreation
          openDataCreation={openDataCreation}
          handleResponsiblePartyCreation={this.handleResponsiblePartyCreation.bind(this)}
          history={this.props.history}
        />
        <RoleEntityEdition
          displayEdit={this.state.displayEdit}
          history={this.props.history}
          respPartyId={this.state.selectedRespPartyId}
          handleDisplayEdit={this.handleDisplayEdit.bind(this)}
        />
      </div>
    );
  }
}

ResponsiblePartiesEntities.propTypes = {
  t: PropTypes.func,
  history: PropTypes.object,
  location: PropTypes.object,
};

export default R.compose(inject18n, withRouter)(ResponsiblePartiesEntities);<|MERGE_RESOLUTION|>--- conflicted
+++ resolved
@@ -303,11 +303,7 @@
       created: {
         label: 'Creation Date',
         width: '10%',
-<<<<<<< HEAD
-        isSortable: true,
-=======
         isSortable: false,
->>>>>>> f02d2064
       },
       marking: {
         label: 'Marking',
