--- conflicted
+++ resolved
@@ -14,14 +14,8 @@
 import DataSources from './DataSources';
 import RootRole from './data/Roles/Root';
 import RootTask from './data/tasks/Root';
-<<<<<<< HEAD
 import RootLocation from './data/locations/Root';
-=======
-import RootResponsibleParty from './data/responsibleParties/Root';
 import PartiesDataSource from './data/parties/PartiesDataSource';
-import ResponsiblePartiesEntities from './data/responsibleParties/ResponsiblePartiesEntities';
-import ResponsiblePartiesDataSource from './data/responsibleParties/ResponsiblePartyDataSource';
->>>>>>> bade2062
 
 class Root extends Component {
   render() {
@@ -101,7 +95,6 @@
 
         <BoundaryRoute
           exact
-<<<<<<< HEAD
           path="/data/data source/locations"
           component={LocationsDataSource}
         />
@@ -109,10 +102,9 @@
           exact
           path="/data/data source"
           component={DataSources}
-=======
+
           path="/data/entities/roles/:roleId"
           render={(routeProps) => <RootRole {...routeProps} me={me} />}
->>>>>>> bade2062
         />
         <BoundaryRoute
           exact
