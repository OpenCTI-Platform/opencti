--- conflicted
+++ resolved
@@ -4,21 +4,16 @@
 import { BoundaryRoute } from '../Error';
 import Entities from './Entities';
 import RolesEntities from './data/Roles/RolesEntities';
-<<<<<<< HEAD
 import AssessmentPlatformsEntities from './data/assessment_platform/AssessmentPlatformsEntities';
 import RolesDataSource from './data/Roles/RolesDataSource';
 import AssessmentPlatformsDataSource from './data/assessment_platform/AssessmentPlatformsDataSource';
-import DataSources from './DataSources';
-import RootRole from './data/Roles/Root';
 import RootAssessmentPlatform from './data/assessment_platform/Root';
-=======
 import RolesTasks from './data/tasks/TasksEntities';
 import RolesDataSource from './data/Roles/RolesDataSource';
 import TasksDataSource from './data/tasks/TasksDataSource';
 import DataSources from './DataSources';
 import RootRole from './data/Roles/Root';
 import RootTask from './data/tasks/Root';
->>>>>>> c6a6af02
 
 class Root extends Component {
   render() {
@@ -43,12 +38,10 @@
         />
         <BoundaryRoute
           exact
-<<<<<<< HEAD
           path="/data/entities/assessment_platform"
           component={AssessmentPlatformsEntities}
         />
         <BoundaryRoute
-=======
           path="/data/entities/tasks"
           component={RolesTasks}
         />
@@ -63,25 +56,19 @@
 
         {/* Data Source Section */}
         <BoundaryRoute
->>>>>>> c6a6af02
           exact
           path="/data/data source/roles"
           component={RolesDataSource}
         />
         <BoundaryRoute
           exact
-<<<<<<< HEAD
           path="/data/data source/assessment_platform"
           component={AssessmentPlatformsDataSource}
         />
         <BoundaryRoute
           exact
-          path="/data/data source"
-          component={DataSources}
-=======
           path="/data/data source/tasks"
           component={TasksDataSource}
->>>>>>> c6a6af02
         />
         <BoundaryRoute
           exact
