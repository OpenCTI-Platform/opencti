/* eslint-disable */
/* refactor */
import React, { Component } from 'react';
import * as PropTypes from 'prop-types';
import { withRouter, Link } from 'react-router-dom';
import { compose } from 'ramda';
import { withStyles } from '@material-ui/core/styles';
import Button from '@material-ui/core/Button';
<<<<<<< HEAD
import inject18n from '../../../components/i18n';
=======
import ChevronRightIcon from '@material-ui/icons/ChevronRight';
import inject18n from '../../../components/i18n';

>>>>>>> 83be0510
const styles = (theme) => ({
  buttonHome: {
    marginRight: theme.spacing(2),
    padding: '4px 5px',
    minHeight: 20,
    textTransform: 'none',
  },
  button: {
    marginRight: theme.spacing(1),
    padding: '4px 25px',
    minHeight: 20,
    minWidth: 20,
    textTransform: 'none',
  },
  arrow: {
    verticalAlign: 'middle',
    marginRight: 10,
  },
  icon: {
    marginRight: theme.spacing(1),
  },
});

class TopMenuDataNotesEntities extends Component {
  render() {
    const { t, location, classes } = this.props;
    return (
      <div>
        <Button
          component={Link}
          to="/data/entities/notes"
          variant="contained"
          color="primary"
          classes={{ root: classes.buttonHome }}
        >
          {t('Notes')}
        </Button>
        <ChevronRightIcon
          classes={{ root: classes.arrow }}
        />
        <Button
          component={Link}
          to="/data/entities/notes"
          variant={
            location.pathname.includes('/data/entities/notes')
              ? 'contained'
              : 'text'
          }
          size="small"
          color={
            location.pathname.includes('/data/entities/notes')
              ? 'secondary'
              : 'inherit'
          }
          classes={{ root: classes.button }}
        >
          {t('Entities')}
        </Button>
        <Button
          component={Link}
          to="/data/data source"
          variant={
            location.pathname.includes('/data/data source')
              ? 'contained'
              : 'text'
          }
          size="small"
          color={
            location.pathname.includes('/data/data source')
              ? 'secondary'
              : 'inherit'
          }
          classes={{ root: classes.button }}
        >
          {t('Data Sources')}
        </Button>
      </div>
    );
  }
}

TopMenuDataNotesEntities.propTypes = {
  classes: PropTypes.object,
  location: PropTypes.object,
  t: PropTypes.func,
  history: PropTypes.object,
};

export default compose(
  inject18n,
  withRouter,
  withStyles(styles),
)(TopMenuDataNotesEntities);<|MERGE_RESOLUTION|>--- conflicted
+++ resolved
@@ -6,13 +6,9 @@
 import { compose } from 'ramda';
 import { withStyles } from '@material-ui/core/styles';
 import Button from '@material-ui/core/Button';
-<<<<<<< HEAD
-import inject18n from '../../../components/i18n';
-=======
 import ChevronRightIcon from '@material-ui/icons/ChevronRight';
 import inject18n from '../../../components/i18n';
 
->>>>>>> 83be0510
 const styles = (theme) => ({
   buttonHome: {
     marginRight: theme.spacing(2),
