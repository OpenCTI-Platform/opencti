--- conflicted
+++ resolved
@@ -281,22 +281,10 @@
                 <DashboardIcon fontSize="default" />
               </IconButton>
             </Tooltip>
-<<<<<<< HEAD
-            <Tooltip title={t('About')}>
-              <IconButton
-                component={Link}
-                to='/about'
-                classes={{ root: classes.button }}
-              >
-                <Info fontSize="default" />
-              </IconButton>
-            </Tooltip>
-=======
             <AboutField
               history={history}
               location={location}
             />
->>>>>>> 23497341
             <Tooltip title={t('Find in Page')}>
               <IconButton
                 disabled={true}
