/* eslint-disable linebreak-style */
/* eslint-disable */
/* refactor */
import React, { useState } from 'react';
import * as PropTypes from 'prop-types';
import { withRouter, Link } from 'react-router-dom';
import { compose } from 'ramda';
import { withTheme, withStyles } from '@material-ui/core/styles';
import AppBar from '@material-ui/core/AppBar';
import Toolbar from '@material-ui/core/Toolbar';
import IconButton from '@material-ui/core/IconButton';
import {
  AccountCircleOutlined,
  ExploreOutlined,
  InsertChartOutlined,
} from '@material-ui/icons';
import { UploadOutline } from 'mdi-material-ui';
import Menu from '@material-ui/core/Menu';
import Divider from '@material-ui/core/Divider';
import MenuItem from '@material-ui/core/MenuItem';
import Tooltip from '@material-ui/core/Tooltip';
import { capitalize } from 'lodash';
import Breadcrumbs from '@material-ui/core/Breadcrumbs';
import graphql from 'babel-plugin-relay/macro';
import inject18n from '../../../components/i18n';
import SearchInput from '../../../components/SearchInput';
import TopMenuDashboard from './TopMenuDashboard';
import TopMenuSearch from './TopMenuSearch';
import TopMenuAnalysis from './TopMenuAnalysis';
import TopMenuReport from './TopMenuReport';
import TopMenuNote from './TopMenuNote';
import TopMenuOpinion from './TopMenuOpinion';
import TopMenuExternalReference from './TopMenuExternalReference';
import TopMenuEvents from './TopMenuEvents';
import TopMenuIncident from './TopMenuIncident';
import TopMenuObservedData from './TopMenuObservedData';
import TopMenuObservations from './TopMenuObservations';
import TopMenuIndicator from './TopMenuIndicator';
import TopMenuInfrastructure from './TopMenuInfrastructure';
import TopMenuStixCyberObservable from './TopMenuStixCyberObservable';
import TopMenuArtifact from './TopMenuArtifact';
import TopMenuThreats from './TopMenuThreats';
import TopMenuVSAC from './TopMenuVSAC';
//import TopMenuVsacCompare from './TopMenuVsacCompare';
//import TopMenuVsacExploreResults from './TopMenuVsacExploreResults';
//import TopMenuVsacViewCharts from './TopMenuVsacViewCharts';
import TopMenuAssets from './TopMenuAssets';
import TopMenuDataEntities from './TopMenuDataEntities';
import TopMenuDataRolesEntities from './TopMenuDataRolesEntities';
<<<<<<< HEAD
import TopMenuDataAssessmentPlatformsEntities from './TopMenuDataAssessmentPlatformsEntities';
=======
import TopMenuDataResponsiblePartiesEntities from './TopMenuDataResponsiblePartiesEntities';
>>>>>>> 5a1a849e
import TopMenuDataPartiesEntities from './TopMenuDataPartiesEntities';
import TopMenuDataTasksEntities from './TopMenuDataTasksEntities';
import TopMenuDataLocationsEntities from './TopMenuDataLocationsEntities';
import TopMenuRiskAssessment from './TopMenuRiskAssessment';
import TopMenuThreatActor from './TopMenuThreatActor';
import TopMenuDevice from './TopMenuDevice';
import TopMenuOverviews from './TopMenuOverviews';
import TopMenuIntrusionSet from './TopMenuIntrusionSet';
import TopMenuNetwork from './TopMenuNetwork';
import TopMenuCampaign from './TopMenuCampaign';
import TopMenuSoftware from './TopMenuSoftware';
import TopMenuRemediations from './TopMenuRemediations';
import TopMenuArsenal from './TopMenuArsenal';
import TopMenuMalware from './TopMenuMalware';
import TopMenuTool from './TopMenuTool';
import TopMenuAttackPattern from './TopMenuAttackPattern';
import TopMenuVulnerability from './TopMenuVulnerability';
import TopMenuEntities from './TopMenuEntities';
import TopMenuSector from './TopMenuSector';
import TopMenuSystem from './TopMenuSystem';
import TopMenuOrganization from './TopMenuOrganization';
import TopMenuIndividual from './TopMenuIndividual';
import TopMenuRegion from './TopMenuRegion';
import TopMenuCountry from './TopMenuCountry';
import TopMenuCity from './TopMenuCity';
import TopMenuPosition from './TopMenuPosition';
import TopMenuData from './TopMenuData';
import TopMenuSettings from './TopMenuSettings';
import TopMenuProfile from './TopMenuProfile';
import { commitMutation } from '../../../relay/environment';
import Security, {
  KNOWLEDGE,
  KNOWLEDGE_KNASKIMPORT,
  EXPLORE,
} from '../../../utils/Security';
import TopMenuCourseOfAction from './TopMenuCourseOfAction';
import TopMenuWorkspacesDashboards from './TopMenuWorkspacesDashboards';
import TopMenuWorkspacesInvestigations from './TopMenuWorkspacesInvestigations';
import Filters from '../common/lists/Filters';

const styles = (theme) => ({
  appBar: {
    width: '100%',
    zIndex: theme.zIndex.drawer + 1,
    backgroundColor: theme.palette.header.background,
    color: theme.palette.header.text,
  },
  flex: {
    flexGrow: 1,
  },
  toolbar: {
    paddingRight: '0',
    alignItems: 'flex-end',
  },
  logo: {
    cursor: 'pointer',
    height: 35,
  },
  menuContainer: {
    float: 'left',
    width: '100%',
    marginBottom: '20px',
    marginLeft: -20,
    paddingLeft: '20px',
    position: 'relative',
    borderBottom: '1px solid #384057',
  },
  barRight: {
    position: 'absolute',
    right: 5,
    alignItems: 'flex-end',
    height: '100%',
  },
});

const logoutMutation = graphql`
  mutation TopBarMenuLogoutMutation {
    logout
  }
`;

const TopBarMenu = ({
  t, classes, location, history, keyword, theme,
}) => {
  const [menuOpen, setMenuOpen] = useState({ open: false, anchorEl: null });
  const breadCrumbPaths = location.pathname.substr(1).split('/');
  //   let linkPath = '';
  const handleOpenMenu = (event) => {
    event.preventDefault();
    setMenuOpen({ open: true, anchorEl: event.currentTarget });
  };
  const handleCloseMenu = () => {
    setMenuOpen({ open: false, anchorEl: null });
  };
  const handleLogout = () => {
    commitMutation({
      mutation: logoutMutation,
      variables: {},
      onCompleted: () => history.push('/'),
    });
  };
  const handleSearch = (searchKeyword) => {
    if (searchKeyword.length > 0) {
      // With need to double encode because of react router.
      // Waiting for history 5.0 integrated to react router.
      const encodeKey = encodeURIComponent(encodeURIComponent(searchKeyword));
      history.push(`/dashboard/search/${encodeKey}`);
    }
  };
  return (
    <div
      position="relative"
      className={classes.appBar}
      elevation={1}
      style={{ backgroundColor: theme.palette.header.background }}
    >
      <Toolbar
        style={{
          display: location.pathname.includes('/activities/risk assessment/risks') ? 'none' : 'block'
        }}
        className={classes.toolbar}
      >
        <div className={classes.menuContainer}>
          {(location.pathname === '/dashboard'
            || location.pathname === '/dashboard/import') && <TopMenuDashboard />}
          {location.pathname.includes('/dashboard/search') && <TopMenuSearch />}
          {(location.pathname === '/dashboard/analysis'
            || location.pathname.match('/dashboard/analysis/[a-z_]+$')) && (
              <TopMenuAnalysis />
            )}
          {location.pathname.includes('/dashboard/analysis/reports/') && (
            <TopMenuReport />
          )}
          {location.pathname.includes('/dashboard/analysis/notes/') && (
            <TopMenuNote />
          )}
          {location.pathname.includes('/dashboard/analysis/opinions/') && (
            <TopMenuOpinion />
          )}
          {location.pathname.includes(
            '/dashboard/analysis/external_references/',
          ) && <TopMenuExternalReference />}
          {(location.pathname === '/dashboard/events'
            || location.pathname.match('/dashboard/events/[a-z_]+$')) && (
              <TopMenuEvents />
            )}
          {location.pathname.includes('/dashboard/events/incidents/') && (
            <TopMenuIncident />
          )}
          {location.pathname.includes('/dashboard/events/observed_data/') && (
            <TopMenuObservedData />
          )}
          {location.pathname.includes('/dashboard/events/sightings/') && (
            <TopMenuEvents />
          )}
          {(location.pathname === '/dashboard/observations'
            || location.pathname.match('/dashboard/observations/[a-z_]+$')) && (
              <TopMenuObservations />
            )}
          {location.pathname.includes(
            '/dashboard/observations/indicators/',
          ) && <TopMenuIndicator />}
          {location.pathname.includes(
            '/dashboard/observations/infrastructures/',
          ) && <TopMenuInfrastructure />}
          {location.pathname.includes(
            '/dashboard/observations/observables/',
          ) && <TopMenuStixCyberObservable />}
          {location.pathname.includes('/dashboard/observations/artifacts/') && (
            <TopMenuArtifact />
          )}
          {(location.pathname === '/dashboard/threats'
            || location.pathname.match('/dashboard/threats/[a-z_]+$')) && (
              <TopMenuThreats />
            )}
          {location.pathname.includes('/dashboard/threats/threat_actors/') && (
            <TopMenuThreatActor />
          )}
          {location.pathname.includes('/dashboard/threats/intrusion_sets/') && (
            <TopMenuIntrusionSet />
          )}
          {location.pathname.includes('/dashboard/threats/campaigns/') && (
            <TopMenuCampaign />
          )}
          {(location.pathname === '/activities/vulnerability assessment/scans/explore results'
            || location.pathname.match('/activities/vulnerability assessment/scans/explore results')) && (
              <TopMenuVsacExploreResults />
            )}
          {(location.pathname === '/activities/vulnerability assessment/scans/view charts'
            || location.pathname.match('/activities/vulnerability assessment/scans/view charts')) && (
              <TopMenuVsacViewCharts />
            )}
          {(location.pathname === '/activities/vulnerability assessment/scans/compare analysis'
            || location.pathname.match('/activities/vulnerability assessment/scans/compare analysis')) && (
              <TopMenuVsacCompare />
            )}
          {(location.pathname === '/defender HQ/assets'
            || location.pathname.match('/defender HQ/assets/[a-z_]+$')) && (
              <TopMenuAssets />
            )}
          {(location.pathname === '/data/entities'
            || location.pathname === '/data/data source') && (
              <TopMenuDataEntities />
            )}
          {(location.pathname === '/data/entities/roles'
            || location.pathname === '/data/data source/roles') && (
              <TopMenuDataRolesEntities />
            )}
<<<<<<< HEAD
          {(location.pathname === '/data/entities/assessment_platform'
            || location.pathname === '/data/data source/assessment_platform') && (
              <TopMenuDataAssessmentPlatformsEntities />
=======
          {(location.pathname === '/data/entities/responsible_parties'
            || location.pathname === '/data/data source/responsible_parties') && (
              <TopMenuDataResponsiblePartiesEntities />
>>>>>>> 5a1a849e
            )}
          {(location.pathname === '/data/entities/parties'
          || location.pathname === '/data/data source/parties') && (
              <TopMenuDataPartiesEntities />
          )}
          {(location.pathname === '/data/entities/tasks'
            || location.pathname === '/data/data source/tasks') && (
              <TopMenuDataTasksEntities />
            )}
          {(location.pathname === '/data/entities/locations'
          || location.pathname === '/data/data source/locations') && (
              <TopMenuDataLocationsEntities />
            )}
          {location.pathname.includes('/defender HQ/assets/devices/') && (
            <TopMenuDevice />
          )}
          {location.pathname.includes('/defender HQ/assets/network/') && (
            <TopMenuNetwork />
          )}
          {location.pathname.includes('/defender HQ/assets/software/') && (
            <TopMenuSoftware />
          )}
          {(location.pathname === '/dashboard/arsenal'
            || location.pathname.match('/dashboard/arsenal/[a-z_]+$')) && (
              <TopMenuArsenal />
            )}
          {location.pathname.includes('/dashboard/arsenal/malwares/') && (
            <TopMenuMalware />
          )}
          {location.pathname.includes('/dashboard/arsenal/tools/') && (
            <TopMenuTool />
          )}
          {location.pathname.includes(
            '/dashboard/arsenal/attack_patterns/',
          ) && <TopMenuAttackPattern />}
          {location.pathname.includes(
            '/dashboard/arsenal/courses_of_action/',
          ) && <TopMenuCourseOfAction />}
          {location.pathname.includes(
            '/dashboard/arsenal/vulnerabilities/',
          ) && <TopMenuVulnerability />}
          {(location.pathname === '/dashboard/entities'
            || location.pathname.match('/dashboard/entities/[a-z_]+$')) && (
              <TopMenuEntities />
            )}
          {location.pathname.includes('/dashboard/entities/sectors/') && (
            <TopMenuSector />
          )}
          {location.pathname.includes('/dashboard/entities/systems/') && (
            <TopMenuSystem />
          )}
          {location.pathname.includes('/dashboard/entities/organizations/') && (
            <TopMenuOrganization />
          )}
          {location.pathname.includes('/dashboard/entities/individuals/') && (
            <TopMenuIndividual />
          )}
          {location.pathname.includes('/dashboard/entities/regions/') && (
            <TopMenuRegion />
          )}
          {location.pathname.includes('/dashboard/entities/countries/') && (
            <TopMenuCountry />
          )}
          {location.pathname.includes('/dashboard/entities/cities/') && (
            <TopMenuCity />
          )}
          {location.pathname.includes('/dashboard/entities/positions/') && (
            <TopMenuPosition />
          )}
          {location.pathname.includes('/dashboard/data') ? <TopMenuData /> : ''}
          {location.pathname.includes('/dashboard/settings') && (
            <TopMenuSettings />
          )}
          {location.pathname.includes('/dashboard/workspaces/dashboards') && (
            <TopMenuWorkspacesDashboards />
          )}
          {location.pathname.includes(
            '/dashboard/workspaces/investigations',
          ) && <TopMenuWorkspacesInvestigations />}
          {location.pathname === '/dashboard/profile' ? <TopMenuProfile /> : ''}
        </div>
      </Toolbar>
    </div>
  );
};

TopBarMenu.propTypes = {
  keyword: PropTypes.string,
  theme: PropTypes.object,
  classes: PropTypes.object,
  location: PropTypes.object,
  t: PropTypes.func,
  history: PropTypes.object,
};

export default compose(
  inject18n,
  withRouter,
  withTheme,
  withStyles(styles),
)(TopBarMenu);<|MERGE_RESOLUTION|>--- conflicted
+++ resolved
@@ -47,11 +47,8 @@
 import TopMenuAssets from './TopMenuAssets';
 import TopMenuDataEntities from './TopMenuDataEntities';
 import TopMenuDataRolesEntities from './TopMenuDataRolesEntities';
-<<<<<<< HEAD
 import TopMenuDataAssessmentPlatformsEntities from './TopMenuDataAssessmentPlatformsEntities';
-=======
 import TopMenuDataResponsiblePartiesEntities from './TopMenuDataResponsiblePartiesEntities';
->>>>>>> 5a1a849e
 import TopMenuDataPartiesEntities from './TopMenuDataPartiesEntities';
 import TopMenuDataTasksEntities from './TopMenuDataTasksEntities';
 import TopMenuDataLocationsEntities from './TopMenuDataLocationsEntities';
@@ -260,15 +257,13 @@
             || location.pathname === '/data/data source/roles') && (
               <TopMenuDataRolesEntities />
             )}
-<<<<<<< HEAD
           {(location.pathname === '/data/entities/assessment_platform'
             || location.pathname === '/data/data source/assessment_platform') && (
               <TopMenuDataAssessmentPlatformsEntities />
-=======
+
           {(location.pathname === '/data/entities/responsible_parties'
             || location.pathname === '/data/data source/responsible_parties') && (
               <TopMenuDataResponsiblePartiesEntities />
->>>>>>> 5a1a849e
             )}
           {(location.pathname === '/data/entities/parties'
           || location.pathname === '/data/data source/parties') && (
