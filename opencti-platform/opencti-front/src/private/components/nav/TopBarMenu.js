--- conflicted
+++ resolved
@@ -47,11 +47,7 @@
 import TopMenuAssets from './TopMenuAssets';
 import TopMenuDataEntities from './TopMenuDataEntities';
 import TopMenuDataRolesEntities from './TopMenuDataRolesEntities';
-<<<<<<< HEAD
-import TopMenuDataNotesEntities from './TopMenuDataNotesEntities';
 import TopMenuDataLabelsEntities from './TopMenuDataLabelsEntities';
-=======
->>>>>>> 1dca312d
 import TopMenuDataAssessmentPlatformsEntities from './TopMenuDataAssessmentPlatformsEntities';
 import TopMenuDataResponsiblePartiesEntities from './TopMenuDataResponsiblePartiesEntities';
 import TopMenuDataExternalReferenceEntities from './TopMenuDataExternalReferenceEntities';
@@ -265,17 +261,10 @@
             || location.pathname === '/data/data source/roles') && (
               <TopMenuDataRolesEntities />
           )}
-<<<<<<< HEAD
-          {(location.pathname === '/data/entities/notes'
-            || location.pathname === '/data/data source/notes') && (
-              <TopMenuDataNotesEntities />
-          )}
           {(location.pathname === '/data/entities/labels'
             || location.pathname === '/data/data source/labels') && (
               <TopMenuDataLabelsEntities />
           )}
-=======
->>>>>>> 1dca312d
           {(location.pathname === '/data/entities/parties'
             || location.pathname === '/data/data source/parties') && (
               <TopMenuDataPartiesEntities />
