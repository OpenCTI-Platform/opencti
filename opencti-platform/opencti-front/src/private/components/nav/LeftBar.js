import React, { useState } from 'react';
import * as PropTypes from 'prop-types';
import { withRouter, Link } from 'react-router-dom';
import { withStyles } from '@material-ui/core/styles';
import Toolbar from '@material-ui/core/Toolbar';
import IconButton from '@material-ui/core/IconButton';
import MenuList from '@material-ui/core/MenuList';
import MenuItem from '@material-ui/core/MenuItem';
import ListItemIcon from '@material-ui/core/ListItemIcon';
import ListItemText from '@material-ui/core/ListItemText';
import Divider from '@material-ui/core/Divider';
import Drawer from '@material-ui/core/Drawer';
import {
  Dashboard,
  Explore,
  Assignment,
  DeviceHub,
  KeyboardArrowLeft,
  KeyboardArrowRight,
  Layers,
  ListAlt,
  GroupWork,
  Extension,
} from '@material-ui/icons';
import { Settings, Database, Binoculars } from 'mdi-material-ui';
import { compose } from 'ramda';
import logo from '../../../resources/images/logo_text.png';
import inject18n from '../../../components/i18n';
import Security, { KNOWLEDGE, EXPLORE, SETTINGS } from '../../../utils/Security';

const styles = (theme) => ({
  drawerPaper: {
    minHeight: '100vh',
    width: 60,
    backgroundColor: theme.palette.background.nav,
  },
  drawerPaperOpen: {
    minHeight: '100vh',
    width: 220,
    backgroundColor: theme.palette.background.nav,
  },
  menuList: {
    height: '100%',
  },
  lastItem: {
    bottom: 0,
  },
  logoButton: {
    marginLeft: -23,
    marginRight: 20,
  },
  logo: {
    cursor: 'pointer',
    height: 35,
  },
  toolbar: theme.mixins.toolbar,
  menuItem: {
    height: 40,
  },
});

const LeftBar = ({ t, location, classes }) => {
  const [open, setOpen] = useState(false);
  const toggle = () => {
    setOpen(!open);
  };
  return (
      <div>
        <Drawer variant="permanent" classes={{ paper: classes.drawerPaper }}>
          <div className={classes.toolbar} />
          <MenuList component="nav">
            <MenuItem component={Link} to="/dashboard"
              selected={location.pathname === '/dashboard'}
              dense={false}
              classes={{ root: classes.menuItem }}>
              <ListItemIcon>
                <Dashboard />
              </ListItemIcon>
            </MenuItem>
<<<<<<< HEAD
            <Security roles={[KNOWLEDGE]}>
=======
            <Security needs={[KNOWLEDGE]}>
>>>>>>> ed2f4074
              <MenuItem component={Link} to="/dashboard/threats"
                selected={location.pathname.includes('/dashboard/threats')}
                dense={false}
                classes={{ root: classes.menuItem }}>
                <ListItemIcon>
                  <Database />
                </ListItemIcon>
              </MenuItem>
              <MenuItem component={Link} to="/dashboard/techniques"
                selected={location.pathname.includes('/dashboard/techniques')}
                dense={false}
                classes={{ root: classes.menuItem }}>
                <ListItemIcon>
                  <Layers />
                </ListItemIcon>
              </MenuItem>
              <MenuItem component={Link} to="/dashboard/signatures"
                selected={location.pathname.includes('/dashboard/signatures')}
                dense={false}
                classes={{ root: classes.menuItem }}>
                <ListItemIcon>
                  <Binoculars />
                </ListItemIcon>
              </MenuItem>
              <MenuItem component={Link} to="/dashboard/reports"
                selected={location.pathname.includes('/dashboard/reports')}
                dense={false}
                classes={{ root: classes.menuItem }}>
                <ListItemIcon>
                  <Assignment />
                </ListItemIcon>
              </MenuItem>
              <MenuItem component={Link} to="/dashboard/entities"
                selected={location.pathname.includes('/dashboard/entities')}
                dense={false}
                classes={{ root: classes.menuItem }}>
                <ListItemIcon>
                  <ListAlt />
                </ListItemIcon>
              </MenuItem>
            </Security>
          </MenuList>
<<<<<<< HEAD
          <Security roles={[EXPLORE]}>
=======
          <Security needs={[EXPLORE]}>
>>>>>>> ed2f4074
            <Divider />
            <MenuList component="nav">
              <MenuItem component={Link} to="/dashboard/explore"
                selected={location.pathname.includes('/dashboard/explore')}
                dense={false}
                classes={{ root: classes.menuItem }}>
                <ListItemIcon>
                  <Explore />
                </ListItemIcon>
              </MenuItem>
              <MenuItem component={Link} disabled={true}
                to="/dashboard/investigate"
                selected={location.pathname.includes('/dashboard/investigate')}
                dense={false}
                classes={{ root: classes.menuItem }}>
                <ListItemIcon>
                  <DeviceHub />
                </ListItemIcon>
              </MenuItem>
              <MenuItem component={Link} disabled={true}
                to="/dashboard/correlate"
                selected={location.pathname.includes('/dashboard/correlate')}
                dense={false}>
                <ListItemIcon>
                  <GroupWork />
                </ListItemIcon>
              </MenuItem>
            </MenuList>
          </Security>
<<<<<<< HEAD
          <Security roles={[SETTINGS]}>
=======
          <Security needs={[SETTINGS]}>
>>>>>>> ed2f4074
            <Divider />
            <MenuList component="nav">
              <MenuItem component={Link}
                to="/dashboard/connectors"
                selected={location.pathname.includes('/dashboard/connectors')}
                dense={false}
                classes={{ root: classes.menuItem }}>
                <ListItemIcon>
                  <Extension />
                </ListItemIcon>
              </MenuItem>
              <MenuItem component={Link}
                to="/dashboard/settings"
                selected={location.pathname.includes('/dashboard/settings')}
                dense={false}
                style={{ marginBottom: 50 }}
                classes={{ root: classes.menuItem }}>
                <ListItemIcon>
                  <Settings />
                </ListItemIcon>
              </MenuItem>
            </MenuList>
          </Security>
          <MenuList component="nav" classes={{ root: classes.menuList }}>
            <MenuItem
              onClick={toggle}
              dense={false}
              style={{ position: 'absolute', bottom: 10, width: '100%' }}
              classes={{ root: classes.menuItem }}>
              <ListItemIcon>
                <KeyboardArrowRight />
              </ListItemIcon>
            </MenuItem>
          </MenuList>
        </Drawer>
        <Drawer open={open}
          classes={{ paper: classes.drawerPaperOpen }}
          onClose={toggle}>
          <Toolbar>
            <IconButton classes={{ root: classes.logoButton }}
              color="inherit"
              aria-label="Menu"
              component={Link}
              to="/dashboard">
              <img src={logo} alt="logo" className={classes.logo} />
            </IconButton>
          </Toolbar>
          <MenuList component="nav">
            <MenuItem component={Link}
              to="/dashboard"
              onClick={toggle}
              selected={location.pathname === '/dashboard'}
              dense={false}
              classes={{ root: classes.menuItem }}>
              <ListItemIcon>
                <Dashboard />
              </ListItemIcon>
              <ListItemText primary={t('Dashboard')} />
            </MenuItem>
            <MenuItem component={Link}
              to="/dashboard/threats"
              onClick={toggle}
              selected={location.pathname.includes('/dashboard/threats')}
              dense={false}
              classes={{ root: classes.menuItem }}>
              <ListItemIcon>
                <Database />
              </ListItemIcon>
              <ListItemText primary={t('Threats')} />
            </MenuItem>
            <MenuItem component={Link}
              to="/dashboard/techniques"
              onClick={toggle}
              selected={location.pathname.includes('/dashboard/techniques')}
              dense={false}
              classes={{ root: classes.menuItem }}>
              <ListItemIcon>
                <Layers />
              </ListItemIcon>
              <ListItemText primary={t('Techniques')} />
            </MenuItem>
            <MenuItem component={Link}
              to="/dashboard/signatures"
              onClick={toggle}
              selected={location.pathname.includes('/dashboard/signatures')}
              dense={false}
              classes={{ root: classes.menuItem }}>
              <ListItemIcon>
                <Binoculars />
              </ListItemIcon>
              <ListItemText primary={t('Signatures')} />
            </MenuItem>
            <MenuItem component={Link}
              to="/dashboard/reports"
              onClick={toggle}
              selected={location.pathname.includes('/dashboard/reports')}
              dense={false}
              classes={{ root: classes.menuItem }}>
              <ListItemIcon>
                <Assignment />
              </ListItemIcon>
              <ListItemText primary={t('Reports')} />
            </MenuItem>
            <MenuItem component={Link}
              to="/dashboard/entities"
              selected={location.pathname.includes('/dashboard/entities')}
              dense={false}
              classes={{ root: classes.menuItem }}>
              <ListItemIcon>
                <ListAlt />
              </ListItemIcon>
              <ListItemText primary={t('Entities')} />
            </MenuItem>
          </MenuList>
          <Divider />
          <MenuList component="nav">
            <MenuItem component={Link}
              to="/dashboard/explore"
              onClick={toggle}
              selected={location.pathname.includes('/dashboard/explore')}
              dense={false}
              classes={{ root: classes.menuItem }}>
              <ListItemIcon>
                <Explore />
              </ListItemIcon>
              <ListItemText primary={t('Explore')} />
            </MenuItem>
            <MenuItem component={Link}
              disabled={true}
              to="/dashboard/investigate"
              onClick={toggle}
              selected={location.pathname.includes('/dashboard/investigate')}
              dense={false}
              classes={{ root: classes.menuItem }}>
              <ListItemIcon>
                <DeviceHub />
              </ListItemIcon>
              <ListItemText primary={t('Investigate')} />
            </MenuItem>
            <MenuItem component={Link}
              disabled={true}
              to="/dashboard/correlate"
              onClick={toggle}
              selected={location.pathname.includes('/dashboard/correlate')}
              dense={false}
              classes={{ root: classes.menuItem }}>
              <ListItemIcon>
                <GroupWork />
              </ListItemIcon>
              <ListItemText primary={t('Correlate')} />
            </MenuItem>
          </MenuList>
<<<<<<< HEAD
          <Security roles={[SETTINGS]}>
=======
          <Security needs={[SETTINGS]}>
>>>>>>> ed2f4074
            <Divider />
            <MenuList component="nav">
                <MenuItem component={Link}
                  to="/dashboard/connectors"
                  onClick={toggle}
                  selected={location.pathname.includes('/dashboard/connectors')}
                  dense={false}
                  classes={{ root: classes.menuItem }}>
                  <ListItemIcon>
                    <Extension />
                  </ListItemIcon>
                  <ListItemText primary={t('Connectors')} />
                </MenuItem>
                <MenuItem component={Link}
                  to="/dashboard/settings"
                  onClick={toggle}
                  selected={location.pathname.includes('/dashboard/settings')}
                  dense={false}
                  classes={{ root: classes.menuItem }}
                  style={{ marginBottom: 50 }}>
                  <ListItemIcon>
                    <Settings />
                  </ListItemIcon>
                  <ListItemText primary={t('Settings')} />
                </MenuItem>
              </MenuList>
          </Security>
          <MenuList component="nav" classes={{ root: classes.menuList }}>
            <MenuItem onClick={toggle}
              dense={false}
              style={{ position: 'absolute', bottom: 10, width: '100%' }}>
              <ListItemIcon>
                <KeyboardArrowLeft />
              </ListItemIcon>
            </MenuItem>
          </MenuList>
        </Drawer>
      </div>
  );
};

LeftBar.propTypes = {
  location: PropTypes.object,
  classes: PropTypes.object,
  t: PropTypes.func,
};

export default compose(
  inject18n,
  withRouter,
  withStyles(styles),
)(LeftBar);<|MERGE_RESOLUTION|>--- conflicted
+++ resolved
@@ -77,11 +77,7 @@
                 <Dashboard />
               </ListItemIcon>
             </MenuItem>
-<<<<<<< HEAD
-            <Security roles={[KNOWLEDGE]}>
-=======
             <Security needs={[KNOWLEDGE]}>
->>>>>>> ed2f4074
               <MenuItem component={Link} to="/dashboard/threats"
                 selected={location.pathname.includes('/dashboard/threats')}
                 dense={false}
@@ -124,11 +120,7 @@
               </MenuItem>
             </Security>
           </MenuList>
-<<<<<<< HEAD
-          <Security roles={[EXPLORE]}>
-=======
           <Security needs={[EXPLORE]}>
->>>>>>> ed2f4074
             <Divider />
             <MenuList component="nav">
               <MenuItem component={Link} to="/dashboard/explore"
@@ -158,11 +150,7 @@
               </MenuItem>
             </MenuList>
           </Security>
-<<<<<<< HEAD
-          <Security roles={[SETTINGS]}>
-=======
           <Security needs={[SETTINGS]}>
->>>>>>> ed2f4074
             <Divider />
             <MenuList component="nav">
               <MenuItem component={Link}
@@ -315,11 +303,7 @@
               <ListItemText primary={t('Correlate')} />
             </MenuItem>
           </MenuList>
-<<<<<<< HEAD
-          <Security roles={[SETTINGS]}>
-=======
           <Security needs={[SETTINGS]}>
->>>>>>> ed2f4074
             <Divider />
             <MenuList component="nav">
                 <MenuItem component={Link}
