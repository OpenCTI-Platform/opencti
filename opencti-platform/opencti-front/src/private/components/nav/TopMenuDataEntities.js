/* eslint-disable */
/* refactor */
import React, { Component } from 'react';
import * as PropTypes from 'prop-types';
import { withRouter, Link } from 'react-router-dom';
import { compose } from 'ramda';
import { withStyles } from '@material-ui/core/styles';
import Button from '@material-ui/core/Button';
<<<<<<< HEAD
=======
import ChevronRightIcon from '@material-ui/icons/ChevronRight';
>>>>>>> 83be0510
import inject18n from '../../../components/i18n';

const styles = (theme) => ({
  buttonHome: {
    marginRight: theme.spacing(2),
    padding: '4px 5px',
    minHeight: 20,
    textTransform: 'none',
  },
  button: {
    marginRight: theme.spacing(1),
    padding: '4px 25px',
    minHeight: 20,
    minWidth: 20,
    textTransform: 'none',
  },
  arrow: {
    verticalAlign: 'middle',
    marginRight: 10,
  },
  icon: {
    marginRight: theme.spacing(1),
  },
});

class TopMenuDataEntities extends Component {
  render() {
    const { t, location, classes } = this.props;
    return (
      <div>
        <Button
          component={Link}
          to="/data/entities"
          variant="contained"
          color="primary"
          classes={{ root: classes.buttonHome }}
        >
          {t('Data')}
        </Button>
        <ChevronRightIcon
          classes={{ root: classes.arrow }}
        />
        <Button
          component={Link}
          to="/data/entities"
          variant={
            location.pathname.includes('/data/entities')
              ? 'contained'
              : 'text'
          }
          size="small"
          color={
            location.pathname.includes('/data/entities')
              ? 'secondary'
              : 'inherit'
          }
          classes={{ root: classes.button }}
        >
          {t('Entities')}
        </Button>
        <Button
          component={Link}
          to="/data/data source"
          variant={
            location.pathname.includes('/data/data source')
              ? 'contained'
              : 'text'
          }
          size="small"
          color={
            location.pathname.includes('/data/data source')
              ? 'secondary'
              : 'inherit'
          }
          classes={{ root: classes.button }}
        >
          {t('Data Sources')}
        </Button>
      </div>
    );
  }
}

TopMenuDataEntities.propTypes = {
  classes: PropTypes.object,
  location: PropTypes.object,
  t: PropTypes.func,
  history: PropTypes.object,
};

export default compose(
  inject18n,
  withRouter,
  withStyles(styles),
)(TopMenuDataEntities);<|MERGE_RESOLUTION|>--- conflicted
+++ resolved
@@ -6,10 +6,7 @@
 import { compose } from 'ramda';
 import { withStyles } from '@material-ui/core/styles';
 import Button from '@material-ui/core/Button';
-<<<<<<< HEAD
-=======
 import ChevronRightIcon from '@material-ui/icons/ChevronRight';
->>>>>>> 83be0510
 import inject18n from '../../../components/i18n';
 
 const styles = (theme) => ({
