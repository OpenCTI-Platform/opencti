/* eslint-disable */
/* refactor */
import React, { useState } from 'react';
import * as PropTypes from 'prop-types';
import { withRouter, Link } from 'react-router-dom';
import { compose } from 'ramda';
import { withTheme, withStyles } from '@material-ui/core/styles';
import AppBar from '@material-ui/core/AppBar';
import Toolbar from '@material-ui/core/Toolbar';
import IconButton from '@material-ui/core/IconButton';
import {
  AccountCircleOutlined,
  ExploreOutlined,
  InsertChartOutlined,
} from '@material-ui/icons';
import NoteAddIcon from '@material-ui/icons/NoteAdd';
import PublishIcon from '@material-ui/icons/Publish';
import FindInPageIcon from '@material-ui/icons/FindInPage';
import DashboardIcon from '@material-ui/icons/Dashboard';
import { UploadOutline } from 'mdi-material-ui';
import Menu from '@material-ui/core/Menu';
import Divider from '@material-ui/core/Divider';
import MenuItem from '@material-ui/core/MenuItem';
import Tooltip from '@material-ui/core/Tooltip';
import graphql from 'babel-plugin-relay/macro';
import inject18n from '../../../components/i18n';
import SearchInput from '../../../components/SearchInput';
import { commitMutation } from '../../../relay/environment';
import Security, {
  KNOWLEDGE,
  KNOWLEDGE_KNASKIMPORT,
  EXPLORE,
} from '../../../utils/Security';
import Filters from '../common/lists/Filters';
import Typography from '@material-ui/core/Typography';
import Breadcrumbs from '@material-ui/core/Breadcrumbs';
import Export from '../../../components/Export';

const styles = (theme) => ({
  appBar: {
    width: '100%',
    zIndex: theme.zIndex.drawer + 1,
    backgroundColor: theme.palette.header.background,
    color: theme.palette.header.text,
  },
  flex: {
    flexGrow: 1,
  },
  logoContainer: {

    height: 64,
    width: 255,
    marginLeft: -24,
    paddingTop: 15,
    borderBottom: '1px solid rgba(255, 255, 255, 0.2)',
    backgroundColor: theme.palette.background.nav,

  },
  logo: {
    cursor: 'pointer',
    height: 20,
    marginTop: 10,
    marginLeft: 10,

  },
  menuContainer: {
    float: 'left',
    marginLeft: 40,
  },
  barRight: {
    position: 'absolute',
    right: 5,
    verticalAlign: 'middle',
    height: '100%',
  },
  barContainer: {
    display: 'table-cell',
    float: 'left',
    paddingTop: 10,
  },
  divider: {
    display: 'table-cell',
    float: 'left',
    height: '100%',
    margin: '0 5px 0 5px',
  },
  searchContainer: {
    display: 'table-cell',
    float: 'left',
    marginRight: 5,
    paddingTop: 9,
  },
  button: {
    display: 'table-cell',
    float: 'left',
  },
});

const logoutMutation = graphql`
  mutation TopBarRiskBreadcrumbsLogoutMutation {
    logout
  }
`;

const TopBarRiskBreadcrumbs = ({
  t, classes, location, history, keyword, theme, risk, remediation,
}) => {

  const pathParts= location.pathname.split("/").filter(entry => entry !== "");

  pathParts.includes('remediation')
    ? pathParts.map((value, i) => {
      if (value === 'risks') {
        pathParts[i + 1] = risk.name;
      }
      else if (value === 'remediation') {
        if (pathParts[i + 1] !== undefined) {
          pathParts[i + 1] = remediation?.name;
        }
      }
    })
    : pathParts.map((value, i) => value === 'risks' ? pathParts[i + 1] = risk.name : 'riskItem');

  const [menuOpen, setMenuOpen] = useState({ open: false, anchorEl: null });
  const buildBreadCrumbs = (array) => {

    let url = "/";
    let crumbArry = [];

    for (let x = 0; x < array.length; x++) {

      url += array[x] + "/";
      let obj = { label: array[x], path: url }

      crumbArry.push(obj);

    }

    return crumbArry;

  }
  const handleOpenMenu = (event) => {
    event.preventDefault();
    setMenuOpen({ open: true, anchorEl: event.currentTarget });
  };
  const handleCloseMenu = () => {
    setMenuOpen({ open: false, anchorEl: null });
  };
  const handleLogout = () => {
    commitMutation({
      mutation: logoutMutation,
      variables: {},
      onCompleted: () => {
        history.push('/');
        localStorage.removeItem('token');
      },
    });
  };
  const handleSearch = (searchKeyword) => {
    if (searchKeyword.length > 0) {
      // With need to double encode because of react router.
      // Waiting for history 5.0 integrated to react router.
      const encodeKey = encodeURIComponent(encodeURIComponent(searchKeyword));
      history.push(`/dashboard/search/${encodeKey}`);
    }
  };

  const breadCrumbs = buildBreadCrumbs(pathParts);

  return (
    <AppBar
      position="fixed"
      className={classes.appBar}
      elevation={1}
      style={{ backgroundColor: theme.palette.header.background }}
    >
      <Toolbar>
        <div className={classes.logoContainer}>
          <Link to="/dashboard">
            <img src={theme.logo} alt="logo" className={classes.logo} />
          </Link>
        </div>
        <div className={classes.menuContainer}>
          <Breadcrumbs aria-label="breadcrumb">
            {breadCrumbs.map((crumb, i, array) => {
              if (i === array.length - 1) {
                return (<Typography color="textPrimary" style={{ textTransform: 'capitalize' }}>{crumb.label}</Typography>)
              } else {
                return (<Link color="inherit"
                  to={crumb.path}
                  onClick={(e) => { e.preventDefault(); history.push(crumb.path); }}
                  style={{ textTransform: 'capitalize' }}
                >
                  {crumb.label}
                </Link>)
              }
            })}
          </Breadcrumbs>
        </div>
        <div className={classes.barRight}>
          <div className={classes.barContainer}>
            <Security needs={[KNOWLEDGE]}>
              <div className={classes.searchContainer}>
                <SearchInput disabled={true} onSubmit={handleSearch} keyword={keyword} />
              </div>
              <Filters
                variant="dialog"
                availableFilterKeys={[
                  'entity_type',
                  'markedBy',
                  'labelledBy',
                  'createdBy',
                  'confidence_gt',
                  'x_opencti_organization_type',
                  'created_start_date',
                  'created_end_date',
                  'created_at_start_date',
                  'created_at_end_date',
                ]}
                currentFilters={{}}
                // disabled={location.pathname.includes('/dashboard/search')}
                disabled={true}
              />
            </Security>
          </div>
          <Divider className={classes.divider} orientation="vertical" />
          <div className={classes.barContainer}>
            <Security needs={[EXPLORE]}>
              <Tooltip title={t('Custom dashboards')}>
                <IconButton
                  component={Link}
                  to="/dashboard/workspaces/dashboards"
                  variant={
                    location.pathname.includes(
                      '/dashboard/workspaces/dashboards',
                    )
                      ? 'contained'
                      : 'text'
                  }
                  color={
                    location.pathname.includes(
                      '/dashboard/workspaces/dashboards',
                    )
                      ? 'secondary'
                      : 'inherit'
                  }
                  classes={{ root: classes.button }}
                >
                  <InsertChartOutlined fontSize="default" />
                </IconButton>
              </Tooltip>
              <Tooltip title={t('Investigations')}>
                <IconButton
                  component={Link}
                  to="/dashboard/workspaces/investigations"
                  variant={
                    location.pathname.includes(
                      '/dashboard/workspaces/investigations',
                    )
                      ? 'contained'
                      : 'text'
                  }
                  color={
                    location.pathname.includes(
                      '/dashboard/workspaces/investigations',
                    )
                      ? 'secondary'
                      : 'inherit'
                  }
                  classes={{ root: classes.button }}
                >
                  <ExploreOutlined fontSize="default" />
                </IconButton>
              </Tooltip>
            </Security>
              <Tooltip title={t('Dashboard')}>
                <IconButton
                  component={Link}
                  to='/dashboard'
                  classes={{ root: classes.button }}
                >
                <DashboardIcon fontSize="default" />
              </IconButton>
            </Tooltip>
            <Tooltip title={t('Find in Page')}>
              <IconButton
                disabled={true}
                component={Link}
                classes={{ root: classes.button }}
              >
                <FindInPageIcon fontSize="default" />
              </IconButton>
            </Tooltip>
            <Tooltip title={t('Data Import')}>
              <IconButton
                disabled={true}
                component={Link}
                classes={{ root: classes.button }}
              >
                <PublishIcon fontSize="default" />
              </IconButton>
            </Tooltip>
            <Tooltip title={t('Add Note')}>
<<<<<<< HEAD
                <Export />
              </Tooltip>
=======
              <IconButton
                disabled={true}
                component={Link}
                classes={{ root: classes.button }}
              >
                <NoteAddIcon fontSize="default" />
              </IconButton>
            </Tooltip>
>>>>>>> 54e5d64f
            <IconButton
              size="medium"
              classes={{ root: classes.button }}
              aria-owns={menuOpen.open ? 'menu-appbar' : null}
              aria-haspopup="true"
              onClick={handleOpenMenu}
              color="inherit"
            >
              <AccountCircleOutlined fontSize="default" />
            </IconButton>
            <Menu
              id="menu-appbar"
              style={{ marginTop: 40, zIndex: 2100 }}
              anchorEl={menuOpen.anchorEl}
              open={menuOpen.open}
              onClose={handleCloseMenu}
            >
              <MenuItem
                component={Link}
                to="/dashboard/profile"
                onClick={handleCloseMenu}
              >
                {t('Profile')}
              </MenuItem>
              <MenuItem onClick={handleLogout}>{t('Logout')}</MenuItem>
            </Menu>
          </div>
        </div>
      </Toolbar>
    </AppBar>
  );
};

TopBarRiskBreadcrumbs.propTypes = {
  keyword: PropTypes.string,
  theme: PropTypes.object,
  classes: PropTypes.object,
  remediation: PropTypes.object,
  risk: PropTypes.object,
  location: PropTypes.object,
  t: PropTypes.func,
  history: PropTypes.object,
};

export default compose(
  inject18n,
  withRouter,
  withTheme,
  withStyles(styles),
)(TopBarRiskBreadcrumbs);<|MERGE_RESOLUTION|>--- conflicted
+++ resolved
@@ -301,19 +301,8 @@
               </IconButton>
             </Tooltip>
             <Tooltip title={t('Add Note')}>
-<<<<<<< HEAD
                 <Export />
               </Tooltip>
-=======
-              <IconButton
-                disabled={true}
-                component={Link}
-                classes={{ root: classes.button }}
-              >
-                <NoteAddIcon fontSize="default" />
-              </IconButton>
-            </Tooltip>
->>>>>>> 54e5d64f
             <IconButton
               size="medium"
               classes={{ root: classes.button }}
