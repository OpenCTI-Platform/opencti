import React from 'react';
import * as PropTypes from 'prop-types';
import graphql from 'babel-plugin-relay/macro';
import { createFragmentContainer } from 'react-relay';
import { Form, Formik } from 'formik';
import { withStyles } from '@material-ui/core/styles';
import {
<<<<<<< HEAD
  compose,
  pick,
  map,
  pipe,
  flatten,
  uniq,
  find,
  propEq,
  dropLast,
=======
  compose, pick, includes, find, propEq, filter,
>>>>>>> 09773cd5
} from 'ramda';
import * as Yup from 'yup';
import ListItem from '@material-ui/core/ListItem';
import ListItemText from '@material-ui/core/ListItemText';
import ListItemSecondaryAction from '@material-ui/core/ListItemSecondaryAction';
import Checkbox from '@material-ui/core/Checkbox';
import List from '@material-ui/core/List';
import ListSubheader from '@material-ui/core/ListSubheader';
import { commitMutation, QueryRenderer } from '../../../../relay/environment';
import { SubscriptionFocus } from '../../../../components/Subscription';
import TextField from '../../../../components/TextField';
import inject18n from '../../../../components/i18n';
import Loader from '../../../../components/Loader';
import Switch from '../../../../components/SwitchField';

const styles = (theme) => ({
  drawerPaper: {
    minHeight: '100vh',
    width: '50%',
    position: 'fixed',
    overflow: 'hidden',
    backgroundColor: theme.palette.navAlt.background,
    transition: theme.transitions.create('width', {
      easing: theme.transitions.easing.sharp,
      duration: theme.transitions.duration.enteringScreen,
    }),
    padding: '30px 30px 30px 30px',
  },
  createButton: {
    position: 'fixed',
    bottom: 30,
    right: 30,
  },
  importButton: {
    position: 'absolute',
    top: 30,
    right: 30,
  },
});

const roleMutationFieldPatch = graphql`
  mutation RoleEditionOverviewFieldPatchMutation($id: ID!, $input: EditInput!) {
    roleEdit(id: $id) {
      fieldPatch(input: $input) {
        ...RoleEditionOverview_role
      }
    }
  }
`;

const roleEditionOverviewFocus = graphql`
  mutation RoleEditionOverviewFocusMutation($id: ID!, $input: EditContext!) {
    roleEdit(id: $id) {
      contextPatch(input: $input) {
        id
      }
    }
  }
`;

const roleEditionAddCapability = graphql`
  mutation RoleEditionOverviewAddCapabilityMutation(
    $id: ID!
    $input: RelationAddInput!
  ) {
    roleEdit(id: $id) {
      relationAdd(input: $input) {
        from {
          ...RoleEditionOverview_role
        }
      }
    }
  }
`;

const roleEditionRemoveCapability = graphql`
  mutation RoleEditionOverviewDelCapabilityMutation($id: ID!, $name: String!) {
    roleEdit(id: $id) {
      removeCapability(name: $name) {
        ...RoleEditionOverview_role
      }
    }
  }
`;

const roleEditionOverviewCapabilities = graphql`
  query RoleEditionOverviewCapabilitiesQuery {
    capabilities(first: 1000) {
      edges {
        node {
          id
          name
          description
        }
      }
    }
  }
`;

const roleValidation = (t) => Yup.object().shape({
  name: Yup.string().required(t('This field is required')),
  description: Yup.string(),
  default_assignation: Yup.bool(),
});

const RoleEditionOverviewComponent = ({
  t, role, context, classes,
}) => {
  const initialValues = pick(
    ['name', 'description', 'default_assignation'],
    role,
  );
  const handleChangeFocus = (name) => {
    commitMutation({
      mutation: roleEditionOverviewFocus,
      variables: {
        id: role.id,
        input: {
          focusOn: name,
        },
      },
    });
  };
  const handleSubmitField = (name, value) => {
    roleValidation(t)
      .validateAt(name, { [name]: value })
      .then(() => {
        commitMutation({
          mutation: roleMutationFieldPatch,
          variables: { id: role.id, input: { key: name, value } },
        });
      })
      .catch(() => false);
  };
  const handleToggle = (capability, event) => {
    const roleId = role.id;
    if (event.target.checked) {
      commitMutation({
        mutation: roleEditionAddCapability,
        variables: {
          id: roleId,
          input: {
            fromRole: 'position',
            toId: capability.id,
            toRole: 'capability',
            through: 'role_capability',
          },
        },
      });
    } else {
      commitMutation({
        mutation: roleEditionRemoveCapability,
        variables: {
          id: roleId,
          name: capability.name,
        },
      });
    }
  };
  // eslint-disable-next-line arrow-body-style
  const inheritedCapability = (name, capabilities) => {
    return filter((c) => name !== c.name && includes(name, c.name), capabilities).length > 0;
  };
  return (
<<<<<<< HEAD
    <div>
      <Formik
        enableReinitialize={true}
        initialValues={initialValues}
        validationSchema={roleValidation(t)}
        onSubmit={() => true}
      >
        {() => (
          <Form style={{ margin: '20px 0 20px 0' }}>
            <TextField
              name="name"
              label={t('Name')}
              fullWidth={true}
              onFocus={handleChangeFocus}
              onSubmit={handleSubmitField}
              helperText={
                <SubscriptionFocus context={context} fieldName="name" />
              }
            />
            <TextField
              name="description"
              label={t('Description')}
              fullWidth={true}
              multiline={true}
              rows={4}
              style={{ marginTop: 20 }}
              onFocus={handleChangeFocus}
              onSubmit={handleSubmitField}
              helperText={
                <SubscriptionFocus context={context} fieldName="description" />
              }
            />
            <Switch
              name="default_assignation"
              label={t('Assign at user creation')}
              style={{ marginTop: 10 }}
              onFocus={handleChangeFocus}
              onSubmit={handleSubmitField}
              helperText={
                <SubscriptionFocus
                  context={context}
                  fieldName="default_assignation"
                />
              }
            />
            <QueryRenderer
              query={roleEditionOverviewCapabilities}
              variables={{}}
              render={({ props }) => {
                if (props) {
                  // Compute every capabilities
                  const inheritedCapabilities = pipe(
                    map((n) => {
                      const allCapabilities = n.name.split('_');
                      if (allCapabilities.length === 1) return [];
                      return dropLast(1, n.name.split('_'));
                    }),
                    flatten,
                    uniq,
                  )(role.capabilities);
                  return (
                    <List
                      dense={true}
                      className={classes.root}
                      subheader={
                        <ListSubheader
                          component="div"
                          style={{ paddingLeft: 0 }}
                        >
                          {t('Capabilities')}
                        </ListSubheader>
                      }
                    >
                      {props.capabilities.edges.map((edge) => {
                        const capability = edge.node;
                        const paddingLeft = capability.name.split('_').length * 20 - 20;
                        const roleCapability = find(
                          propEq('name', capability.name),
                        )(role.capabilities);
                        const isDisabled = inheritedCapabilities.includes(
                          capability.name,
                        );
                        const isChecked = roleCapability !== undefined;
                        return (
                          <ListItem
                            key={capability.name}
                            divider={true}
                            style={{ paddingLeft }}
                          >
                            <ListItemText primary={capability.description} />
                            <ListItemSecondaryAction>
                              <Checkbox
                                onChange={(event) => handleToggle(capability, event)
                                }
                                checked={isChecked}
                                disabled={isDisabled}
=======
      <div>
        <Formik enableReinitialize={true}
          initialValues={initialValues}
          validationSchema={roleValidation(t)}
          onSubmit={() => true}
          render={() => (
            <Form style={{ margin: '20px 0 20px 0' }}>
              <Field name="name"
                component={TextField}
                label={t('Name')}
                fullWidth={true}
                onFocus={handleChangeFocus}
                onSubmit={handleSubmitField}
                helperText={<SubscriptionFocus context={context} fieldName="name"/>}
              />
              <Field name="description"
                component={TextField}
                label={t('Description')}
                fullWidth={true}
                multiline={true}
                rows={4}
                style={{ marginTop: 10 }}
                onFocus={handleChangeFocus}
                onSubmit={handleSubmitField}
                helperText={<SubscriptionFocus context={context} fieldName="description"/>}
              />
              <Field name="default_assignation"
                  component={Switch}
                  label={t('Assign at user creation')}
                  onChange={handleSubmitField}
              />
              <QueryRenderer query={roleEditionOverviewCapabilities} variables={{}}
                render={({ props }) => {
                  if (props) {
                    return <List dense={true} className={classes.root} subheader={
                       <ListSubheader component="div" style={{ paddingLeft: 0 }}>
                           {t('Capabilities')}
                       </ListSubheader>}>
                      {props.capabilities.edges.map((edge) => {
                        const capability = edge.node;
                        const paddingLeft = (capability.name.split('_').length * 20) - 20;
                        const roleCapability = find(propEq('name', capability.name))(role.capabilities);
                        const isDisabled = inheritedCapability(capability.name, role.capabilities);
                        const isChecked = roleCapability !== undefined;
                        return (
                          <ListItem key={capability.name} divider={true} style={{ paddingLeft }}>
                            <ListItemText primary={capability.description}/>
                            <ListItemSecondaryAction>
                              <Checkbox onChange={(event) => handleToggle(capability, event)}
                                  checked={isChecked} disabled={isDisabled}
>>>>>>> 09773cd5
                              />
                            </ListItemSecondaryAction>
                          </ListItem>
                        );
                      })}
<<<<<<< HEAD
                    </List>
                  );
                }
                return <Loader variant="inElement" />;
              }}
            />
          </Form>
        )}
      </Formik>
    </div>
=======
                      </List>;
                  }
                  return <Loader variant="inElement" />;
                }}/>
            </Form>
          )}
        />
      </div>
>>>>>>> 09773cd5
  );
};

RoleEditionOverviewComponent.propTypes = {
  classes: PropTypes.object,
  theme: PropTypes.object,
  t: PropTypes.func,
  role: PropTypes.object,
  context: PropTypes.array,
};

const RoleEditionOverview = createFragmentContainer(
  RoleEditionOverviewComponent,
  {
    role: graphql`
      fragment RoleEditionOverview_role on Role {
        id
        name
        default_assignation
        description
        capabilities {
          id
          name
          description
        }
      }
    `,
  },
);

export default compose(
  inject18n,
  withStyles(styles, { withTheme: true }),
)(RoleEditionOverview);<|MERGE_RESOLUTION|>--- conflicted
+++ resolved
@@ -5,19 +5,7 @@
 import { Form, Formik } from 'formik';
 import { withStyles } from '@material-ui/core/styles';
 import {
-<<<<<<< HEAD
-  compose,
-  pick,
-  map,
-  pipe,
-  flatten,
-  uniq,
-  find,
-  propEq,
-  dropLast,
-=======
   compose, pick, includes, find, propEq, filter,
->>>>>>> 09773cd5
 } from 'ramda';
 import * as Yup from 'yup';
 import ListItem from '@material-ui/core/ListItem';
@@ -179,184 +167,98 @@
   };
   // eslint-disable-next-line arrow-body-style
   const inheritedCapability = (name, capabilities) => {
-    return filter((c) => name !== c.name && includes(name, c.name), capabilities).length > 0;
+    return (
+      filter((c) => name !== c.name && includes(name, c.name), capabilities)
+        .length > 0
+    );
   };
   return (
-<<<<<<< HEAD
-    <div>
-      <Formik
-        enableReinitialize={true}
-        initialValues={initialValues}
-        validationSchema={roleValidation(t)}
-        onSubmit={() => true}
-      >
-        {() => (
-          <Form style={{ margin: '20px 0 20px 0' }}>
-            <TextField
-              name="name"
-              label={t('Name')}
-              fullWidth={true}
-              onFocus={handleChangeFocus}
-              onSubmit={handleSubmitField}
-              helperText={
-                <SubscriptionFocus context={context} fieldName="name" />
-              }
-            />
-            <TextField
-              name="description"
-              label={t('Description')}
-              fullWidth={true}
-              multiline={true}
-              rows={4}
-              style={{ marginTop: 20 }}
-              onFocus={handleChangeFocus}
-              onSubmit={handleSubmitField}
-              helperText={
-                <SubscriptionFocus context={context} fieldName="description" />
-              }
-            />
-            <Switch
-              name="default_assignation"
-              label={t('Assign at user creation')}
-              style={{ marginTop: 10 }}
-              onFocus={handleChangeFocus}
-              onSubmit={handleSubmitField}
-              helperText={
-                <SubscriptionFocus
-                  context={context}
-                  fieldName="default_assignation"
-                />
-              }
-            />
-            <QueryRenderer
-              query={roleEditionOverviewCapabilities}
-              variables={{}}
-              render={({ props }) => {
-                if (props) {
-                  // Compute every capabilities
-                  const inheritedCapabilities = pipe(
-                    map((n) => {
-                      const allCapabilities = n.name.split('_');
-                      if (allCapabilities.length === 1) return [];
-                      return dropLast(1, n.name.split('_'));
-                    }),
-                    flatten,
-                    uniq,
-                  )(role.capabilities);
-                  return (
-                    <List
-                      dense={true}
-                      className={classes.root}
-                      subheader={
-                        <ListSubheader
-                          component="div"
-                          style={{ paddingLeft: 0 }}
-                        >
-                          {t('Capabilities')}
-                        </ListSubheader>
-                      }
-                    >
-                      {props.capabilities.edges.map((edge) => {
-                        const capability = edge.node;
-                        const paddingLeft = capability.name.split('_').length * 20 - 20;
-                        const roleCapability = find(
-                          propEq('name', capability.name),
-                        )(role.capabilities);
-                        const isDisabled = inheritedCapabilities.includes(
-                          capability.name,
-                        );
-                        const isChecked = roleCapability !== undefined;
-                        return (
-                          <ListItem
-                            key={capability.name}
-                            divider={true}
-                            style={{ paddingLeft }}
-                          >
-                            <ListItemText primary={capability.description} />
-                            <ListItemSecondaryAction>
-                              <Checkbox
-                                onChange={(event) => handleToggle(capability, event)
-                                }
-                                checked={isChecked}
-                                disabled={isDisabled}
-=======
-      <div>
-        <Formik enableReinitialize={true}
-          initialValues={initialValues}
-          validationSchema={roleValidation(t)}
-          onSubmit={() => true}
-          render={() => (
-            <Form style={{ margin: '20px 0 20px 0' }}>
-              <Field name="name"
-                component={TextField}
-                label={t('Name')}
-                fullWidth={true}
-                onFocus={handleChangeFocus}
-                onSubmit={handleSubmitField}
-                helperText={<SubscriptionFocus context={context} fieldName="name"/>}
-              />
-              <Field name="description"
-                component={TextField}
-                label={t('Description')}
-                fullWidth={true}
-                multiline={true}
-                rows={4}
-                style={{ marginTop: 10 }}
-                onFocus={handleChangeFocus}
-                onSubmit={handleSubmitField}
-                helperText={<SubscriptionFocus context={context} fieldName="description"/>}
-              />
-              <Field name="default_assignation"
-                  component={Switch}
-                  label={t('Assign at user creation')}
-                  onChange={handleSubmitField}
-              />
-              <QueryRenderer query={roleEditionOverviewCapabilities} variables={{}}
-                render={({ props }) => {
-                  if (props) {
-                    return <List dense={true} className={classes.root} subheader={
-                       <ListSubheader component="div" style={{ paddingLeft: 0 }}>
-                           {t('Capabilities')}
-                       </ListSubheader>}>
-                      {props.capabilities.edges.map((edge) => {
-                        const capability = edge.node;
-                        const paddingLeft = (capability.name.split('_').length * 20) - 20;
-                        const roleCapability = find(propEq('name', capability.name))(role.capabilities);
-                        const isDisabled = inheritedCapability(capability.name, role.capabilities);
-                        const isChecked = roleCapability !== undefined;
-                        return (
-                          <ListItem key={capability.name} divider={true} style={{ paddingLeft }}>
-                            <ListItemText primary={capability.description}/>
-                            <ListItemSecondaryAction>
-                              <Checkbox onChange={(event) => handleToggle(capability, event)}
-                                  checked={isChecked} disabled={isDisabled}
->>>>>>> 09773cd5
-                              />
-                            </ListItemSecondaryAction>
-                          </ListItem>
-                        );
-                      })}
-<<<<<<< HEAD
-                    </List>
-                  );
-                }
-                return <Loader variant="inElement" />;
-              }}
-            />
-          </Form>
-        )}
-      </Formik>
-    </div>
-=======
-                      </List>;
+    <Formik
+      enableReinitialize={true}
+      initialValues={initialValues}
+      validationSchema={roleValidation(t)}
+      onSubmit={() => true}
+    >
+      () => (
+      <Form style={{ margin: '20px 0 20px 0' }}>
+        <TextField
+          name="name"
+          label={t('Name')}
+          fullWidth={true}
+          onFocus={handleChangeFocus}
+          onSubmit={handleSubmitField}
+          helperText={<SubscriptionFocus context={context} fieldName="name" />}
+        />
+        <TextField
+          name="description"
+          label={t('Description')}
+          fullWidth={true}
+          multiline={true}
+          rows={4}
+          style={{ marginTop: 10 }}
+          onFocus={handleChangeFocus}
+          onSubmit={handleSubmitField}
+          helperText={
+            <SubscriptionFocus context={context} fieldName="description" />
+          }
+        />
+        <Switch
+          name="default_assignation"
+          label={t('Assign at user creation')}
+          onChange={handleSubmitField}
+        />
+        <QueryRenderer
+          query={roleEditionOverviewCapabilities}
+          variables={{}}
+          render={({ props }) => {
+            if (props) {
+              return (
+                <List
+                  dense={true}
+                  className={classes.root}
+                  subheader={
+                    <ListSubheader component="div" style={{ paddingLeft: 0 }}>
+                      {t('Capabilities')}
+                    </ListSubheader>
                   }
-                  return <Loader variant="inElement" />;
-                }}/>
-            </Form>
-          )}
-        />
-      </div>
->>>>>>> 09773cd5
+                >
+                  {props.capabilities.edges.map((edge) => {
+                    const capability = edge.node;
+                    const paddingLeft = capability.name.split('_').length * 20 - 20;
+                    const roleCapability = find(
+                      propEq('name', capability.name),
+                    )(role.capabilities);
+                    const isDisabled = inheritedCapability(
+                      capability.name,
+                      role.capabilities,
+                    );
+                    const isChecked = roleCapability !== undefined;
+                    return (
+                      <ListItem
+                        key={capability.name}
+                        divider={true}
+                        style={{ paddingLeft }}
+                      >
+                        <ListItemText primary={capability.description} />
+                        <ListItemSecondaryAction>
+                          <Checkbox
+                            onChange={(event) => handleToggle(capability, event)}
+                            checked={isChecked}
+                            disabled={isDisabled}
+                          />
+                        </ListItemSecondaryAction>
+                      </ListItem>
+                    );
+                  })}
+                </List>
+              );
+            }
+            return <Loader variant="inElement" />;
+          }}
+        />
+      </Form>
+      )}
+    </Formik>
   );
 };
 
