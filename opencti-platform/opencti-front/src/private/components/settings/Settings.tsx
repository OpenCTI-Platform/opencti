import React, { ChangeEvent, useState } from 'react';
import { graphql, PreloadedQuery, usePreloadedQuery, useRefetchableFragment } from 'react-relay';
import { Field, Form, Formik } from 'formik';
import Grid from '@mui/material/Grid2';
import Button from '@mui/material/Button';
import Paper from '@mui/material/Paper';
import Typography from '@mui/material/Typography';
import MenuItem from '@mui/material/MenuItem';
import * as Yup from 'yup';
import List from '@mui/material/List';
import ListItem from '@mui/material/ListItem';
import ListItemText from '@mui/material/ListItemText';
import { useTheme } from '@mui/styles';
import { Box, Switch } from '@mui/material';
import DialogTitle from '@mui/material/DialogTitle';
import DialogContent from '@mui/material/DialogContent';
import DialogContentText from '@mui/material/DialogContentText';
import Alert from '@mui/material/Alert';
import Dialog from '@mui/material/Dialog';
import DialogActions from '@mui/material/DialogActions';
<<<<<<< HEAD
import ThemeManager, { refetchableThemesQuery } from '@components/settings/themes/ThemeManager';
import { ThemeManager_themes$key } from '@components/settings/themes/__generated__/ThemeManager_themes.graphql';
=======
import { SettingsFieldPatchMutation$data } from '@components/settings/__generated__/SettingsFieldPatchMutation.graphql';
import getEEWarningMessage from '@components/settings/EEActivation';
>>>>>>> f3b065c1
import DangerZoneBlock from '../common/danger_zone/DangerZoneBlock';
import EEChip from '../common/entreprise_edition/EEChip';
import EnterpriseEditionButton from '../common/entreprise_edition/EnterpriseEditionButton';
import { SubscriptionFocus } from '../../../components/Subscription';
import { useFormatter } from '../../../components/i18n';
import TextField from '../../../components/TextField';
import SelectField from '../../../components/fields/SelectField';
import HiddenTypesField from './hidden_types/HiddenTypesField';
import { fieldSpacingContainerStyle } from '../../../utils/field';
import SettingsMessages from './settings_messages/SettingsMessages';
import SettingsAnalytics from './settings_analytics/SettingsAnalytics';
import ItemBoolean from '../../../components/ItemBoolean';
import { availableLanguage } from '../../../components/AppIntlProvider';
import Breadcrumbs from '../../../components/Breadcrumbs';
import useSensitiveModifications from '../../../utils/hooks/useSensitiveModifications';
import Transition from '../../../components/Transition';
import ItemCopy from '../../../components/ItemCopy';
import Loader, { LoaderVariant } from '../../../components/Loader';
import useConnectedDocumentModifier from '../../../utils/hooks/useConnectedDocumentModifier';
import { SettingsQuery } from './__generated__/SettingsQuery.graphql';
import type { Theme } from '../../../components/Theme';
import useQueryLoading from '../../../utils/hooks/useQueryLoading';
import useApiMutation from '../../../utils/hooks/useApiMutation';

const settingsQuery = graphql`
  query SettingsQuery {
    settings {
      id
      platform_title
      platform_favicon
      platform_email
      platform_email_configurable
      platform_theme {
        id
        name
      }
      platform_language
      platform_type
      platform_whitemark
      platform_login_message
      platform_banner_text
      platform_banner_level
      platform_map_tile_server_dark
      platform_map_tile_server_light
      platform_ai_enabled
      platform_ai_type
      platform_ai_model
      platform_ai_has_token
      platform_organization {
        id
        name
      }
      platform_modules {
        id
        enable
        running
      }
      platform_cluster {
        instances_number
      }
      editContext {
        name
        focusOn
      }
      platform_enterprise_edition {
        license_enterprise
        license_by_configuration
        license_valid_cert
        license_validated
        license_expiration_prevention
        license_customer
        license_expiration_date
        license_start_date
        license_platform_match
        license_expired
        license_type
        license_creator
        license_global
      }
      otp_mandatory
      ...SettingsMessages_settingsMessages
      analytics_google_analytics_v4
      filigran_chatbot_ai_cgu_status
    }
    about {
      version
      dependencies {
        name
        version
      }
    }
    ...ThemeManager_themes
  }
`;

interface SettingsComponentProps {
  queryRef: PreloadedQuery<SettingsQuery>;
}

export const settingsMutationFieldPatch = graphql`
  mutation SettingsFieldPatchMutation($id: ID!, $input: [EditInput]!) {
    settingsEdit(id: $id) {
      fieldPatch(input: $input) {
        id
        platform_title
        platform_favicon
        platform_email
        platform_email_configurable
        platform_theme {
          id
          name
        }
        platform_language
        platform_whitemark
        platform_enterprise_edition {
          license_enterprise
          license_validated
          license_customer
          license_valid_cert
          license_expiration_prevention
          license_platform_match
          license_expiration_date
          license_start_date
          license_expired
          license_type
          license_creator
          license_global
        }
        platform_login_message
        platform_banner_text
        platform_banner_level
        platform_map_tile_server_dark
        platform_map_tile_server_light
        analytics_google_analytics_v4
      }
    }
  }
`;

const settingsFocus = graphql`
  mutation SettingsFocusMutation($id: ID!, $input: EditContext!) {
    settingsEdit(id: $id) {
      contextPatch(input: $input) {
        id
      }
    }
  }
`;

const SettingsComponent = ({ queryRef }: SettingsComponentProps) => {
  const theme = useTheme<Theme>();

  const { isAllowed } = useSensitiveModifications('ce_ee_toggle');
  const [openEEChanges, setOpenEEChanges] = useState(false);

  const { t_i18n, fldt } = useFormatter();
  const { setTitle } = useConnectedDocumentModifier();

  const { settings, about } = usePreloadedQuery<SettingsQuery>(settingsQuery, queryRef);

  const data = usePreloadedQuery<SettingsQuery>(settingsQuery, queryRef);
  const [{ themes }, refetch] = useRefetchableFragment<SettingsQuery, ThemeManager_themes$key>(
    refetchableThemesQuery,
    data,
  );

  const { id, editContext } = settings;

  const initialValues = {
    platform_title: settings.platform_title,
    platform_favicon: settings.platform_favicon,
    platform_email: settings.platform_email,
    platform_theme: settings.platform_theme?.id,
    platform_language: settings.platform_language,
    platform_login_message: settings.platform_login_message,
    platform_banner_text: settings.platform_banner_text,
    platform_banner_level: settings.platform_banner_level,
    platform_map_tile_server_dark: settings.platform_map_tile_server_dark,
    platform_map_tile_server_light: settings.platform_map_tile_server_light,
  };

  const modules = settings.platform_modules;
  const { version, dependencies } = about || { version: '', dependencies: [] };
  const isEnterpriseEditionActivated = settings.platform_enterprise_edition.license_enterprise;
  const isEnterpriseEditionByConfig = settings.platform_enterprise_edition.license_by_configuration;
  const isEnterpriseEditionValid = settings.platform_enterprise_edition.license_validated;

  setTitle(t_i18n('Parameters | Settings'));

  const settingsValidation = () => Yup.object().shape({
    platform_title: Yup.string().required(t_i18n('This field is required')),
    platform_favicon: Yup.string().nullable(),
    platform_email: Yup.string()
      .required(t_i18n('This field is required'))
      .email(t_i18n('The value must be an email address')),
    platform_theme: Yup.string().nullable(),
    platform_language: Yup.string().nullable(),
    platform_whitemark: Yup.string().nullable(),
    enterprise_license: Yup.string().nullable(),
    platform_login_message: Yup.string().nullable(),
    platform_banner_text: Yup.string().nullable(),
    platform_banner_level: Yup.string().nullable(),
    analytics_google_analytics_v4: Yup.string().nullable(),
  });

  const handleRefetch = () => refetch(
    {},
    { fetchPolicy: 'network-only' },
  );

  const [commitSettingsFocus] = useApiMutation(settingsFocus);
  const [commitField] = useApiMutation(settingsMutationFieldPatch);

  const handleChangeFocus = (name: string) => {
    commitSettingsFocus({
      variables: {
        id,
        input: {
          focusOn: name,
        },
      },
    });
  };
<<<<<<< HEAD

  const handleSubmitField = async (name: string, value: string | boolean) => {
    try {
      await settingsValidation().validateAt(name, { [name]: value });
      commitField({
        variables: { id, input: { key: name, value: value || '' } },
      });
      return true;
    } catch (_error) {
      return false;
    }
=======
  const isLtsPlatform = settings.platform_type === 'LTS';
  const handleSubmitField = (name: string, value: string | boolean) => {
    let finalValue = value;
    if (
      typeof finalValue === 'string'
      && [
        'platform_theme_dark_background',
        'platform_theme_dark_paper',
        'platform_theme_dark_nav',
        'platform_theme_dark_primary',
        'platform_theme_dark_secondary',
        'platform_theme_dark_accent',
        'platform_theme_light_background',
        'platform_theme_light_paper',
        'platform_theme_light_nav',
        'platform_theme_light_primary',
        'platform_theme_light_secondary',
        'platform_theme_light_accent',
      ].includes(name)
      && finalValue.length > 0
    ) {
      if (!finalValue.startsWith('#')) {
        finalValue = `#${finalValue}`;
      }
      finalValue = finalValue.substring(0, 7);
      if (finalValue.length < 7) {
        finalValue = '#000000';
      }
    }

    settingsValidation()
      .validateAt(name, { [name]: finalValue })
      .then(() => {
        commitField({
          variables: { id, input: { key: name, value: finalValue || '' } },
          onCompleted: (response) => {
            const data = response as SettingsFieldPatchMutation$data;
            // If platform is LTS but license is no longer valid, need to refresh to force the license.
            if (isLtsPlatform && !data.settingsEdit?.fieldPatch?.platform_enterprise_edition.license_validated) {
              window.location.reload();
            }
          },
        });
      })
      .catch(() => false);
>>>>>>> f3b065c1
  };

  return (
    <div style={{ height: '100vh', overflow: 'auto', scrollbarWidth: 'none' }} data-testid="setting-page">
      <Breadcrumbs elements={[{ label: t_i18n('Settings') }, { label: t_i18n('Parameters'), current: true }]} />
      {isEnterpriseEditionActivated && (
      <Grid container={true} spacing={3} style={{ marginBottom: 23 }}>
        <Grid size={6}>
          <Box display="flex" justifyContent="space-between" alignItems="center">
            <Typography variant="h4" gutterBottom={true}>
              {t_i18n('Enterprise Edition')}
            </Typography>
            {!isEnterpriseEditionByConfig && (
            <div style={{ marginTop: theme.spacing(-2.6), position: 'relative' }}>
              <DangerZoneBlock
                type='ce_ee_toggle'
                sx={{
                  root: { border: 'none', padding: 0, margin: 0 },
                  title: { position: 'absolute', zIndex: 2, left: 4, top: 9, fontSize: 8 },
                }}
              >
                {({ disabled }) => {
                  return (
                    <>
                      <Button
                        size="small"
                        variant="outlined"
                        color='dangerZone'
                        onClick={() => setOpenEEChanges(true)}
                        disabled={disabled}
                        style={{
                          color: isAllowed ? theme.palette.dangerZone.text?.primary : theme.palette.dangerZone.text?.disabled,
                          borderColor: theme.palette.dangerZone.main,
                        }}
                      >
                        {t_i18n('Disable Enterprise Edition')}
                      </Button>
                      <Dialog
                        slotProps={{ paper: { elevation: 1 } }}
                        open={openEEChanges}
                        keepMounted
                        slots={{ transition: Transition }}
                        onClose={() => setOpenEEChanges(false)}
                      >
                        <DialogTitle>{t_i18n('Disable Enterprise Edition')}</DialogTitle>
                        <DialogContent>
                          <DialogContentText component="div">
                            <Alert
                              severity="warning"
                              variant="outlined"
                              color="dangerZone"
                              style={{ borderColor: theme.palette.dangerZone.main }}
                            >
                              {t_i18n(getEEWarningMessage(isLtsPlatform))}
                              <br/><br/>
                              <strong>{t_i18n('However, your existing data will remain intact and will not be lost.')}</strong>
                            </Alert>
                          </DialogContentText>
                        </DialogContent>
                        <DialogActions>
                          <Button
                            onClick={() => {
                              setOpenEEChanges(false);
                            }}
                          >
                            {t_i18n('Cancel')}
                          </Button>
                          <Button
                            color="secondary"
                            onClick={() => {
                              setOpenEEChanges(false);
                              handleSubmitField('enterprise_license', '');
                            }}
                          >
                            {t_i18n('Validate')}
                          </Button>
                        </DialogActions>
                      </Dialog>
                    </>
                  );
                }}
              </DangerZoneBlock>
            </div>
            )}
          </Box>
          <div className="clearfix" />
          <Paper
            className='paper-for-grid'
            style={{
              marginTop: 6,
              padding: 20,
              borderRadius: 4,
            }}
            variant="outlined"
          >
            <List style={{ marginTop: -20 }}>
              <ListItem divider={true}>
                <ListItemText primary={t_i18n('Organization')} />
                <ItemBoolean
                  variant="large"
                  neutralLabel={settings.platform_enterprise_edition.license_customer}
                  status={null}
                />
              </ListItem>
              <ListItem divider={true}>
                <ListItemText primary={t_i18n('Creator')} />
                <ItemBoolean
                  variant="large"
                  neutralLabel={settings.platform_enterprise_edition.license_creator}
                  status={null}
                />
              </ListItem>
              <ListItem divider={true}>
                <ListItemText primary={t_i18n('Scope')} />
                <ItemBoolean
                  variant="large"
                  neutralLabel={settings.platform_enterprise_edition.license_global ? t_i18n('Global') : t_i18n('Current instance')}
                  status={null}
                />
              </ListItem>
            </List>
          </Paper>
        </Grid>
        <Grid size={6}>
          <Box display="flex" justifyContent="space-between" alignItems="center">
            <Typography variant="h4" gutterBottom={true}>
              {t_i18n('License')}
            </Typography>
            {!isEnterpriseEditionByConfig && (
            <div style={{ marginTop: theme.spacing(-1.8), position: 'relative' }}>
              <EnterpriseEditionButton inLine={true} />
            </div>
            )}
          </Box>
          <div className="clearfix"/>
          <Paper
            className='paper-for-grid'
            style={{
              marginTop: 6,
              padding: 20,
              borderRadius: 4,
            }}
            variant="outlined"
          >
            <List style={{ marginTop: -20 }}>
              {!settings.platform_enterprise_edition.license_expired && settings.platform_enterprise_edition.license_expiration_prevention && (
              <ListItem divider={false}>
                <Alert severity="warning" variant="outlined" style={{ width: '100%' }}>
                  {t_i18n('Your Enterprise Edition license will expire in less than 3 months.')}
                </Alert>
              </ListItem>
              )}
              {!settings.platform_enterprise_edition.license_validated && settings.platform_enterprise_edition.license_valid_cert && (
              <ListItem divider={false}>
                <Alert severity="error" variant="outlined" style={{ width: '100%' }}>
                  {t_i18n('Your Enterprise Edition license is expired. Please contact your Filigran representative.')}
                </Alert>
              </ListItem>
              )}
              <ListItem divider={true}>
                <ListItemText primary={t_i18n('Start date')}/>
                <ItemBoolean
                  variant="xlarge"
                  label={fldt(settings.platform_enterprise_edition.license_start_date)}
                  status={!settings.platform_enterprise_edition.license_expired}
                />
              </ListItem>
              <ListItem divider={true}>
                <ListItemText primary={t_i18n('Expiration date')}/>
                <ItemBoolean
                  variant="xlarge"
                  label={fldt(settings.platform_enterprise_edition.license_expiration_date)}
                  status={!settings.platform_enterprise_edition.license_expired}
                />
              </ListItem>
              <ListItem divider={!settings.platform_enterprise_edition.license_expiration_prevention}>
                <ListItemText primary={t_i18n('License type')}/>
                <ItemBoolean
                  variant="large"
                  neutralLabel={settings.platform_enterprise_edition.license_type}
                  status={null}
                />
              </ListItem>
            </List>
          </Paper>
        </Grid>
      </Grid>
      )}

      <Grid container={true} spacing={3} sx={{ marginBottom: 10 }}>
        <Grid size={6}>
          <Typography variant="h4" gutterBottom={true}>
            {t_i18n('Configuration')}
          </Typography>
          <Paper
            className='paper-for-grid'
            style={{
              marginTop: theme.spacing(1),
              padding: 20,
              borderRadius: 4,
            }}
            variant="outlined"
          >
            <Formik
              onSubmit={() => {
              }}
              enableReinitialize={true}
              initialValues={initialValues}
              validationSchema={settingsValidation()}
            >
              {() => (
                <Form>
                  <Field
                    component={TextField}
                    variant="standard"
                    name="platform_title"
                    label={t_i18n('Platform title')}
                    fullWidth
                    onFocus={(name: string) => handleChangeFocus(name)}
                    onSubmit={(name: string, value: string) => handleSubmitField(name, value)}
                    helperText={
                      <SubscriptionFocus
                        context={editContext}
                        fieldName="platform_title"
                      />
                      }
                  />
                  <Field
                    component={TextField}
                    variant="standard"
                    name="platform_favicon"
                    label={t_i18n('Platform favicon URL')}
                    fullWidth
                    style={{ marginTop: 20 }}
                    onFocus={(name: string) => handleChangeFocus(name)}
                    onSubmit={(name: string, value: string) => handleSubmitField(name, value)}
                    helperText={
                      <SubscriptionFocus
                        context={editContext}
                        fieldName="platform_favicon"
                      />
                      }
                  />
                  <Field
                    component={TextField}
                    variant="standard"
                    name="platform_email"
                    disabled={!settings.platform_email_configurable}
                    label={t_i18n('Sender email address')}
                    fullWidth
                    style={{ marginTop: 20 }}
                    onFocus={(name: string) => handleChangeFocus(name)}
                    onSubmit={(name: string, value: string) => handleSubmitField(name, value)}
                    helperText={
                      <SubscriptionFocus
                        context={editContext}
                        fieldName="platform_email"
                      />
                      }
                  />

                  <Field
                    component={SelectField}
                    variant="standard"
                    name="platform_theme"
                    label={t_i18n('Default theme')}
                    fullWidth
                    containerstyle={fieldSpacingContainerStyle}
                    onFocus={(name: string) => handleChangeFocus(name)}
                    onChange={(name: string, value: string) => {
                      handleSubmitField(name, value);
                    }}
                    helpertext={
                      <SubscriptionFocus
                        context={editContext}
                        fieldName="platform_theme"
                      />
                    }
                  >
                    {themes?.edges?.filter((node) => !!node).map(({ node }) => (
                      <MenuItem
                        key={node.id}
                        value={node.id}
                        data-testid={`${node.name}-li`}
                      >
                        {node.name}
                      </MenuItem>
                    ))}
                  </Field>

                  <Field
                    component={SelectField}
                    variant="standard"
                    name="platform_language"
                    label={t_i18n('Language')}
                    fullWidth
                    containerstyle={fieldSpacingContainerStyle}
                    onFocus={(name: string) => handleChangeFocus(name)}
                    onChange={(name: string, value: string) => handleSubmitField(name, value)}
                    helpertext={
                      <SubscriptionFocus
                        context={editContext}
                        fieldName="platform_language"
                      />
                      }
                  >
                    <MenuItem value="auto">
                      <em>{t_i18n('Automatic')}</em>
                    </MenuItem>
                    {availableLanguage.map(({ value, label }) => <MenuItem key={value} value={value}>{label}</MenuItem>)}
                  </Field>
                  <HiddenTypesField />
                </Form>
              )}
            </Formik>
          </Paper>
        </Grid>

        <Grid size={6}>
          <Box display="flex" justifyContent="space-between" alignItems="center">
            <Typography variant="h4" gutterBottom={true}>
              {t_i18n('OpenCTI platform')}
            </Typography>
            <div style={{ marginTop: theme.spacing(-4.5), position: 'relative' }}>
              {!isEnterpriseEditionActivated && (
              <EnterpriseEditionButton inLine={true} />
              )}
            </div>
          </Box>
          <div className="clearfix"/>
          <Paper
            className='paper-for-grid'
            style={{
              marginTop: 4,
              padding: 20,
              borderRadius: 4,
            }}
            variant="outlined"
          >
            <Formik
              onSubmit={() => {}}
              enableReinitialize={true}
              initialValues={initialValues}
              validationSchema={settingsValidation()}
            >
              {() => (
                <Form>
                  <List style={{ marginTop: -20 }}>
                    <ListItem divider={true} style={{ paddingRight: 24 }}>
                      <ListItemText primary={t_i18n('Platform identifier')}/>
                      <ItemCopy content={settings.id} variant="inLine"/>
                    </ListItem>
                    <ListItem divider={true}>
                      <ListItemText primary={t_i18n('Version')}/>
                      <ItemBoolean
                        variant="large"
                        neutralLabel={version}
                        status={null}
                      />
                    </ListItem>
                    <ListItem divider={true}>
                      <ListItemText primary={t_i18n('Edition')}/>
                      <ItemBoolean
                        variant="large"
                        neutralLabel={
                            isEnterpriseEditionValid
                              ? t_i18n('Enterprise')
                              : t_i18n('Community')
                          }
                        status={null}
                      />
                    </ListItem>
                    <ListItem divider={true}>
                      <ListItemText
                        primary={t_i18n('Architecture mode')}
                      />
                      <ItemBoolean
                        variant="large"
                        neutralLabel={
                            settings.platform_cluster.instances_number > 1
                              ? t_i18n('Cluster')
                              : t_i18n('Standalone')
                          }
                        status={null}
                      />
                    </ListItem>
                    <ListItem divider={true}>
                      <ListItemText
                        primary={t_i18n('Number of node(s)')}
                      />
                      <ItemBoolean
                        variant="large"
                        neutralLabel={`${settings.platform_cluster.instances_number}`}
                        status={null}
                      />
                    </ListItem>
                    <ListItem divider={true}>
                      <ListItemText
                        primary={t_i18n('AI Powered')}
                      />
                      <ItemBoolean
                        variant="large"
                        label={
                            // eslint-disable-next-line no-nested-ternary
                            !settings.platform_ai_enabled ? t_i18n('Disabled') : settings.platform_ai_has_token
                              ? settings.platform_ai_type : `${settings.platform_ai_type} - ${t_i18n('Missing token')}`}
                        status={settings.platform_ai_enabled && settings.platform_ai_has_token}
                        tooltip={settings.platform_ai_has_token ? `${settings.platform_ai_type} - ${settings.platform_ai_model}` : t_i18n('The token is missing in your platform configuration, please ask your Filigran representative to provide you with it or with on-premise deployment instructions. Your can open a support ticket to do so.')}
                      />
                    </ListItem>
                    <ListItem divider={true}>
                      <ListItemText
                        primary={
                          <>
                            {t_i18n('Remove Filigran logos')}
                            <EEChip/>
                          </>
                        }
                      />
                      <Field
                        component={Switch}
                        variant="standard"
                        name="platform_whitemark"
                        disabled={!isEnterpriseEditionValid}
                        checked={
                            settings.platform_whitemark
                            && isEnterpriseEditionValid
                          }
                        onChange={(_event: ChangeEvent<HTMLInputElement>, value: boolean) => handleSubmitField(
                          'platform_whitemark',
                          value,
                        )}
                      />
                    </ListItem>
                  </List>
                </Form>
              )}
            </Formik>
          </Paper>
        </Grid>

        <Grid size={8}>
          <SettingsMessages settings={settings}/>
        </Grid>
        <Grid size={4}>
          <SettingsAnalytics
            settings={settings}
            handleChangeFocus={handleChangeFocus}
            handleSubmitField={handleSubmitField}
            isEnterpriseEdition={isEnterpriseEditionValid}
          />
        </Grid>

        <Grid size={6}>
          <ThemeManager
            handleRefetch={handleRefetch}
            defaultTheme={settings.platform_theme}
          />
        </Grid>

        <Grid size={6}>
          <Typography variant="h4" gutterBottom={true}>
            {t_i18n('Tools')}
          </Typography>
          <Paper
            style={{
              marginTop: theme.spacing(1),
              padding: 20,
              borderRadius: 4,
              height: '100%',
            }}
            className={'paper-for-grid'}
            variant="outlined"
          >
            <List style={{ marginTop: -20 }}>
              {modules?.map((module) => {
                const isEeModule = ['ACTIVITY_MANAGER', 'PLAYBOOK_MANAGER', 'FILE_INDEX_MANAGER'].includes(module.id);
                let status = module.enable;
                if (!isEnterpriseEditionActivated && isEeModule) {
                  status = true;
                }
                return (
                  <ListItem key={module.id} divider={true}>
                    <ListItemText primary={t_i18n(module.id)} />
                    <ItemBoolean
                      variant="large"
                      label={module.enable ? t_i18n('Enabled') : t_i18n('Disabled')}
                      status={status}
                    />
                  </ListItem>
                );
              })}
              {dependencies.map((dep) => (
                <ListItem key={dep.name} divider={true}>
                  <ListItemText primary={t_i18n(dep.name)} />
                  <ItemBoolean
                    variant="large"
                    neutralLabel={dep.version}
                    status={null}
                  />
                </ListItem>
              ))}
            </List>
          </Paper>
        </Grid>
      </Grid>
    </div>
  );
};

const Settings = () => {
  const queryRef = useQueryLoading<SettingsQuery>(settingsQuery, {});
  return (
    <>
      {queryRef && (
        <React.Suspense fallback={<Loader variant={LoaderVariant.inElement} />}>
          <SettingsComponent queryRef={queryRef} />
        </React.Suspense>
      )}
    </>
  );
};

export default Settings;<|MERGE_RESOLUTION|>--- conflicted
+++ resolved
@@ -18,13 +18,10 @@
 import Alert from '@mui/material/Alert';
 import Dialog from '@mui/material/Dialog';
 import DialogActions from '@mui/material/DialogActions';
-<<<<<<< HEAD
 import ThemeManager, { refetchableThemesQuery } from '@components/settings/themes/ThemeManager';
 import { ThemeManager_themes$key } from '@components/settings/themes/__generated__/ThemeManager_themes.graphql';
-=======
 import { SettingsFieldPatchMutation$data } from '@components/settings/__generated__/SettingsFieldPatchMutation.graphql';
 import getEEWarningMessage from '@components/settings/EEActivation';
->>>>>>> f3b065c1
 import DangerZoneBlock from '../common/danger_zone/DangerZoneBlock';
 import EEChip from '../common/entreprise_edition/EEChip';
 import EnterpriseEditionButton from '../common/entreprise_edition/EnterpriseEditionButton';
@@ -248,21 +245,8 @@
       },
     });
   };
-<<<<<<< HEAD
-
+  const isLtsPlatform = settings.platform_type === 'LTS';
   const handleSubmitField = async (name: string, value: string | boolean) => {
-    try {
-      await settingsValidation().validateAt(name, { [name]: value });
-      commitField({
-        variables: { id, input: { key: name, value: value || '' } },
-      });
-      return true;
-    } catch (_error) {
-      return false;
-    }
-=======
-  const isLtsPlatform = settings.platform_type === 'LTS';
-  const handleSubmitField = (name: string, value: string | boolean) => {
     let finalValue = value;
     if (
       typeof finalValue === 'string'
@@ -306,7 +290,6 @@
         });
       })
       .catch(() => false);
->>>>>>> f3b065c1
   };
 
   return (
