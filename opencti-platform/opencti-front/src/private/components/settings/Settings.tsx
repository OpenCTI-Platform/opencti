import React, { ChangeEvent, useState } from 'react';
import { graphql, PreloadedQuery, usePreloadedQuery, useRefetchableFragment } from 'react-relay';
import { Field, Form, Formik } from 'formik';
import Grid from '@mui/material/Grid2';
import Button from '@mui/material/Button';
import Paper from '@mui/material/Paper';
import Typography from '@mui/material/Typography';
import MenuItem from '@mui/material/MenuItem';
import * as Yup from 'yup';
import List from '@mui/material/List';
import ListItem from '@mui/material/ListItem';
import ListItemText from '@mui/material/ListItemText';
import { useTheme } from '@mui/styles';
import { Box, Switch } from '@mui/material';
import DialogTitle from '@mui/material/DialogTitle';
import DialogContent from '@mui/material/DialogContent';
import DialogContentText from '@mui/material/DialogContentText';
import Alert from '@mui/material/Alert';
import Dialog from '@mui/material/Dialog';
import DialogActions from '@mui/material/DialogActions';
import ThemeManager, { refetchableThemesQuery } from '@components/settings/themes/ThemeManager';
import { ThemeManager_themes$key } from '@components/settings/themes/__generated__/ThemeManager_themes.graphql';
import DangerZoneBlock from '../common/danger_zone/DangerZoneBlock';
import EEChip from '../common/entreprise_edition/EEChip';
import EnterpriseEditionButton from '../common/entreprise_edition/EnterpriseEditionButton';
import { SubscriptionFocus } from '../../../components/Subscription';
import { useFormatter } from '../../../components/i18n';
import TextField from '../../../components/TextField';
import SelectField from '../../../components/fields/SelectField';
import HiddenTypesField from './hidden_types/HiddenTypesField';
import { fieldSpacingContainerStyle } from '../../../utils/field';
import SettingsMessages from './settings_messages/SettingsMessages';
import SettingsAnalytics from './settings_analytics/SettingsAnalytics';
import ItemBoolean from '../../../components/ItemBoolean';
import { availableLanguage } from '../../../components/AppIntlProvider';
import Breadcrumbs from '../../../components/Breadcrumbs';
import useSensitiveModifications from '../../../utils/hooks/useSensitiveModifications';
import Transition from '../../../components/Transition';
import ItemCopy from '../../../components/ItemCopy';
import Loader, { LoaderVariant } from '../../../components/Loader';
import useConnectedDocumentModifier from '../../../utils/hooks/useConnectedDocumentModifier';
import { SettingsQuery } from './__generated__/SettingsQuery.graphql';
import type { Theme } from '../../../components/Theme';
import useQueryLoading from '../../../utils/hooks/useQueryLoading';
import useApiMutation from '../../../utils/hooks/useApiMutation';

const settingsQuery = graphql`
  query SettingsQuery {
    settings {
      id
      platform_title
      platform_favicon
      platform_email
<<<<<<< HEAD
      platform_theme {
        id
        name
      }
=======
      platform_email_configurable
      platform_theme
>>>>>>> 4e45975d
      platform_language
      platform_whitemark
      platform_login_message
      platform_banner_text
      platform_banner_level
      platform_map_tile_server_dark
      platform_map_tile_server_light
      platform_ai_enabled
      platform_ai_type
      platform_ai_model
      platform_ai_has_token
      platform_organization {
        id
        name
      }
      platform_modules {
        id
        enable
        running
      }
      platform_cluster {
        instances_number
      }
      editContext {
        name
        focusOn
      }
      platform_enterprise_edition {
        license_enterprise
        license_by_configuration
        license_valid_cert
        license_validated
        license_expiration_prevention
        license_customer
        license_expiration_date
        license_start_date
        license_platform_match
        license_expired
        license_type
        license_creator
        license_global
      }
      otp_mandatory
      ...SettingsMessages_settingsMessages
      analytics_google_analytics_v4
      filigran_chatbot_ai_cgu_status
    }
    about {
      version
      dependencies {
        name
        version
      }
    }
    ...ThemeManager_themes
  }
`;

interface SettingsComponentProps {
  queryRef: PreloadedQuery<SettingsQuery>;
}

export const settingsMutationFieldPatch = graphql`
  mutation SettingsFieldPatchMutation($id: ID!, $input: [EditInput]!) {
    settingsEdit(id: $id) {
      fieldPatch(input: $input) {
        id
        platform_title
        platform_favicon
        platform_email
<<<<<<< HEAD
        platform_theme {
          id
          name
        }
=======
        platform_email_configurable
        platform_theme
        platform_theme_dark_background
        platform_theme_dark_paper
        platform_theme_dark_nav
        platform_theme_dark_primary
        platform_theme_dark_secondary
        platform_theme_dark_accent
        platform_theme_dark_logo
        platform_theme_dark_logo_collapsed
        platform_theme_dark_logo_login
        platform_theme_light_background
        platform_theme_light_paper
        platform_theme_light_nav
        platform_theme_light_primary
        platform_theme_light_secondary
        platform_theme_light_accent
        platform_theme_light_logo
        platform_theme_light_logo_collapsed
        platform_theme_light_logo_login
>>>>>>> 4e45975d
        platform_language
        platform_whitemark
        platform_enterprise_edition {
          license_enterprise
          license_validated
          license_customer
          license_valid_cert
          license_expiration_prevention
          license_platform_match
          license_expiration_date
          license_start_date
          license_expired
          license_type
          license_creator
          license_global
        }
        platform_login_message
        platform_banner_text
        platform_banner_level
        platform_map_tile_server_dark
        platform_map_tile_server_light
        analytics_google_analytics_v4
      }
    }
  }
`;

const settingsFocus = graphql`
  mutation SettingsFocusMutation($id: ID!, $input: EditContext!) {
    settingsEdit(id: $id) {
      contextPatch(input: $input) {
        id
      }
    }
  }
`;

const SettingsComponent = ({ queryRef }: SettingsComponentProps) => {
  const theme = useTheme<Theme>();

  const { isAllowed } = useSensitiveModifications('ce_ee_toggle');
  const [openEEChanges, setOpenEEChanges] = useState(false);

  const { t_i18n, fldt } = useFormatter();
  const { setTitle } = useConnectedDocumentModifier();

  const { settings, about } = usePreloadedQuery<SettingsQuery>(settingsQuery, queryRef);

  const data = usePreloadedQuery<SettingsQuery>(settingsQuery, queryRef);
  const [{ themes }, refetch] = useRefetchableFragment<SettingsQuery, ThemeManager_themes$key>(
    refetchableThemesQuery,
    data,
  );

  const { id, editContext } = settings;

  const initialValues = {
    platform_title: settings.platform_title,
    platform_favicon: settings.platform_favicon,
    platform_email: settings.platform_email,
    platform_theme: settings.platform_theme?.id,
    platform_language: settings.platform_language,
    platform_login_message: settings.platform_login_message,
    platform_banner_text: settings.platform_banner_text,
    platform_banner_level: settings.platform_banner_level,
    platform_map_tile_server_dark: settings.platform_map_tile_server_dark,
    platform_map_tile_server_light: settings.platform_map_tile_server_light,
  };

  const modules = settings.platform_modules;
  const { version, dependencies } = about || { version: '', dependencies: [] };
  const isEnterpriseEditionActivated = settings.platform_enterprise_edition.license_enterprise;
  const isEnterpriseEditionByConfig = settings.platform_enterprise_edition.license_by_configuration;
  const isEnterpriseEditionValid = settings.platform_enterprise_edition.license_validated;

  setTitle(t_i18n('Parameters | Settings'));

  const settingsValidation = () => Yup.object().shape({
    platform_title: Yup.string().required(t_i18n('This field is required')),
    platform_favicon: Yup.string().nullable(),
    platform_email: Yup.string()
      .required(t_i18n('This field is required'))
      .email(t_i18n('The value must be an email address')),
    platform_theme: Yup.string().nullable(),
    platform_language: Yup.string().nullable(),
    platform_whitemark: Yup.string().nullable(),
    enterprise_license: Yup.string().nullable(),
    platform_login_message: Yup.string().nullable(),
    platform_banner_text: Yup.string().nullable(),
    platform_banner_level: Yup.string().nullable(),
    analytics_google_analytics_v4: Yup.string().nullable(),
  });

  const handleRefetch = () => refetch(
    {},
    { fetchPolicy: 'network-only' },
  );

  const [commitSettingsFocus] = useApiMutation(settingsFocus);
  const [commitField] = useApiMutation(settingsMutationFieldPatch);

  const handleChangeFocus = (name: string) => {
    commitSettingsFocus({
      variables: {
        id,
        input: {
          focusOn: name,
        },
      },
    });
  };

  const handleSubmitField = async (name: string, value: string | boolean) => {
    try {
      await settingsValidation().validateAt(name, { [name]: value });
      commitField({
        variables: { id, input: { key: name, value: value || '' } },
      });
      return true;
    } catch (_error) {
      return false;
    }
  };

  return (
    <div style={{ height: '100vh', overflow: 'auto', scrollbarWidth: 'none' }} data-testid="setting-page">
      <Breadcrumbs elements={[{ label: t_i18n('Settings') }, { label: t_i18n('Parameters'), current: true }]} />
      {isEnterpriseEditionActivated && (
      <Grid container={true} spacing={3} style={{ marginBottom: 23 }}>
        <Grid size={6}>
          <Box display="flex" justifyContent="space-between" alignItems="center">
            <Typography variant="h4" gutterBottom={true}>
              {t_i18n('Enterprise Edition')}
            </Typography>
            {!isEnterpriseEditionByConfig && (
            <div style={{ marginTop: theme.spacing(-2.6), position: 'relative' }}>
              <DangerZoneBlock
                type='ce_ee_toggle'
                sx={{
                  root: { border: 'none', padding: 0, margin: 0 },
                  title: { position: 'absolute', zIndex: 2, left: 4, top: 9, fontSize: 8 },
                }}
              >
                {({ disabled }) => (
                  <>
                    <Button
                      size="small"
                      variant="outlined"
                      color='dangerZone'
                      onClick={() => setOpenEEChanges(true)}
                      disabled={disabled}
                      style={{
                        color: isAllowed ? theme.palette.dangerZone.text?.primary : theme.palette.dangerZone.text?.disabled,
                        borderColor: theme.palette.dangerZone.main,
                      }}
                    >
                      {t_i18n('Disable Enterprise Edition')}
                    </Button>
                    <Dialog
                      slotProps={{ paper: { elevation: 1 } }}
                      open={openEEChanges}
                      keepMounted
                      slots={{ transition: Transition }}
                      onClose={() => setOpenEEChanges(false)}
                    >
                      <DialogTitle>{t_i18n('Disable Enterprise Edition')}</DialogTitle>
                      <DialogContent>
                        <DialogContentText component="div">
                          <Alert
                            severity="warning"
                            variant="outlined"
                            color="dangerZone"
                            style={{ borderColor: theme.palette.dangerZone.main }}
                          >
                            {t_i18n('You are about to disable the "Enterprise Edition" mode. Please note that this action will disable access to certain advanced features (organization segregation, automation, file indexing etc.).')}
                            <br /><br />
                            <strong>{t_i18n('However, your existing data will remain intact and will not be lost.')}</strong>
                          </Alert>
                        </DialogContentText>
                      </DialogContent>
                      <DialogActions>
                        <Button
                          onClick={() => {
                            setOpenEEChanges(false);
                          }}
                        >
                          {t_i18n('Cancel')}
                        </Button>
                        <Button
                          color="secondary"
                          onClick={() => {
                            setOpenEEChanges(false);
                            handleSubmitField('enterprise_license', '');
                          }}
                        >
                          {t_i18n('Validate')}
                        </Button>
                      </DialogActions>
                    </Dialog>
                  </>
                )}
              </DangerZoneBlock>
            </div>
            )}
          </Box>
          <div className="clearfix" />
          <Paper
            className='paper-for-grid'
            style={{
              marginTop: 6,
              padding: 20,
              borderRadius: 4,
            }}
            variant="outlined"
          >
            <List style={{ marginTop: -20 }}>
              <ListItem divider={true}>
                <ListItemText primary={t_i18n('Organization')} />
                <ItemBoolean
                  variant="large"
                  neutralLabel={settings.platform_enterprise_edition.license_customer}
                  status={null}
                />
              </ListItem>
              <ListItem divider={true}>
                <ListItemText primary={t_i18n('Creator')} />
                <ItemBoolean
                  variant="large"
                  neutralLabel={settings.platform_enterprise_edition.license_creator}
                  status={null}
                />
              </ListItem>
              <ListItem divider={true}>
                <ListItemText primary={t_i18n('Scope')} />
                <ItemBoolean
                  variant="large"
                  neutralLabel={settings.platform_enterprise_edition.license_global ? t_i18n('Global') : t_i18n('Current instance')}
                  status={null}
                />
              </ListItem>
            </List>
          </Paper>
        </Grid>
        <Grid size={6}>
          <Box display="flex" justifyContent="space-between" alignItems="center">
            <Typography variant="h4" gutterBottom={true}>
              {t_i18n('License')}
            </Typography>
            {!isEnterpriseEditionByConfig && (
            <div style={{ marginTop: theme.spacing(-1.8), position: 'relative' }}>
              <EnterpriseEditionButton inLine={true} />
            </div>
            )}
          </Box>
          <div className="clearfix"/>
          <Paper
            className='paper-for-grid'
            style={{
              marginTop: 6,
              padding: 20,
              borderRadius: 4,
            }}
            variant="outlined"
          >
            <List style={{ marginTop: -20 }}>
              {!settings.platform_enterprise_edition.license_expired && settings.platform_enterprise_edition.license_expiration_prevention && (
              <ListItem divider={false}>
                <Alert severity="warning" variant="outlined" style={{ width: '100%' }}>
                  {t_i18n('Your Enterprise Edition license will expire in less than 3 months.')}
                </Alert>
              </ListItem>
              )}
              {!settings.platform_enterprise_edition.license_validated && settings.platform_enterprise_edition.license_valid_cert && (
              <ListItem divider={false}>
                <Alert severity="error" variant="outlined" style={{ width: '100%' }}>
                  {t_i18n('Your Enterprise Edition license is expired. Please contact your Filigran representative.')}
                </Alert>
              </ListItem>
              )}
              <ListItem divider={true}>
                <ListItemText primary={t_i18n('Start date')}/>
                <ItemBoolean
                  variant="xlarge"
                  label={fldt(settings.platform_enterprise_edition.license_start_date)}
                  status={!settings.platform_enterprise_edition.license_expired}
                />
              </ListItem>
              <ListItem divider={true}>
                <ListItemText primary={t_i18n('Expiration date')}/>
                <ItemBoolean
                  variant="xlarge"
                  label={fldt(settings.platform_enterprise_edition.license_expiration_date)}
                  status={!settings.platform_enterprise_edition.license_expired}
                />
              </ListItem>
              <ListItem divider={!settings.platform_enterprise_edition.license_expiration_prevention}>
                <ListItemText primary={t_i18n('License type')}/>
                <ItemBoolean
                  variant="large"
                  neutralLabel={settings.platform_enterprise_edition.license_type}
                  status={null}
                />
              </ListItem>
            </List>
          </Paper>
        </Grid>
      </Grid>
      )}

      <Grid container={true} spacing={3} sx={{ marginBottom: 10 }}>
        <Grid size={6}>
          <Typography variant="h4" gutterBottom={true}>
            {t_i18n('Configuration')}
          </Typography>
          <Paper
            className='paper-for-grid'
            style={{
              marginTop: theme.spacing(1),
              padding: 20,
              borderRadius: 4,
            }}
            variant="outlined"
          >
            <Formik
              onSubmit={() => {
              }}
              enableReinitialize={true}
              initialValues={initialValues}
              validationSchema={settingsValidation()}
            >
              {() => (
                <Form>
                  <Field
                    component={TextField}
                    variant="standard"
                    name="platform_title"
                    label={t_i18n('Platform title')}
                    fullWidth
                    onFocus={(name: string) => handleChangeFocus(name)}
                    onSubmit={(name: string, value: string) => handleSubmitField(name, value)}
                    helperText={
                      <SubscriptionFocus
                        context={editContext}
                        fieldName="platform_title"
                      />
                      }
                  />
                  <Field
                    component={TextField}
                    variant="standard"
                    name="platform_favicon"
                    label={t_i18n('Platform favicon URL')}
                    fullWidth
                    style={{ marginTop: 20 }}
                    onFocus={(name: string) => handleChangeFocus(name)}
                    onSubmit={(name: string, value: string) => handleSubmitField(name, value)}
                    helperText={
                      <SubscriptionFocus
                        context={editContext}
                        fieldName="platform_favicon"
                      />
                      }
                  />
                  <Field
                    component={TextField}
                    variant="standard"
                    name="platform_email"
                    disabled={!settings.platform_email_configurable}
                    label={t_i18n('Sender email address')}
                    fullWidth
                    style={{ marginTop: 20 }}
                    onFocus={(name: string) => handleChangeFocus(name)}
                    onSubmit={(name: string, value: string) => handleSubmitField(name, value)}
                    helperText={
                      <SubscriptionFocus
                        context={editContext}
                        fieldName="platform_email"
                      />
                      }
                  />

                  <Field
                    component={SelectField}
                    variant="standard"
                    name="platform_theme"
                    label={t_i18n('Default theme')}
                    fullWidth
                    containerstyle={fieldSpacingContainerStyle}
                    onFocus={(name: string) => handleChangeFocus(name)}
                    onChange={(name: string, value: string) => {
                      handleSubmitField(name, value);
                    }}
                    helpertext={
                      <SubscriptionFocus
                        context={editContext}
                        fieldName="platform_theme"
                      />
                    }
                  >
                    {themes?.edges?.filter((node) => !!node).map(({ node }) => (
                      <MenuItem
                        key={node.id}
                        value={node.id}
                        data-testid={`${node.name}-li`}
                      >
                        {node.name}
                      </MenuItem>
                    ))}
                  </Field>

                  <Field
                    component={SelectField}
                    variant="standard"
                    name="platform_language"
                    label={t_i18n('Language')}
                    fullWidth
                    containerstyle={fieldSpacingContainerStyle}
                    onFocus={(name: string) => handleChangeFocus(name)}
                    onChange={(name: string, value: string) => handleSubmitField(name, value)}
                    helpertext={
                      <SubscriptionFocus
                        context={editContext}
                        fieldName="platform_language"
                      />
                      }
                  >
                    <MenuItem value="auto">
                      <em>{t_i18n('Automatic')}</em>
                    </MenuItem>
                    {availableLanguage.map(({ value, label }) => <MenuItem key={value} value={value}>{label}</MenuItem>)}
                  </Field>
                  <HiddenTypesField />
                </Form>
              )}
            </Formik>
          </Paper>
        </Grid>

        <Grid size={6}>
          <Box display="flex" justifyContent="space-between" alignItems="center">
            <Typography variant="h4" gutterBottom={true}>
              {t_i18n('OpenCTI platform')}
            </Typography>
            <div style={{ marginTop: theme.spacing(-4.5), position: 'relative' }}>
              {!isEnterpriseEditionActivated && (
              <EnterpriseEditionButton inLine={true} />
              )}
            </div>
          </Box>
          <div className="clearfix"/>
          <Paper
            className='paper-for-grid'
            style={{
              marginTop: 4,
              padding: 20,
              borderRadius: 4,
            }}
            variant="outlined"
          >
            <Formik
              onSubmit={() => {}}
              enableReinitialize={true}
              initialValues={initialValues}
              validationSchema={settingsValidation()}
            >
              {() => (
                <Form>
                  <List style={{ marginTop: -20 }}>
                    <ListItem divider={true} style={{ paddingRight: 24 }}>
                      <ListItemText primary={t_i18n('Platform identifier')}/>
                      <ItemCopy content={settings.id} variant="inLine"/>
                    </ListItem>
                    <ListItem divider={true}>
                      <ListItemText primary={t_i18n('Version')}/>
                      <ItemBoolean
                        variant="large"
                        neutralLabel={version}
                        status={null}
                      />
                    </ListItem>
                    <ListItem divider={true}>
                      <ListItemText primary={t_i18n('Edition')}/>
                      <ItemBoolean
                        variant="large"
                        neutralLabel={
                            isEnterpriseEditionValid
                              ? t_i18n('Enterprise')
                              : t_i18n('Community')
                          }
                        status={null}
                      />
                    </ListItem>
                    <ListItem divider={true}>
                      <ListItemText
                        primary={t_i18n('Architecture mode')}
                      />
                      <ItemBoolean
                        variant="large"
                        neutralLabel={
                            settings.platform_cluster.instances_number > 1
                              ? t_i18n('Cluster')
                              : t_i18n('Standalone')
                          }
                        status={null}
                      />
                    </ListItem>
                    <ListItem divider={true}>
                      <ListItemText
                        primary={t_i18n('Number of node(s)')}
                      />
                      <ItemBoolean
                        variant="large"
                        neutralLabel={`${settings.platform_cluster.instances_number}`}
                        status={null}
                      />
                    </ListItem>
                    <ListItem divider={true}>
                      <ListItemText
                        primary={t_i18n('AI Powered')}
                      />
                      <ItemBoolean
                        variant="large"
                        label={
                            // eslint-disable-next-line no-nested-ternary
                            !settings.platform_ai_enabled ? t_i18n('Disabled') : settings.platform_ai_has_token
                              ? settings.platform_ai_type : `${settings.platform_ai_type} - ${t_i18n('Missing token')}`}
                        status={settings.platform_ai_enabled && settings.platform_ai_has_token}
                        tooltip={settings.platform_ai_has_token ? `${settings.platform_ai_type} - ${settings.platform_ai_model}` : t_i18n('The token is missing in your platform configuration, please ask your Filigran representative to provide you with it or with on-premise deployment instructions. Your can open a support ticket to do so.')}
                      />
                    </ListItem>
                    <ListItem divider={true}>
                      <ListItemText
                        primary={
                          <>
                            {t_i18n('Remove Filigran logos')}
                            <EEChip/>
                          </>
                        }
                      />
                      <Field
                        component={Switch}
                        variant="standard"
                        name="platform_whitemark"
                        disabled={!isEnterpriseEditionValid}
                        checked={
                            settings.platform_whitemark
                            && isEnterpriseEditionValid
                          }
                        onChange={(_event: ChangeEvent<HTMLInputElement>, value: boolean) => handleSubmitField(
                          'platform_whitemark',
                          value,
                        )}
                      />
                    </ListItem>
                  </List>
                </Form>
              )}
            </Formik>
          </Paper>
        </Grid>

        <Grid size={8}>
          <SettingsMessages settings={settings}/>
        </Grid>
        <Grid size={4}>
          <SettingsAnalytics
            settings={settings}
            handleChangeFocus={handleChangeFocus}
            handleSubmitField={handleSubmitField}
            isEnterpriseEdition={isEnterpriseEditionValid}
          />
        </Grid>

        <Grid size={6}>
          <ThemeManager
            handleRefetch={handleRefetch}
            defaultTheme={settings.platform_theme}
          />
        </Grid>

        <Grid size={6}>
          <Typography variant="h4" gutterBottom={true}>
            {t_i18n('Tools')}
          </Typography>
          <Paper
            style={{
              marginTop: theme.spacing(1),
              padding: 20,
              borderRadius: 4,
              height: '100%',
            }}
            className={'paper-for-grid'}
            variant="outlined"
          >
            <List style={{ marginTop: -20 }}>
              {modules?.map((module) => {
                const isEeModule = ['ACTIVITY_MANAGER', 'PLAYBOOK_MANAGER', 'FILE_INDEX_MANAGER'].includes(module.id);
                let status = module.enable;
                if (!isEnterpriseEditionActivated && isEeModule) {
                  status = true;
                }
                return (
                  <ListItem key={module.id} divider={true}>
                    <ListItemText primary={t_i18n(module.id)} />
                    <ItemBoolean
                      variant="large"
                      label={module.enable ? t_i18n('Enabled') : t_i18n('Disabled')}
                      status={status}
                    />
                  </ListItem>
                );
              })}
              {dependencies.map((dep) => (
                <ListItem key={dep.name} divider={true}>
                  <ListItemText primary={t_i18n(dep.name)} />
                  <ItemBoolean
                    variant="large"
                    neutralLabel={dep.version}
                    status={null}
                  />
                </ListItem>
              ))}
            </List>
          </Paper>
        </Grid>
      </Grid>
    </div>
  );
};

const Settings = () => {
  const queryRef = useQueryLoading<SettingsQuery>(settingsQuery, {});
  return (
    <>
      {queryRef && (
        <React.Suspense fallback={<Loader variant={LoaderVariant.inElement} />}>
          <SettingsComponent queryRef={queryRef} />
        </React.Suspense>
      )}
    </>
  );
};

export default Settings;<|MERGE_RESOLUTION|>--- conflicted
+++ resolved
@@ -51,15 +51,11 @@
       platform_title
       platform_favicon
       platform_email
-<<<<<<< HEAD
+      platform_email_configurable
       platform_theme {
         id
         name
       }
-=======
-      platform_email_configurable
-      platform_theme
->>>>>>> 4e45975d
       platform_language
       platform_whitemark
       platform_login_message
@@ -130,33 +126,11 @@
         platform_title
         platform_favicon
         platform_email
-<<<<<<< HEAD
+        platform_email_configurable
         platform_theme {
           id
           name
         }
-=======
-        platform_email_configurable
-        platform_theme
-        platform_theme_dark_background
-        platform_theme_dark_paper
-        platform_theme_dark_nav
-        platform_theme_dark_primary
-        platform_theme_dark_secondary
-        platform_theme_dark_accent
-        platform_theme_dark_logo
-        platform_theme_dark_logo_collapsed
-        platform_theme_dark_logo_login
-        platform_theme_light_background
-        platform_theme_light_paper
-        platform_theme_light_nav
-        platform_theme_light_primary
-        platform_theme_light_secondary
-        platform_theme_light_accent
-        platform_theme_light_logo
-        platform_theme_light_logo_collapsed
-        platform_theme_light_logo_login
->>>>>>> 4e45975d
         platform_language
         platform_whitemark
         platform_enterprise_edition {
