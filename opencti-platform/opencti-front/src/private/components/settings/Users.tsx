import React, { useMemo } from 'react';
import { graphql } from 'react-relay';
import { UsersLinesPaginationQuery, UsersLinesPaginationQuery$variables } from '@components/settings/__generated__/UsersLinesPaginationQuery.graphql';
import { UsersLine_node$data } from '@components/settings/__generated__/UsersLine_node.graphql';
import { AccountCircleOutlined, ManageAccountsOutlined, PersonOutlined } from '@mui/icons-material';
import SettingsOrganizationUserCreation from './users/SettingsOrganizationUserCreation';
import EnterpriseEdition from '../common/entreprise_edition/EnterpriseEdition';
import UserCreation from './users/UserCreation';
import AccessesMenu from './AccessesMenu';
import { usePaginationLocalStorage } from '../../../utils/hooks/useLocalStorage';
import useGranted, { SETTINGS_SETACCESSES, VIRTUAL_ORGANIZATION_ADMIN } from '../../../utils/hooks/useGranted';
import useEnterpriseEdition from '../../../utils/hooks/useEnterpriseEdition';
import { useFormatter } from '../../../components/i18n';
import Breadcrumbs from '../../../components/Breadcrumbs';
import useQueryLoading from '../../../utils/hooks/useQueryLoading';
import { groupsQuery } from '../common/form/GroupField';
import useConnectedDocumentModifier from '../../../utils/hooks/useConnectedDocumentModifier';
import { emptyFilterGroup, useBuildEntityTypeBasedFilterContext } from '../../../utils/filters/filtersUtils';
import { DataTableProps } from '../../../components/dataGrid/dataTableTypes';
import { UsePreloadedPaginationFragment } from '../../../utils/hooks/usePreloadedPaginationFragment';
import DataTable from '../../../components/dataGrid/DataTable';
import useAuth from '../../../utils/hooks/useAuth';

export const usersQuery = graphql`
  query UsersLinesPaginationQuery(
    $search: String
    $count: Int!
    $cursor: ID
    $orderBy: UsersOrdering
    $orderMode: OrderingMode
    $filters: FilterGroup
  ) {
    ...UsersLines_data
    @arguments(
      search: $search
      count: $count
      cursor: $cursor
      orderBy: $orderBy
      orderMode: $orderMode
      filters: $filters
    )
  }
`;

export const usersFragment = graphql`
        fragment UsersLines_data on Query
        @argumentDefinitions(
          search: { type: "String" }
          count: { type: "Int", defaultValue: 25 }
          cursor: { type: "ID" }
          orderBy: { type: "UsersOrdering", defaultValue: name }
          orderMode: { type: "OrderingMode", defaultValue: asc }
          filters: { type: "FilterGroup" }
        ) @refetchable(queryName: "UsersLinesRefetchQuery") {
          users(
            search: $search
            first: $count
            after: $cursor
            orderBy: $orderBy
            orderMode: $orderMode
            filters: $filters
          ) @connection(key: "Pagination_users") {
            edges {
              node {
                id
                name
                firstname
                lastname
                ...UsersLine_node
              }
            }
            pageInfo {
              endCursor
              hasNextPage
              globalCount
            }
          }
        }
      `;

const usersLineFragment = graphql`
    fragment UsersLine_node on User {
      id
      name
      user_email
      firstname
      external
      lastname
      entity_type
      user_service_account
      effective_confidence_level {
        max_confidence
      }
      otp_activated
      created_at
    }
  `;

const LOCAL_STORAGE_KEY = 'users';

const Users = () => {
  const isEnterpriseEdition = useEnterpriseEdition();
  const { t_i18n } = useFormatter();
  const { setTitle } = useConnectedDocumentModifier();
  setTitle(t_i18n('Users | Security | Settings'));
  const isSetAccess = useGranted([SETTINGS_SETACCESSES]);
  const isAdminOrganization = useGranted([VIRTUAL_ORGANIZATION_ADMIN]);
  const isOnlyAdminOrganization = !isSetAccess && isAdminOrganization;
  const { me } = useAuth();
  const organization = me.administrated_organizations?.[0] ?? null;

  const initialValues = {
    searchTerm: '',
    sortBy: 'name',
    orderAsc: true,
    openExports: false,
    filters: emptyFilterGroup,
  };

  const {
    viewStorage,
    paginationOptions,
    helpers,
  } = usePaginationLocalStorage<UsersLinesPaginationQuery$variables>(
    LOCAL_STORAGE_KEY,
    initialValues,
  );

  const { filters } = viewStorage;
  const contextFilters = useBuildEntityTypeBasedFilterContext('User', filters);

  const queryPaginationOptions = {
    ...paginationOptions,
    filters: contextFilters,
  } as unknown as UsersLinesPaginationQuery$variables;

  const queryRef = useQueryLoading<UsersLinesPaginationQuery>(
    usersQuery,
    queryPaginationOptions,
  );

  const defaultAssignationFilter = {
    mode: 'and',
    filters: [{ key: 'default_assignation', values: [true] }],
    filterGroups: [],
  };
  const defaultGroupsQueryRef = useQueryLoading(
    groupsQuery,
    {
      orderBy: 'name',
      orderMode: 'asc',
      filters: defaultAssignationFilter,
    },
  );

  const userCreateButton = useMemo(() => {
    if (isSetAccess && defaultGroupsQueryRef) {
      return (
        <React.Suspense>
          <UserCreation paginationOptions={queryPaginationOptions} defaultGroupsQueryRef={defaultGroupsQueryRef} />
        </React.Suspense>
      );
    } if (isOnlyAdminOrganization && isEnterpriseEdition) {
      return (
        <SettingsOrganizationUserCreation
          paginationOptions={queryPaginationOptions}
          organization={organization}
          variant="controlledDial"
        />
      );
    }
    return null;
  }, [
    isSetAccess,
    defaultGroupsQueryRef,
    isAdminOrganization,
    isEnterpriseEdition,
    organization,
  ]);

  const dataColumns: DataTableProps['dataColumns'] = {
    name: {
      percentWidth: 25,
    },
    user_email: {
      percentWidth: 25,
    },
    firstname: {
      percentWidth: 12.5,
    },
    lastname: {
      percentWidth: 12.5,
    },
    effective_confidence_level: {
      percentWidth: 10,
    },
    otp: {
      percentWidth: 5,
    },
    created_at: {
      percentWidth: 10,
    },
  };

  const preloadedPaginationProps = {
    linesQuery: usersQuery,
    linesFragment: usersFragment,
    queryRef,
    nodePath: ['users', 'pageInfo', 'globalCount'],
    setNumberOfElements: helpers.handleSetNumberOfElements,
  } as UsePreloadedPaginationFragment<UsersLinesPaginationQuery>;

  return (
    <div
      style={{
        margin: 0,
        padding: '0 200px 50px 0',
      }}
      data-testid="users-settings-page"
    >
      <AccessesMenu/>
      <Breadcrumbs elements={[
        { label: t_i18n('Settings') },
        { label: t_i18n('Security') },
        { label: t_i18n('Users'), current: true }]}
      />
      {isSetAccess || isEnterpriseEdition ? (
        <>
          {queryRef && (
<<<<<<< HEAD
          <DataTable
            dataColumns={dataColumns}
            resolvePath={(data) => data.users?.edges?.map(({ node }: { node: UsersLine_node$data }) => node)}
            storageKey={LOCAL_STORAGE_KEY}
            initialValues={initialValues}
            toolbarFilters={contextFilters}
            lineFragment={usersLineFragment}
            preloadedPaginationProps={preloadedPaginationProps}
            createButton={userCreateButton}
            disableLineSelection={isOnlyAdminOrganization}
            icon={(user) => {
              const external = user.external === true;
              const userServiceAccount = user.user_service_account;
              if (userServiceAccount) {
                return <ManageAccountsOutlined color="primary" />;
              }
              if (external) {
                return <AccountCircleOutlined color="primary" />;
              }
              return <PersonOutlined color="primary" />;
            }}
            taskScope={'USER'}
            entityTypes={['User']}
          />
=======
            <DataTable
              dataColumns={dataColumns}
              resolvePath={(data) => data.users?.edges?.map(({ node }: { node: UsersLine_node$data }) => node)}
              storageKey={LOCAL_STORAGE_KEY}
              initialValues={initialValues}
              toolbarFilters={contextFilters}
              lineFragment={usersLineFragment}
              preloadedPaginationProps={preloadedPaginationProps}
              createButton={userCreateButton}
              disableLineSelection={isOnlyAdminOrganization}
              icon={(user) => {
                const external = user.external === true;
                if (external) {
                  return <AccountCircleOutlined color="primary" />;
                }
                return <PersonOutlined color="primary" />;
              }}
              taskScope={'USER'}
            />
>>>>>>> 7d7ee46b
          )}
        </>
      ) : (
        <EnterpriseEdition feature="Organization sharing"/>
      )}
    </div>
  );
};

export default Users;<|MERGE_RESOLUTION|>--- conflicted
+++ resolved
@@ -3,6 +3,7 @@
 import { UsersLinesPaginationQuery, UsersLinesPaginationQuery$variables } from '@components/settings/__generated__/UsersLinesPaginationQuery.graphql';
 import { UsersLine_node$data } from '@components/settings/__generated__/UsersLine_node.graphql';
 import { AccountCircleOutlined, ManageAccountsOutlined, PersonOutlined } from '@mui/icons-material';
+import { AccountCircleOutlined, PersonOutlined } from '@mui/icons-material';
 import SettingsOrganizationUserCreation from './users/SettingsOrganizationUserCreation';
 import EnterpriseEdition from '../common/entreprise_edition/EnterpriseEdition';
 import UserCreation from './users/UserCreation';
@@ -227,7 +228,6 @@
       {isSetAccess || isEnterpriseEdition ? (
         <>
           {queryRef && (
-<<<<<<< HEAD
           <DataTable
             dataColumns={dataColumns}
             resolvePath={(data) => data.users?.edges?.map(({ node }: { node: UsersLine_node$data }) => node)}
@@ -252,27 +252,6 @@
             taskScope={'USER'}
             entityTypes={['User']}
           />
-=======
-            <DataTable
-              dataColumns={dataColumns}
-              resolvePath={(data) => data.users?.edges?.map(({ node }: { node: UsersLine_node$data }) => node)}
-              storageKey={LOCAL_STORAGE_KEY}
-              initialValues={initialValues}
-              toolbarFilters={contextFilters}
-              lineFragment={usersLineFragment}
-              preloadedPaginationProps={preloadedPaginationProps}
-              createButton={userCreateButton}
-              disableLineSelection={isOnlyAdminOrganization}
-              icon={(user) => {
-                const external = user.external === true;
-                if (external) {
-                  return <AccountCircleOutlined color="primary" />;
-                }
-                return <PersonOutlined color="primary" />;
-              }}
-              taskScope={'USER'}
-            />
->>>>>>> 7d7ee46b
           )}
         </>
       ) : (
