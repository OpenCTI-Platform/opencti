--- conflicted
+++ resolved
@@ -178,11 +178,8 @@
                 disableNavigation
                 preloadedPaginationProps={preloadedPaginationProps}
                 actions={(row) => <DisseminationListPopover data={row} paginationOptions={queryPaginationOptions} />}
-<<<<<<< HEAD
                 createButton={<DisseminationListCreation paginationOptions={queryPaginationOptions} />}
-=======
                 icon={() => <ItemIcon type="dissemination-list" />}
->>>>>>> 4266a042
               />
             )}
           </>
