--- conflicted
+++ resolved
@@ -159,26 +159,7 @@
           </Alert>
           <br />
           <Formik
-<<<<<<< HEAD
             initialValues={ initialValues }
-=======
-            initialValues={{
-              name: '',
-              user_email: '',
-              firstname: '',
-              lastname: '',
-              description: '',
-              password: '',
-              confirmation: '',
-              objectOrganization: [],
-              groups: [],
-              account_status: 'Active',
-              account_lock_after_date: null,
-              user_confidence_level: null,
-              prevent_default_groups: false,
-              email_template_id: null,
-            }}
->>>>>>> 7d7ee46b
             validationSchema={userValidation(t_i18n)}
             onSubmit={onSubmit}
             onReset={onClose}
@@ -325,7 +306,7 @@
                   />
                 )}
                 <div style={{
-                  marginTop: 40,
+                  marginTop: 20,
                   textAlign: 'right',
                 }}
                 >
