--- conflicted
+++ resolved
@@ -7,16 +7,14 @@
 import Tabs from '@mui/material/Tabs';
 import Tab from '@mui/material/Tab';
 import makeStyles from '@mui/styles/makeStyles';
-<<<<<<< HEAD
 import useHelper from '../../../../utils/hooks/useHelper';
-=======
 import { styled } from '@mui/material';
 import MenuItem from '@mui/material/MenuItem';
 import { useTheme } from '@mui/styles';
 import UserDeletionDialog from './UserDeletionDialog';
->>>>>>> 4994f984
 import AccessesMenu from '../AccessesMenu';
 import Security from '../../../../utils/Security';
+import { VIRTUAL_ORGANIZATION_ADMIN, SETTINGS_SETACCESSES } from '../../../../utils/hooks/useGranted';
 import useGranted, { VIRTUAL_ORGANIZATION_ADMIN, SETTINGS_SETACCESSES, KNOWLEDGE_KNUPDATE_KNDELETE } from '../../../../utils/hooks/useGranted';
 import ErrorNotFound from '../../../../components/ErrorNotFound';
 import Loader, { LoaderVariant } from '../../../../components/Loader';
@@ -25,11 +23,8 @@
 import { useFormatter } from '../../../../components/i18n';
 import Breadcrumbs from '../../../../components/Breadcrumbs';
 import UserEdition from './UserEdition';
-<<<<<<< HEAD
+import PopoverMenu from '../../../../components/PopoverMenu';
 import UserHistoryTab from './UserHistoryTab';
-=======
-import PopoverMenu from '../../../../components/PopoverMenu';
->>>>>>> 4994f984
 
 const userEditionQuery = graphql`
   query RootUserEditionQuery($id: String!) {
@@ -119,11 +114,8 @@
     userEditionQuery,
     { id: userId },
   );
-<<<<<<< HEAD
   const { isFeatureEnable } = useHelper();
   const isUserHistoryTab = isFeatureEnable('USER_HISTORY_TAB');
-=======
-
   const [openDelete, setOpenDelete] = useState(false);
   const handleOpenDelete = () => setOpenDelete(true);
   const handleCloseDelete = () => setOpenDelete(false);
@@ -134,7 +126,6 @@
     marginBottom: 24,
   });
 
->>>>>>> 4994f984
   return (
     <Security needs={[SETTINGS_SETACCESSES, VIRTUAL_ORGANIZATION_ADMIN]}>
       {data ? (
