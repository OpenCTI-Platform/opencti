import React, { useEffect, useState } from 'react';
import * as R from 'ramda';
import { interval } from 'rxjs';
import Dialog from '@mui/material/Dialog';
import DialogContent from '@mui/material/DialogContent';
import DialogContentText from '@mui/material/DialogContentText';
import DialogActions from '@mui/material/DialogActions';
import Button from '@mui/material/Button';
import Switch from '@mui/material/Switch';
import { createRefetchContainer, graphql } from 'react-relay';
import Grid from '@mui/material/Grid';
import LinearProgress from '@mui/material/LinearProgress';
import Typography from '@mui/material/Typography';
import Paper from '@mui/material/Paper';
import makeStyles from '@mui/styles/makeStyles';
import { useTheme } from '@mui/styles';
import { ArrowRightAlt, SettingsSuggestOutlined } from '@mui/icons-material';
import { AutoFix, Database, GraphOutline } from 'mdi-material-ui';
import FormControlLabel from '@mui/material/FormControlLabel';
import FormGroup from '@mui/material/FormGroup';
import Card from '@mui/material/Card';
import CardContent from '@mui/material/CardContent';
import DangerZoneBlock from '../common/danger_zone/DangerZoneBlock';
import Chart from '../common/charts/Chart';
import { FIVE_SECONDS, parse } from '../../../utils/Time';
import { useFormatter } from '../../../components/i18n';
import { commitMutation, MESSAGING$ } from '../../../relay/environment';
import ItemBoolean from '../../../components/ItemBoolean';
import Transition from '../../../components/Transition';
import { areaChartOptions } from '../../../utils/Charts';
import { simpleNumberFormat } from '../../../utils/Number';
import ItemNumberDifference from '../../../components/ItemNumberDifference';

const interval$ = interval(FIVE_SECONDS);

// Deprecated - https://mui.com/system/styles/basics/
// Do not use it for new code.
const useStyles = makeStyles((theme) => ({
  card: {
    width: '100%',
    borderRadius: 4,
    height: 114,
    position: 'relative',
  },
  number: {
    marginTop: 10,
    float: 'left',
    fontSize: 30,
  },
  title: {
    marginTop: 5,
    textTransform: 'uppercase',
    fontSize: 12,
    fontWeight: 500,
    color: theme.palette.text.secondary,
  },
  icon: {
    position: 'absolute',
    color: theme.palette.primary.main,
    top: 35,
    right: 20,
  },
  progress: {
    width: '100%',
    borderRadius: 4,
    height: 10,
  },
  paper: {
    marginTop: theme.spacing(1),
<<<<<<< HEAD
    padding: 0,
=======
    padding: theme.spacing(2),
>>>>>>> 88697d06
    overflow: 'hidden',
    height: '100%',
  },
  graphContainer: {
    width: '100%',
    padding: 0,
    overflow: 'hidden',
  },
  definition: {
    width: '100%',
    height: '100%',
    padding: '0 10px 0 10px',
    display: 'flex',
    alignItems: 'center',
  },
  left: {
    width: '100%',
  },
  middle: {
    textAlign: 'center',
    paddingLeft: 30,
    paddingRight: 30,
  },
  right: {
    width: '100%',
  },
  step: {
    margin: 10,
    minWidth: 400,
    display: 'flex',
    alignItems: 'center',
    justifyContent: 'center',
    height: 50,
  },
  if: {
    minWidth: 30,
    maxWidth: 30,
    height: 30,
    paddingTop: 3,
    whiteSpace: 'nowrap',
    overflow: 'hidden',
    textOverflow: 'ellipsis',
    border: `1px solid ${theme.palette.primary.main}`,
    textAlign: 'center',
    boxSizing: 'border-box',
  },
  action: {
    width: 80,
    height: 30,
    paddingTop: 3,
    marginRight: 20,
    whiteSpace: 'nowrap',
    overflow: 'hidden',
    textOverflow: 'ellipsis',
    border: `1px solid ${theme.palette.secondary.main}`,
    textAlign: 'center',
    boxSizing: 'border-box',
  },
  element: {
    height: '100%',
    padding: 10,
    flexGrow: 1,
    display: 'flex',
    alignItems: 'center',
    justifyContent: 'center',
    backgroundColor: theme.palette.background.nav,
  },
  source: {
    width: '30%',
    margin: '0 10px 0 10px',
    padding: 3,
    whiteSpace: 'nowrap',
    overflow: 'hidden',
    textOverflow: 'ellipsis',
    fontFamily: 'Consolas, monaco, monospace',
    textAlign: 'center',
  },
  relation: {
    flexGrow: 1,
    margin: '0 10px 0 10px',
    padding: 3,
    whiteSpace: 'nowrap',
    overflow: 'hidden',
    textOverflow: 'ellipsis',
    textAlign: 'center',
  },
  target: {
    width: '30%',
    margin: '0 10px 0 10px',
    padding: 3,
    whiteSpace: 'nowrap',
    overflow: 'hidden',
    textOverflow: 'ellipsis',
    textAlign: 'center',
  },
  then: {
    width: 80,
    height: 30,
    paddingTop: 3,
    margin: '0 auto',
    whiteSpace: 'nowrap',
    overflow: 'hidden',
    textOverflow: 'ellipsis',
    textAlign: 'center',
    border: `1px solid ${theme.palette.primary.main}`,
  },
}));

export const rulesListRuleActivationMutation = graphql`
  mutation RulesListRuleActivationMutation($id: ID!, $enable: Boolean!) {
    ruleSetActivation(id: $id, enable: $enable) {
      id
      name
      description
      activated
    }
  }
`;

export const rulesListQuery = graphql`
  query RulesListQuery($startDate: DateTime!, $endDate: DateTime) {
    ...RulesList_rules @arguments(startDate: $startDate, endDate: $endDate)
  }
`;

const RulesListComponent = ({ relay, data, keyword }) => {
  const classes = useStyles();
  const { t_i18n, nsdt, md, n } = useFormatter();
  const theme = useTheme();
  const [displayDisable, setDisplayDisable] = useState(false);
  const [displayEnable, setDisplayEnable] = useState(false);
  const [selectedRule, setSelectedRule] = useState(false);
  const [processing, setProcessing] = useState(false);
  useEffect(() => {
    const subscription = interval$.subscribe(() => relay.refetch());
    return () => {
      subscription.unsubscribe();
    };
  }, []);
  const handleOpenEnable = (rule) => {
    setDisplayEnable(true);
    setSelectedRule(rule);
  };
  const handleCloseEnable = () => {
    setDisplayEnable(false);
    setSelectedRule(null);
  };
  const handleOpenDisable = (rule) => {
    setDisplayDisable(true);
    setSelectedRule(rule);
  };
  const handleCloseDisable = () => {
    setDisplayDisable(false);
    setSelectedRule(null);
  };
  const submitEnableRule = () => {
    setProcessing(true);
    commitMutation({
      mutation: rulesListRuleActivationMutation,
      variables: {
        id: selectedRule,
        enable: true,
      },
      onCompleted: () => {
        setProcessing(false);
        MESSAGING$.notifySuccess(
          t_i18n('The rule has been enabled, rescan of platform data launched...'),
        );
        handleCloseEnable();
      },
    });
  };
  const submitDisableRule = () => {
    setProcessing(true);
    commitMutation({
      mutation: rulesListRuleActivationMutation,
      variables: {
        id: selectedRule,
        enable: false,
      },
      onCompleted: () => {
        setProcessing(false);
        MESSAGING$.notifySuccess(
          t_i18n('The rule has been disabled, clean-up launched...'),
        );
        handleCloseDisable();
      },
    });
  };
  const sortByNameCaseInsensitive = R.sortBy(
    R.compose(R.toLower, R.prop('name')),
  );
  const filterByKeyword = (p) => keyword === ''
    || p.name.toLowerCase().indexOf(keyword?.toLowerCase()) !== -1
    || p.description.toLowerCase().indexOf(keyword?.toLowerCase()) !== -1
    || p.category.toLowerCase().indexOf(keyword?.toLowerCase()) !== -1;
  const rules = R.pipe(
    R.propOr([], 'rules'),
    R.filter(filterByKeyword),
    R.groupBy(R.prop('category')),
    R.toPairs,
    R.map((o) => [o[0], sortByNameCaseInsensitive(o[1])]),
    R.fromPairs,
  )(data);
  const categories = R.pipe(
    R.map((o) => ({ key: o, name: t_i18n(o) })),
    sortByNameCaseInsensitive,
  )(Object.keys(rules));
  const tasks = R.pathOr([], ['backgroundTasks', 'edges'], data);
  const modules = R.pathOr([], ['settings', 'platform_modules'], data);
  const isEngineEnabled = R.head(
    R.filter((p) => p.id === 'RULE_ENGINE', modules),
  )?.enable;
  const ruleManagerInfo = R.propOr({}, 'ruleManagerInfo', data);
  const chartDataEntities = data.stixDomainObjectsTimeSeries.map((entry) => {
    const date = new Date(entry.date);
    date.setDate(date.getDate() + 15);
    return {
      x: date,
      y: entry.value,
    };
  });
  const chartDataRelations = data.stixRelationshipsTimeSeries.map(
    (entry) => {
      const date = new Date(entry.date);
      date.setDate(date.getDate() + 15);
      return {
        x: date,
        y: entry.value,
      };
    },
  );
  const totalRelations = data.stixRelationshipsNumber.total;
  const differenceRelations = totalRelations - data.stixRelationshipsNumber.count;
  const totalEntities = data.stixDomainObjectsNumber.total;
  const differenceEntities = totalEntities - data.stixDomainObjectsNumber.count;
  return (
    <>
      <Grid container={true} spacing={3}>
        <Grid item xs={6}>
          <Grid container={true} spacing={3}>
            <Grid item xs={6}>
              <Card
                classes={{ root: classes.card }}
                variant="outlined"
              >
                <CardContent>
                  <div className={classes.title}>
                    {t_i18n('Total inferred entities')}
                  </div>
                  <div className={classes.number}>{n(totalEntities)}</div>
                  <ItemNumberDifference
                    difference={differenceEntities}
                    description={t_i18n('24 hours')}
                  />
                  <div className={classes.icon}>
                    <Database color="inherit" fontSize="large" />
                  </div>
                </CardContent>
              </Card>
            </Grid>
            <Grid item xs={6}>
              <Card
                classes={{ root: classes.card }}
                variant="outlined"
              >
                <CardContent>
                  <div className={classes.title}>
                    {t_i18n('Total inferred relations')}
                  </div>
                  <div className={classes.number}>{n(totalRelations)}</div>
                  <ItemNumberDifference
                    difference={differenceRelations}
                    description={t_i18n('24 hours')}
                  />
                  <div className={classes.icon}>
                    <GraphOutline color="inherit" fontSize="large" />
                  </div>
                </CardContent>
              </Card>
            </Grid>
            <Grid item xs={6}>
              <Card
                classes={{ root: classes.card }}
                variant="outlined"
              >
                <CardContent>
                  <div className={classes.title}>
                    {t_i18n('Rules engine status')}
                  </div>
                  <div style={{ marginTop: 20 }}>
                    <ItemBoolean
                      status={isEngineEnabled}
                      label={isEngineEnabled ? t_i18n('Enabled') : t_i18n('Disabled')}
                    />
                  </div>
                  <div className={classes.icon}>
                    <AutoFix color="inherit" fontSize="large" />
                  </div>
                </CardContent>
              </Card>
            </Grid>
            <Grid item xs={6}>
              <Card
                classes={{ root: classes.card }}
                variant="outlined"
              >
                <CardContent>
                  <div className={classes.title}>
                    {t_i18n('Last event processed')}
                  </div>
                  <div style={{ marginTop: 20 }}>
                    {nsdt(
                      parse(
                        parseInt(
                          (ruleManagerInfo.lastEventId || '-').split('-')[0],
                          10,
                        ),
                      ),
                    )}
                  </div>
                  <div className={classes.icon}>
                    <SettingsSuggestOutlined color="inherit" fontSize="large" />
                  </div>
                </CardContent>
              </Card>
            </Grid>
          </Grid>
        </Grid>
        <Grid item xs={6}>
          <Paper
            variant="outlined"
            classes={{ root: classes.paper }}
            style={{ maxHeight: 252, minHeight: 252, marginTop: 0 }}
          >
            <div className={classes.graphContainer}>
              <Chart
                options={areaChartOptions(
                  theme,
                  true,
                  md,
                  simpleNumberFormat,
                  'dataPoints',
                )}
                series={[
                  {
                    name: t_i18n('Inferred entities'),
                    data: chartDataEntities,
                  },
                  {
                    name: t_i18n('Inferred relationships'),
                    data: chartDataRelations,
                  },
                ]}
                type="area"
                width="100%"
                height={240}
              />
            </div>
          </Paper>
        </Grid>
      </Grid>
      {categories.map((category) => {
        return (
          <div key={category.key} style={{ margin: '20px 0 50px 0' }}>
            <Typography
              variant="h2"
              gutterBottom={true}
              style={{ marginBottom: 20 }}
            >
              {category.name}
            </Typography>
            {rules[category.key].map((rule) => {
              const task = R.head(
                R.map(
                  (p) => p.node,
                  R.filter((p) => p.node.rule === rule.id, tasks),
                ),
              );
              const displayDefinition = rule.display;
              return (
                <Grid
                  key={rule.id}
                  container={true}
                  spacing={3}
                  style={{ marginBottom: 50 }}
                >
                  <Grid item xs={3}>
                    <DangerZoneBlock
                      title={t_i18n(rule.name)}
                      sx={{ title: { textWrap: 'nowrap' } }}
                      component={({ disabled, style }) => (
                        <Paper
                          variant="outlined"
                          classes={{ root: classes.paper }}
                          style={style}
                        >
                          <Grid container={true} spacing={3}>
                            <Grid item xs={6}>
                              <Typography variant="h3">
                                {t_i18n('Description')}
                              </Typography>
                              {t_i18n(rule.description)}
                            </Grid>
                            <Grid item xs={6}>
                              <Typography variant="h3" gutterBottom={true}>
                                {t_i18n('Status')}
                              </Typography>
                              <FormGroup>
                                <FormControlLabel
                                  control={
                                    <Switch
                                      disabled={!isEngineEnabled || disabled}
                                      checked={isEngineEnabled && rule.activated}
                                      color="secondary"
                                      onChange={() => (rule.activated
                                        ? handleOpenDisable(rule.id)
                                        : handleOpenEnable(rule.id))
                                  }
                                    />
                              }
                                  label={
                                isEngineEnabled && rule.activated
                                  ? t_i18n('Enabled')
                                  : t_i18n('Disabled')
                              }
                                />
                              </FormGroup>
                            </Grid>
                            <Grid item xs={12}>
                              {isEngineEnabled && task && (
                              <div
                                style={{
                                  width: '100%',
                                  textAlign: 'center',
                                  fontSize: 9,
                                  fontFamily: 'Consolas, monaco, monospace',
                                }}
                              >
                                {task.enable
                                  ? t_i18n(
                                    task.completed
                                      ? 'This rule has been applied on the existing data'
                                      : 'Applying this rule on the existing data',
                                  )
                                  : t_i18n(
                                    task.completed
                                      ? 'Rule has been cleaned up on the existing data'
                                      : 'Cleaning up this rule on the existing data',
                                  )}
                                <LinearProgress
                                  classes={{ root: classes.progress }}
                                  variant="determinate"
                                  value={
                                  // eslint-disable-next-line no-nested-ternary
                                  task.task_expected_number === 0
                                    ? task.completed
                                      ? 100
                                      : 0
                                    : task.completed
                                      ? 100
                                      : Math.round(
                                        (task.task_processed_number
                                          / task.task_expected_number)
                                          * 100,
                                      )
                                }
                                />
                              </div>
                              )}
                            </Grid>
                          </Grid>
                        </Paper>
                      )}
                    />
                  </Grid>
                  <Grid item xs={9}>
                    <Paper
                      variant="outlined"
                      classes={{ root: classes.paper }}
                      style={{ marginTop: 25 }}
                    >
                      <div className={classes.definition}>
                        <div className={classes.left}>
                          {displayDefinition.if.map((step, index) => {
                            return (
                              <div key={index} className={classes.step}>
                                <div className={classes.if}>{t_i18n('IF')}</div>
                                <div className={classes.element}>
                                  <div
                                    className={classes.source}
                                    style={{
                                      border: `1px solid ${step.source_color}`,
                                    }}
                                  >
                                    {step.source}
                                  </div>
                                  <div
                                    className={classes.relation}
                                    style={{
                                      border: step.identifier_color
                                        ? `1px solid ${step.identifier_color}`
                                        : 'transparent',
                                    }}
                                  >
                                    {t_i18n(step.relation)}
                                  </div>
                                  <div
                                    className={classes.target}
                                    style={{
                                      border: `1px solid ${step.target_color}`,
                                    }}
                                  >
                                    {step.target}
                                  </div>
                                </div>
                              </div>
                            );
                          })}
                        </div>
                        <div className={classes.middle}>
                          <ArrowRightAlt fontSize="large" />
                          <br />
                          <div className={classes.then}>{t_i18n('THEN')}</div>
                        </div>
                        <div className={classes.right}>
                          {displayDefinition.then.map((step, index) => {
                            return (
                              <div key={index} className={classes.step}>
                                <div className={classes.action}>
                                  {step.action}
                                </div>
                                <div className={classes.element}>
                                  <div
                                    className={classes.source}
                                    style={{
                                      border: `1px solid ${step.source_color}`,
                                    }}
                                  >
                                    {step.source}
                                  </div>
                                  {step.relation && (
                                    <div
                                      className={classes.relation}
                                      style={{
                                        border: step.identifier_color
                                          ? `1px solid ${step.identifier_color}`
                                          : 'transparent',
                                      }}
                                    >
                                      {t_i18n(step.relation)}
                                    </div>
                                  )}
                                  {step.target && (
                                    <div
                                      className={classes.target}
                                      style={{
                                        border: `1px solid ${step.target_color}`,
                                      }}
                                    >
                                      {step.target}
                                    </div>
                                  )}
                                </div>
                              </div>
                            );
                          })}
                        </div>
                      </div>
                    </Paper>
                  </Grid>
                </Grid>
              );
            })}
          </div>
        );
      })}
      <Dialog
        open={displayEnable}
        PaperProps={{ elevation: 1 }}
        keepMounted={true}
        TransitionComponent={Transition}
        onClose={handleCloseEnable}
      >
        <DialogContent>
          <DialogContentText>
            {t_i18n('Activating this rule will automatically generate new relationships on your existing and future data. Please be aware that enabling this rule may impact your platform\'s data and performance.')}
          </DialogContentText>
        </DialogContent>
        <DialogActions>
          <Button onClick={handleCloseEnable} disabled={processing}>
            {t_i18n('Cancel')}
          </Button>
          <Button
            onClick={submitEnableRule}
            color="secondary"
            disabled={processing}
          >
            {t_i18n('Enable')}
          </Button>
        </DialogActions>
      </Dialog>
      <Dialog
        open={displayDisable}
        PaperProps={{ elevation: 1 }}
        keepMounted={true}
        TransitionComponent={Transition}
        onClose={handleCloseDisable}
      >
        <DialogContent>
          <DialogContentText>
            {t_i18n('Deactivating this rule will automatically remove the relationships previously generated by the rule. Please be aware that disabling this rule may impact your platform\'s data and performance.')}
          </DialogContentText>
        </DialogContent>
        <DialogActions>
          <Button onClick={handleCloseDisable} disabled={processing}>
            {t_i18n('Cancel')}
          </Button>
          <Button
            onClick={submitDisableRule}
            color="secondary"
            disabled={processing}
          >
            {t_i18n('Disable')}
          </Button>
        </DialogActions>
      </Dialog>
    </>
  );
};

export default createRefetchContainer(
  RulesListComponent,
  {
    data: graphql`
      fragment RulesList_rules on Query
      @argumentDefinitions(
        startDate: { type: "DateTime!" }
        endDate: { type: "DateTime" }
      ) {
        settings {
          platform_modules {
            id
            enable
            running
          }
        }
        stixDomainObjectsTimeSeries(
          field: "created_at"
          types: ["Stix-Object"]
          operation: count
          startDate: $startDate
          interval: "month"
          onlyInferred: true
        ) {
          date
          value
        }
        stixRelationshipsTimeSeries(
          field: "created_at"
          relationship_type: ["stix-relationship"]
          operation: count
          startDate: $startDate
          interval: "month"
          onlyInferred: true
        ) {
          date
          value
        }
        stixDomainObjectsNumber(
          types: ["Stix-Object"]
          onlyInferred: true
          endDate: $endDate
        ) {
          total
          count
        }
        stixRelationshipsNumber(
          relationship_type: ["stix-relationship"]
          onlyInferred: true
          endDate: $endDate
        ) {
          total
          count
        }
        ruleManagerInfo {
          id
          activated
          lastEventId
          errors {
            timestamp
          }
        }
        rules {
          id
          name
          description
          activated
          display {
            if {
              action
              source
              source_color
              relation
              target
              target_color
              identifier
              identifier_color
            }
            then {
              action
              source
              source_color
              relation
              target
              target_color
              identifier
              identifier_color
            }
          }
          category
        }
        backgroundTasks(
          orderBy: created_at
          orderMode: desc
          filters: {
            mode: and,
            filters: [{ key: "type", values: ["RULE"] }]
            filterGroups: []
          }
        ) {
          edges {
            node {
              id
              created_at
              task_expected_number
              task_processed_number
              completed
              ... on RuleTask {
                rule
                enable
              }
            }
          }
        }
      }
    `,
  },
  rulesListQuery,
);<|MERGE_RESOLUTION|>--- conflicted
+++ resolved
@@ -67,11 +67,7 @@
   },
   paper: {
     marginTop: theme.spacing(1),
-<<<<<<< HEAD
-    padding: 0,
-=======
     padding: theme.spacing(2),
->>>>>>> 88697d06
     overflow: 'hidden',
     height: '100%',
   },
