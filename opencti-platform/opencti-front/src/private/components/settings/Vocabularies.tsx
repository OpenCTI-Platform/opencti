import React from 'react';
import { useParams } from 'react-router-dom';
import { graphql } from 'react-relay';
import { ShortTextOutlined } from '@mui/icons-material';
import VocabularyPopover from '@components/settings/attributes/VocabularyPopover';
import { VocabulariesLinesPaginationQuery, VocabulariesLinesPaginationQuery$variables } from '@components/settings/__generated__/VocabulariesLinesPaginationQuery.graphql';
import { useTheme } from '@mui/material';
import { usePaginationLocalStorage } from '../../../utils/hooks/useLocalStorage';
import useQueryLoading from '../../../utils/hooks/useQueryLoading';
import { useVocabularyCategory_Vocabularynode$data } from '../../../utils/hooks/__generated__/useVocabularyCategory_Vocabularynode.graphql';
import { useFormatter } from '../../../components/i18n';
import LabelsVocabulariesMenu from './LabelsVocabulariesMenu';
import VocabularyCreation from './attributes/VocabularyCreation';
import useVocabularyCategory, { vocabFragment } from '../../../utils/hooks/useVocabularyCategory';
import { emptyFilterGroup, useBuildEntityTypeBasedFilterContext } from '../../../utils/filters/filtersUtils';
import Breadcrumbs from '../../../components/Breadcrumbs';
import useConnectedDocumentModifier from '../../../utils/hooks/useConnectedDocumentModifier';
import { DataTableProps } from '../../../components/dataGrid/dataTableTypes';
import { UsePreloadedPaginationFragment } from '../../../utils/hooks/usePreloadedPaginationFragment';
import DataTable from '../../../components/dataGrid/DataTable';

export const vocabulariesQuery = graphql`
  query VocabulariesLinesPaginationQuery(
    $search: String
    $count: Int
    $orderMode: OrderingMode
    $orderBy: VocabularyOrdering
    $filters: FilterGroup
    $category: VocabularyCategory
  ) {
    ...VocabulariesLines_data
    @arguments(
      search: $search
      count: $count
      orderMode: $orderMode
      orderBy: $orderBy
      filters: $filters
      category: $category
    )
  }
`;

export const vocabulariesFragment = graphql`
  fragment VocabulariesLines_data on Query
  @argumentDefinitions(
    filters: { type: "FilterGroup" }
    search: { type: "String" }
    count: { type: "Int", defaultValue: 200 }
    orderMode: { type: "OrderingMode", defaultValue: asc }
    orderBy: { type: "VocabularyOrdering", defaultValue: name }
    after: { type: "ID" }
    category: { type: "VocabularyCategory" }
  )
  @refetchable(queryName: "VocabulariesLines_DataQuery") {
    vocabularies(
      filters: $filters
      search: $search
      first: $count
      orderMode: $orderMode
      orderBy: $orderBy
      after: $after
      category: $category
    ) @connection(key: "Pagination_vocabularies") {
      edges {
        node {
          id
          ...useVocabularyCategory_Vocabularynode
        }
      }
      pageInfo {
        endCursor
        hasNextPage
        globalCount
      }
    }
  }
`;

const Vocabularies = () => {
  const { t_i18n } = useFormatter();
  const theme = useTheme();
  const { setTitle } = useConnectedDocumentModifier();
  setTitle(t_i18n('Vocabularies | Taxonomies | Settings'));
  const params = useParams() as { category: string };
  const { typeToCategory } = useVocabularyCategory();
  const category = typeToCategory(params.category);
  const LOCAL_STORAGE_KEY = `vocabulary-${category}`;

  const initialValues = {
    searchTerm: '',
    sortBy: 'name',
    orderAsc: true,
    filters: emptyFilterGroup,
    category,
  };

  const {
    viewStorage,
    paginationOptions,
    helpers,
  } = usePaginationLocalStorage<VocabulariesLinesPaginationQuery$variables>(
    LOCAL_STORAGE_KEY,
    initialValues,
  );

  const { filters } = viewStorage;
  const contextFilters = useBuildEntityTypeBasedFilterContext('Vocabulary', filters);

  const queryPaginationOptions = {
    ...paginationOptions,
    filters: contextFilters,
  } as unknown as VocabulariesLinesPaginationQuery$variables;

  const queryRef = useQueryLoading<VocabulariesLinesPaginationQuery>(
    vocabulariesQuery,
    queryPaginationOptions,
  );
<<<<<<< HEAD
  const {
    onToggleEntity,
    numberOfSelectedElements,
    handleClearSelectedElements,
    selectedElements,
    deSelectedElements,
    handleToggleSelectAll,
    selectAll,
  } = useEntityToggle<useVocabularyCategory_Vocabularynode$data>(
    LOCAL_STORAGE_KEY,
  );
  const renderLines = () => {
    const dataColumns = {
      name: {
        label: 'Name',
        width: '20%',
        isSortable: true,
        render: (node: useVocabularyCategory_Vocabularynode$data) => node.name,
      },
      entity_types: {
        label: 'Used in',
        width: '20%',
        isSortable: false,
        render: (node: useVocabularyCategory_Vocabularynode$data) => (
          <>
            {node.category.entity_types.map((type) => (
              <Chip
                key={type}
                classes={{ root: classes.label }}
                variant="outlined"
                label={t_i18n(`entity_${type}`)}
                color="primary"
              />
            ))}
          </>
        ),
      },
      aliases: {
        label: 'Aliases',
        width: '15%',
        isSortable: false,
        render: (node: useVocabularyCategory_Vocabularynode$data) => (node.aliases ?? []).join(', '),
      },
      description: {
        label: 'Description',
        width: '25%',
        isSortable: false,
        render: (node: useVocabularyCategory_Vocabularynode$data) => node.description,
      },
      usages: {
        label: 'Usages',
        width: '10%',
        isSortable: false,
        render: (node: useVocabularyCategory_Vocabularynode$data) => n(node.usages),
      },
      order: {
        label: 'Order',
        width: '10%',
        isSortable: true,
        render: (node: useVocabularyCategory_Vocabularynode$data) => n(node.order),
      },
    };
    const toolBarFilters = {
      mode: 'and',
      filters: [{ key: 'entity_type', values: ['Vocabulary'], operator: 'eq', mode: 'or' }],
      filterGroups: [],
    };
    return (
      <ListLines
        sortBy={viewStorage.sortBy}
        iconExtension={true}
        orderAsc={viewStorage.orderAsc}
        dataColumns={dataColumns}
        handleSort={helpers.handleSort}
        handleSearch={helpers.handleSearch}
        handleAddFilter={helpers.handleAddFilter}
        handleRemoveFilter={helpers.handleRemoveFilter}
        handleSwitchGlobalMode={helpers.handleSwitchGlobalMode}
        handleSwitchLocalMode={helpers.handleSwitchLocalMode}
        handleToggleSelectAll={handleToggleSelectAll}
        selectAll={selectAll}
        displayImport={false}
        secondaryAction={true}
        keyword={paginationOptions.search}
        filters={viewStorage.filters}
        createButton={(
          <VocabularyCreation
            category={category}
            paginationOptions={paginationOptions}
          />
        )}
      >
        {queryRef && (
          <>
            <React.Suspense
              fallback={<Loader variant={LoaderVariant.inElement} />}
            >
              <VocabulariesLines
                queryRef={queryRef}
                paginationOptions={paginationOptions}
                dataColumns={dataColumns}
                setNumberOfElements={helpers.handleSetNumberOfElements}
                selectedElements={selectedElements}
                deSelectedElements={deSelectedElements}
                onToggleEntity={onToggleEntity}
                selectAll={selectAll}
              />
            </React.Suspense>
            <ToolBar
              selectedElements={selectedElements}
              deSelectedElements={deSelectedElements}
              numberOfSelectedElements={numberOfSelectedElements}
              handleClearSelectedElements={handleClearSelectedElements}
              selectAll={selectAll}
              noAuthor={true}
              noMarking={true}
              noWarning={true}
              deleteDisable={true}
              filters={toolBarFilters}
              taskScope='SETTINGS'
              variant="medium"
            />
          </>
        )}
      </ListLines>
    );
=======

  const dataColumns: DataTableProps['dataColumns'] = {
    name: {
      id: 'name',
      percentWidth: 20,
    },
    entity_types: {
      id: 'entity_types',
      percentWidth: 20,
    },
    aliases: {
      id: 'aliases',
      percentWidth: 15,
    },
    description: {
      id: 'description',
      percentWidth: 25,
    },
    usages: {
      id: 'usages',
      percentWidth: 10,
    },
    order: {
      id: 'order',
      percentWidth: 10,
    },
>>>>>>> 49a2acc2
  };

  const preloadedPaginationProps = {
    linesQuery: vocabulariesQuery,
    linesFragment: vocabulariesFragment,
    queryRef,
    nodePath: ['vocabularies', 'pageInfo', 'globalCount'],
    setNumberOfElements: helpers.handleSetNumberOfElements,
  } as UsePreloadedPaginationFragment<VocabulariesLinesPaginationQuery>;

  return (
    <div style={{ marginRight: 200 }}>
      <LabelsVocabulariesMenu />
      <Breadcrumbs elements={[
        { label: t_i18n('Settings') },
        { label: t_i18n('Taxonomies') },
        { label: t_i18n('Vocabularies'), link: '/dashboard/settings/vocabularies/fields' },
        { label: category, current: true }]}
      />
<<<<<<< HEAD
      {renderLines()}
=======
      {queryRef && (
        <DataTable
          dataColumns={dataColumns}
          resolvePath={(data) => data.vocabularies?.edges?.map(({ node }: { node: useVocabularyCategory_Vocabularynode$data }) => node)}
          storageKey={LOCAL_STORAGE_KEY}
          initialValues={initialValues}
          toolbarFilters={contextFilters}
          lineFragment={vocabFragment}
          disableNavigation
          taskScope={'SETTINGS'}
          preloadedPaginationProps={preloadedPaginationProps}
          actions={(vocab) => <VocabularyPopover vocab={vocab} paginationOptions={queryPaginationOptions} />}
          searchContextFinal={{ entityTypes: ['Vocabulary'] }}
          icon={() => <ShortTextOutlined sx={{ color: theme.palette.primary.main }} />}
          createButton={<VocabularyCreation
            category={category}
            paginationOptions={queryPaginationOptions}
                        />}
        />
      )}
>>>>>>> 49a2acc2
    </div>
  );
};

export default Vocabularies;<|MERGE_RESOLUTION|>--- conflicted
+++ resolved
@@ -115,134 +115,6 @@
     vocabulariesQuery,
     queryPaginationOptions,
   );
-<<<<<<< HEAD
-  const {
-    onToggleEntity,
-    numberOfSelectedElements,
-    handleClearSelectedElements,
-    selectedElements,
-    deSelectedElements,
-    handleToggleSelectAll,
-    selectAll,
-  } = useEntityToggle<useVocabularyCategory_Vocabularynode$data>(
-    LOCAL_STORAGE_KEY,
-  );
-  const renderLines = () => {
-    const dataColumns = {
-      name: {
-        label: 'Name',
-        width: '20%',
-        isSortable: true,
-        render: (node: useVocabularyCategory_Vocabularynode$data) => node.name,
-      },
-      entity_types: {
-        label: 'Used in',
-        width: '20%',
-        isSortable: false,
-        render: (node: useVocabularyCategory_Vocabularynode$data) => (
-          <>
-            {node.category.entity_types.map((type) => (
-              <Chip
-                key={type}
-                classes={{ root: classes.label }}
-                variant="outlined"
-                label={t_i18n(`entity_${type}`)}
-                color="primary"
-              />
-            ))}
-          </>
-        ),
-      },
-      aliases: {
-        label: 'Aliases',
-        width: '15%',
-        isSortable: false,
-        render: (node: useVocabularyCategory_Vocabularynode$data) => (node.aliases ?? []).join(', '),
-      },
-      description: {
-        label: 'Description',
-        width: '25%',
-        isSortable: false,
-        render: (node: useVocabularyCategory_Vocabularynode$data) => node.description,
-      },
-      usages: {
-        label: 'Usages',
-        width: '10%',
-        isSortable: false,
-        render: (node: useVocabularyCategory_Vocabularynode$data) => n(node.usages),
-      },
-      order: {
-        label: 'Order',
-        width: '10%',
-        isSortable: true,
-        render: (node: useVocabularyCategory_Vocabularynode$data) => n(node.order),
-      },
-    };
-    const toolBarFilters = {
-      mode: 'and',
-      filters: [{ key: 'entity_type', values: ['Vocabulary'], operator: 'eq', mode: 'or' }],
-      filterGroups: [],
-    };
-    return (
-      <ListLines
-        sortBy={viewStorage.sortBy}
-        iconExtension={true}
-        orderAsc={viewStorage.orderAsc}
-        dataColumns={dataColumns}
-        handleSort={helpers.handleSort}
-        handleSearch={helpers.handleSearch}
-        handleAddFilter={helpers.handleAddFilter}
-        handleRemoveFilter={helpers.handleRemoveFilter}
-        handleSwitchGlobalMode={helpers.handleSwitchGlobalMode}
-        handleSwitchLocalMode={helpers.handleSwitchLocalMode}
-        handleToggleSelectAll={handleToggleSelectAll}
-        selectAll={selectAll}
-        displayImport={false}
-        secondaryAction={true}
-        keyword={paginationOptions.search}
-        filters={viewStorage.filters}
-        createButton={(
-          <VocabularyCreation
-            category={category}
-            paginationOptions={paginationOptions}
-          />
-        )}
-      >
-        {queryRef && (
-          <>
-            <React.Suspense
-              fallback={<Loader variant={LoaderVariant.inElement} />}
-            >
-              <VocabulariesLines
-                queryRef={queryRef}
-                paginationOptions={paginationOptions}
-                dataColumns={dataColumns}
-                setNumberOfElements={helpers.handleSetNumberOfElements}
-                selectedElements={selectedElements}
-                deSelectedElements={deSelectedElements}
-                onToggleEntity={onToggleEntity}
-                selectAll={selectAll}
-              />
-            </React.Suspense>
-            <ToolBar
-              selectedElements={selectedElements}
-              deSelectedElements={deSelectedElements}
-              numberOfSelectedElements={numberOfSelectedElements}
-              handleClearSelectedElements={handleClearSelectedElements}
-              selectAll={selectAll}
-              noAuthor={true}
-              noMarking={true}
-              noWarning={true}
-              deleteDisable={true}
-              filters={toolBarFilters}
-              taskScope='SETTINGS'
-              variant="medium"
-            />
-          </>
-        )}
-      </ListLines>
-    );
-=======
 
   const dataColumns: DataTableProps['dataColumns'] = {
     name: {
@@ -269,7 +141,6 @@
       id: 'order',
       percentWidth: 10,
     },
->>>>>>> 49a2acc2
   };
 
   const preloadedPaginationProps = {
@@ -289,9 +160,6 @@
         { label: t_i18n('Vocabularies'), link: '/dashboard/settings/vocabularies/fields' },
         { label: category, current: true }]}
       />
-<<<<<<< HEAD
-      {renderLines()}
-=======
       {queryRef && (
         <DataTable
           dataColumns={dataColumns}
@@ -312,7 +180,6 @@
                         />}
         />
       )}
->>>>>>> 49a2acc2
     </div>
   );
 };
