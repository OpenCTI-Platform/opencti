import React, { Component } from 'react';
import * as PropTypes from 'prop-types';
import {
  map, filter, head, compose,
} from 'ramda';
import { withStyles } from '@material-ui/core/styles';
import Drawer from '@material-ui/core/Drawer';
import IconButton from '@material-ui/core/IconButton';
import List from '@material-ui/core/List';
import Dialog from '@material-ui/core/Dialog';
import Button from '@material-ui/core/Button';
import InputAdornment from '@material-ui/core/InputAdornment';
import Card from '@material-ui/core/Card';
import CardContent from '@material-ui/core/CardContent';
import CardActions from '@material-ui/core/CardActions';
import TextField from '@material-ui/core/TextField';
import CardHeader from '@material-ui/core/CardHeader';
import Checkbox from '@material-ui/core/Checkbox';
import Collapse from '@material-ui/core/Collapse';
import Divider from '@material-ui/core/Divider';
import DialogTitle from '@material-ui/core/DialogTitle';
import { ConnectionHandler } from 'relay-runtime';
import DialogContent from '@material-ui/core/DialogContent';
import DialogActions from '@material-ui/core/DialogActions';
import ListItem from '@material-ui/core/ListItem';
import ListItemIcon from '@material-ui/core/ListItemIcon';
import ListItemText from '@material-ui/core/ListItemText';
import Typography from '@material-ui/core/Typography';
import { Add, Close } from '@material-ui/icons';
import Skeleton from '@material-ui/lab/Skeleton';
import { QueryRenderer as QR } from 'react-relay';
import QueryRendererDarkLight from '../../../../relay/environmentDarkLight';
import inject18n from '../../../../components/i18n';
import SearchInput from '../../../../components/SearchInput';
import { QueryRenderer, commitMutation } from '../../../../relay/environment';
import ExternalReferenceCreation from './ExternalReferenceCreation';
import AddExternalReferencesLines, {
  addExternalReferencesLinesQuery,
  externalReferenceMutationRelationDelete,
  externalReferenceLinesMutationRelationAdd,
} from './AddExternalReferencesLines';
import '../../../../resources/css/customScrollbar.css';

const styles = (theme) => ({
  drawerPaper: {
    minHeight: '100vh',
    width: '50%',
    position: 'fixed',
    backgroundColor: theme.palette.navAlt.background,
    transition: theme.transitions.create('width', {
      easing: theme.transitions.easing.sharp,
      duration: theme.transitions.duration.enteringScreen,
    }),
    padding: 0,
  },
  dialog: {
    backgroundColor: 'red',
    overflow: 'hidden',
    height: '50vh',
  },
  createButton: {
    float: 'left',
    marginTop: -15,
  },
  title: {
    float: 'left',
  },
  search: {
    float: 'right',
    marginLeft: 15,
  },
  header: {
    backgroundColor: theme.palette.navAlt.backgroundHeader,
    color: theme.palette.navAlt.backgroundHeaderText,
    padding: '20px 20px 20px 60px',
  },
  closeButton: {
    position: 'absolute',
    top: 12,
    left: 5,
    color: 'inherit',
  },
  container: {
    padding: 0,
  },
  placeholder: {
    display: 'inline-block',
    height: '1em',
    backgroundColor: theme.palette.grey[700],
  },
  avatar: {
    width: 24,
    height: 24,
  },
  collapse: {
    width: '70%',
    maxHeight: '344px',
    overflowY: 'scroll',
    background: theme.palette.background.paper,
  },
  dialogMain: {
    padding: '24px',
    background: theme.palette.background.paper,
  },
});

const sharedUpdater = (store, stixCoreObjectId, newEdge) => {
  const entity = store.get(stixCoreObjectId);
  const conn = ConnectionHandler.getConnection(
    entity,
    'Pagination_externalReferences',
  );
  ConnectionHandler.insertEdgeBefore(conn, newEdge);
};

class AddExternalReferences extends Component {
  constructor(props) {
    super(props);
    this.state = {
      open: false,
      search: '',
      expanded: true,
    };
  }

  toggleExternalReference(externalReference, onlyCreate = false) {
    const {
      stixCoreObjectOrStixCoreRelationshipId,
      stixCoreObjectOrStixCoreRelationshipReferences,
    } = this.props;
    const stixCoreObjectOrStixCoreRelationshipReferencesIds = map(
      (n) => n.node.id,
      stixCoreObjectOrStixCoreRelationshipReferences,
    );
    const alreadyAdded = stixCoreObjectOrStixCoreRelationshipReferencesIds.includes(
      externalReference.id,
    );
    if (alreadyAdded && !onlyCreate) {
      const existingExternalReference = head(
        filter(
          (n) => n.node.id === externalReference.id,
          stixCoreObjectOrStixCoreRelationshipReferences,
        ),
      );
      commitMutation({
        mutation: externalReferenceMutationRelationDelete,
        variables: {
          id: existingExternalReference.node.id,
          fromId: stixCoreObjectOrStixCoreRelationshipId,
          relationship_type: 'external-reference',
        },
        updater: (store) => {
          const entity = store.get(stixCoreObjectOrStixCoreRelationshipId);
          const conn = ConnectionHandler.getConnection(
            entity,
            'Pagination_externalReferences',
          );
          ConnectionHandler.deleteNode(conn, externalReference.id);
        },
      });
    } else if (!alreadyAdded) {
      const input = {
        fromId: stixCoreObjectOrStixCoreRelationshipId,
        relationship_type: 'external-reference',
      };
      commitMutation({
        mutation: externalReferenceLinesMutationRelationAdd,
        variables: {
          id: externalReference.id,
          input,
        },
        updater: (store) => {
          const payload = store
            .getRootField('externalReferenceEdit')
            .getLinkedRecord('relationAdd', { input });
          const relationId = payload.getValue('id');
          const node = payload.getLinkedRecord('to');
          const relation = store.get(relationId);
          payload.setLinkedRecord(node, 'node');
          payload.setLinkedRecord(relation, 'relation');
          sharedUpdater(store, stixCoreObjectOrStixCoreRelationshipId, payload);
        },
      });
    }
  }

  handleOpen() {
    this.setState({ open: true });
  }

  handleClose() {
    this.setState({ open: false, search: '' });
  }

  handleSearch(keyword) {
    this.setState({ search: keyword });
  }

  handleClick() {
    this.setState({ expanded: !this.state.expanded });
  }

  render() {
    const {
      t,
      classes,
      stixCoreObjectOrStixCoreRelationshipId,
      stixCoreObjectOrStixCoreRelationshipReferences,
    } = this.props;
    const paginationOptions = {
      search: this.state.search,
    };
    return (
      <div>
        <IconButton
          color="secondary"
          aria-label="Add"
          onClick={this.handleOpen.bind(this)}
          classes={{ root: classes.createButton }}
        >
          <Add fontSize="small" />
<<<<<<< HEAD
      </IconButton>
      <div classes={{ root: classes.dialogRoot }}>
      <Dialog
        maxWidth='md'
        open={this.state.open}
        onClose={this.handleClose.bind(this)}
        timeout="auto"
        unmountOnExit
        PaperProps={{
          style: {
            backgroundColor: 'transparent',
            boxShadow: 'none',
            borderRadius: '0px',
          },
        }}
      >
          <div className={ classes.dialogMain }>
            <DialogTitle style={{ padding: 10 }}>{t('Add External References')}</DialogTitle>
            {/* <CardHeader title="Add External Refrences"/> */}
=======
        </IconButton>
        <div>
          <Dialog
            sx={{ bgcolor: 'primary' }}
            maxWidth='md' open={this.state.open}
            onClose={this.handleClose.bind(this)}
            timeout="auto" unmountOnExit
          >
            <div style={{ padding: '24px' }}>
              <DialogTitle style={{ padding: 10 }}>{t('Add External References')}</DialogTitle>
              {/* <CardHeader title="Add External Refrences"/> */}
>>>>>>> a896d6ad
              <CardActions sx={{ display: 'flex', justifyContent: 'space-between' }}>
                <TextField style={{ width: 495 }} InputProps={{
                  endAdornment: (
                    <InputAdornment position="end" >
                      <ExternalReferenceCreation
                        display={this.state.open}
                        contextual={true}
                        inputValue={this.state.search}
                        paginationOptions={paginationOptions}
                        onCreate={this.toggleExternalReference.bind(this)}
                      />
                    </InputAdornment>
                  ),
                }} />
                <div style={{ float: 'right', marginLeft: '40px' }}>
                  <Button style={{ marginLeft: '10px', marginRight: '10px' }} onClick={this.handleClose.bind(this)} variant="outlined" >{t('Cancel')}</Button>
                  <Button variant="contained" color="primary">{t('Add')}</Button>
                </div>
                <Divider light={true} />
              </CardActions>
<<<<<<< HEAD
          </div>
          <Collapse sx={{ maxWidth: '500px', borderRadius: 0 }} in={this.state.expanded} timeout="auto" unmountOnExit>
            <div className={ classes.collapse }>
              <QueryRenderer
                query={addExternalReferencesLinesQuery}
                variables={{
                  search: this.state.search,
                  count: 20,
                }}
                render={({ props }) => {
                  if (props) {
=======
            </div>
            <Collapse sx={{ maxWidth: '500px', borderRadius: 0 }} style={{ backgroundColor: 'transparent' }} in={this.state.expanded} timeout="auto" unmountOnExit>
              <div style={{ width: '70%' }}>
                <QR
                  environment={QueryRendererDarkLight}
                  query={addExternalReferencesLinesQuery}
                  variables={{
                    search: this.state.search,
                    count: 20,
                  }}
                  render={({ props }) => {
                    if (props) {
                      return (
                        <AddExternalReferencesLines
                          stixCoreObjectOrStixCoreRelationshipId={
                            stixCoreObjectOrStixCoreRelationshipId
                          }
                          stixCoreObjectOrStixCoreRelationshipReferences={
                            stixCoreObjectOrStixCoreRelationshipReferences
                          }
                          data={props}
                          paginationOptions={paginationOptions}
                          open={this.state.open}
                          search={this.state.search}
                        />
                      );
                    }
>>>>>>> a896d6ad
                    return (
                      <List>
                        {Array.from(Array(20), (e, i) => (
                          <ListItem key={i} divider={true} button={false}>
                            <ListItemIcon>
                              <Skeleton
                                animation="wave"
                                variant="circle"
                                width={30}
                                height={30}
                              />
                            </ListItemIcon>
                            <ListItemText
                              primary={
                                <Skeleton
                                  animation="wave"
                                  variant="rect"
                                  width="90%"
                                  height={15}
                                  style={{ marginBottom: 10 }}
                                />
                              }
                              secondary={
                                <Skeleton
                                  animation="wave"
                                  variant="rect"
                                  width="90%"
                                  height={15}
                                />
                              }
                            />
                          </ListItem>
                        ))}
                      </List>
                    );
                  }}
                />
              </div>
            </Collapse>
          </Dialog>
        </div>
        {/* <Dialog
          open={this.state.open}
          onClose={this.handleClose.bind(this)}
          fullWidth={true}
        >
        <DialogTitle>{t('Add External References')}</DialogTitle>
        <Card sx={{
          borderRadius: 0,
          maxWidth: 750,
          height: 140,
          textAlign: 'left',
          overflow: 'visible',
          position: 'relative',
        }}>
          <CardActions sx={{ display: 'flex', justifyContent: 'space-between', padding: '20px' }}>
            <TextField
              style={{ width: 495 }}
              InputProps = {{
                endAdornment: (
                  <InputAdornment position = "end" >
                      <ExternalReferenceCreation
                        display={this.state.open}
                        contextual={true}
                        inputValue={this.state.search}
                        paginationOptions={paginationOptions}
                        onCreate={this.toggleExternalReference.bind(this)}
                      />
                  </InputAdornment>
                ),
              }}/>
            <Button
              onClick={this.handleClose.bind(this)}
              style={{ marginLeft: '10px', marginRight: '10px', fontSize: '14px' }}
              variant="outlined" >
              {t('Cancel')}
            </Button>
            <Button variant="contained" color="primary">{t('Add')}</Button>
          </CardActions>
          <Collapse
            sx={{
              border: '1px solid black',
              width: 500,
              position: 'absolute',
              top: '140px',
              left: '0',
              zIndex: '20',
              background: 'white',
            }}
            in={this.state.expanded}
            timeout="auto"
            unmountOnExit
          >
            <QueryRenderer
              query={addExternalReferencesLinesQuery}
              variables={{
                search: this.state.search,
                count: 20,
              }}
              render={({ props }) => {
                if (props) {
                  return (
                    <AddExternalReferencesLines
                      stixCoreObjectOrStixCoreRelationshipId={
                        stixCoreObjectOrStixCoreRelationshipId
                      }
                      stixCoreObjectOrStixCoreRelationshipReferences={
                        stixCoreObjectOrStixCoreRelationshipReferences
                      }
                      data={props}
                      paginationOptions={paginationOptions}
                      open={this.state.open}
                      search={this.state.search}
                    />
                  );
                }
                return (
                  <List>
                    {Array.from(Array(20), (e, i) => (
                      <ListItem key={i} divider={true} button={false}>
                        <ListItemIcon>
                          <Skeleton
                            animation="wave"
                            variant="circle"
                            width={30}
                            height={30}
                          />
                        </ListItemIcon>
                        <ListItemText
                          primary={
                            <Skeleton
                              animation="wave"
                              variant="rect"
                              width="90%"
                              height={15}
                              style={{ marginBottom: 10 }}
                            />
                          }
                          secondary={
                            <Skeleton
                              animation="wave"
                              variant="rect"
                              width="90%"
                              height={15}
                            />
                          }
                        />
                      </ListItem>
                    ))}
                  </List>
                );
              }}
            /> */}
        {/* <CardContent fontSize="large" style={{ display: 'flex' }}>
                <Checkbox />
                <Typography style={{ marginLeft: '20px' }} >
                    Heat oil in a paella pan or a large.
                    <Typography variant="subtitle2">
                        https://Loremipsumdolorsit.com
                    </Typography>
                </Typography>
            </CardContent>
            <CardContent fontSize="large" style={{ display: 'flex' }}>
              <Checkbox />
              <Typography style={{ marginLeft: '20px' }} >
                  Heat oil in a paella pan or a large.
                  <Typography variant="subtitle2">
                      https://Loremipsumdolorsit.com
                  </Typography>
              </Typography>
              </CardContent>
              <CardContent fontSize="large" style={{ display: 'flex' }}>
                <Checkbox />
                <Typography style={{ marginLeft: '20px' }} >
                    Heat oil in a paella pan or a large.
                    <Typography variant="subtitle2">
                        https://Loremipsumdolorsit.com
                    </Typography>
                </Typography>
              </CardContent>
              <hr /> */}
        {/* </Collapse> */}
        {/* </Card> */}
        {/* <Drawer
          open={this.state.open}
          anchor="right"
          classes={{ paper: classes.drawerPaper }}
          onClose={this.handleClose.bind(this)}
        > */}
        {/* <Dialog
          open={this.state.open}
          onClose={this.handleClose.bind(this)}
          fullWidth={true}
        >
          <DialogTitle>{t('Add External References')}</DialogTitle>
          <div className={classes.search}>
            <SearchInput
              variant="inDrawer"
              placeholder={`${t('Search')}...`}
              onSubmit={this.handleSearch.bind(this)}
            />
          </div>
          <div style={{ marginLeft: 'auto' }}>
            <Button
              variant="outlined"
              onClick={this.handleClose.bind(this)}
              classes={{ root: classes.button }}
            >
              {t('Cancel')}
            </Button>
            <Button
              variant="contained"
              color="secondary"
              classes={{ root: classes.button }}
            >
              {t('Add')}
            </Button>
          </div>
          <DialogContent classes={{ root: classes.dialog }}>
            <QueryRenderer
              query={addExternalReferencesLinesQuery}
              variables={{
                search: this.state.search,
                count: 20,
              }}
              render={({ props }) => {
                if (props) {
                  return (
                    <AddExternalReferencesLines
                      stixCoreObjectOrStixCoreRelationshipId={
                        stixCoreObjectOrStixCoreRelationshipId
                      }
                      stixCoreObjectOrStixCoreRelationshipReferences={
                        stixCoreObjectOrStixCoreRelationshipReferences
                      }
                      data={props}
                      paginationOptions={paginationOptions}
                      open={this.state.open}
                      search={this.state.search}
                    />
                  );
                }
                return (
                  <List>
                    {Array.from(Array(20), (e, i) => (
                      <ListItem key={i} divider={true} button={false}>
                        <ListItemIcon>
                          <Skeleton
                            animation="wave"
                            variant="circle"
                            width={30}
                            height={30}
                          />
                        </ListItemIcon>
                        <ListItemText
                          primary={
                            <Skeleton
                              animation="wave"
                              variant="rect"
                              width="90%"
                              height={15}
                              style={{ marginBottom: 10 }}
                            />
                          }
                          secondary={
                            <Skeleton
                              animation="wave"
                              variant="rect"
                              width="90%"
                              height={15}
                            />
                          }
                        />
                      </ListItem>
                    ))}
                  </List>
                );
              }}
            />
          </DialogContent> */}
        {/* <DialogContent classes={{ root: classes.dialog }}>
          </DialogContent>
          <DialogActions>
            <Button
              variant="contained"
              onClick={this.handleClose.bind(this)}
              classes={{ root: classes.button }}
            >
              {t('Cancel')}
            </Button>
            <Button
              variant="contained"
              color="primary"
              classes={{ root: classes.button }}
            >
              {t('Create')}
            </Button>
          </DialogActions> */}
        {/* <div className={classes.header}>
            <IconButton
              aria-label="Close"
              className={classes.closeButton}
              onClick={this.handleClose.bind(this)}
            >
              <Close fontSize="small" />
            </IconButton>
            <Typography variant="h6" classes={{ root: classes.title }}>
              {t('Add external references')}
            </Typography>
            <div className={classes.search}>
              <SearchInput
                variant="inDrawer"
                placeholder={`${t('Search')}...`}
                onSubmit={this.handleSearch.bind(this)}
              />
            </div>
          </div> */}
        {/* <div className={classes.container}> */}
        {/* </div> */}
        {/* </Dialog> */}
        {/* </Drawer> */}
        {/* </Dialog> */}
      </div>
    );
  }
}

AddExternalReferences.propTypes = {
  stixCoreObjectOrStixCoreRelationshipId: PropTypes.string,
  stixCoreObjectOrStixCoreRelationshipReferences: PropTypes.array,
  classes: PropTypes.object,
  t: PropTypes.func,
};

export default compose(inject18n, withStyles(styles))(AddExternalReferences);<|MERGE_RESOLUTION|>--- conflicted
+++ resolved
@@ -219,8 +219,7 @@
           classes={{ root: classes.createButton }}
         >
           <Add fontSize="small" />
-<<<<<<< HEAD
-      </IconButton>
+        </IconButton>
       <div classes={{ root: classes.dialogRoot }}>
       <Dialog
         maxWidth='md'
@@ -239,19 +238,6 @@
           <div className={ classes.dialogMain }>
             <DialogTitle style={{ padding: 10 }}>{t('Add External References')}</DialogTitle>
             {/* <CardHeader title="Add External Refrences"/> */}
-=======
-        </IconButton>
-        <div>
-          <Dialog
-            sx={{ bgcolor: 'primary' }}
-            maxWidth='md' open={this.state.open}
-            onClose={this.handleClose.bind(this)}
-            timeout="auto" unmountOnExit
-          >
-            <div style={{ padding: '24px' }}>
-              <DialogTitle style={{ padding: 10 }}>{t('Add External References')}</DialogTitle>
-              {/* <CardHeader title="Add External Refrences"/> */}
->>>>>>> a896d6ad
               <CardActions sx={{ display: 'flex', justifyContent: 'space-between' }}>
                 <TextField style={{ width: 495 }} InputProps={{
                   endAdornment: (
@@ -272,22 +258,9 @@
                 </div>
                 <Divider light={true} />
               </CardActions>
-<<<<<<< HEAD
           </div>
           <Collapse sx={{ maxWidth: '500px', borderRadius: 0 }} in={this.state.expanded} timeout="auto" unmountOnExit>
             <div className={ classes.collapse }>
-              <QueryRenderer
-                query={addExternalReferencesLinesQuery}
-                variables={{
-                  search: this.state.search,
-                  count: 20,
-                }}
-                render={({ props }) => {
-                  if (props) {
-=======
-            </div>
-            <Collapse sx={{ maxWidth: '500px', borderRadius: 0 }} style={{ backgroundColor: 'transparent' }} in={this.state.expanded} timeout="auto" unmountOnExit>
-              <div style={{ width: '70%' }}>
                 <QR
                   environment={QueryRendererDarkLight}
                   query={addExternalReferencesLinesQuery}
@@ -312,7 +285,6 @@
                         />
                       );
                     }
->>>>>>> a896d6ad
                     return (
                       <List>
                         {Array.from(Array(20), (e, i) => (
