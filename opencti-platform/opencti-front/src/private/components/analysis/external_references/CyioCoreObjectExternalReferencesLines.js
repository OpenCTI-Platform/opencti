/* eslint-disable */
/* refactor */
import React, { Component } from 'react';
import * as PropTypes from 'prop-types';
import * as R from 'ramda';
// import { createPaginationContainer } from 'react-relay';
// import { ConnectionHandler } from 'relay-runtime';
import graphql from 'babel-plugin-relay/macro';
import { withStyles } from '@material-ui/core/styles';
import Paper from '@material-ui/core/Paper';
import Typography from '@material-ui/core/Typography';
import List from '@material-ui/core/List';
import Accordion from '@material-ui/core/Accordion';
import AccordionSummary from '@material-ui/core/AccordionSummary';
import ExpandMoreIcon from '@material-ui/icons/ExpandMore';
import LinkIcon from '@material-ui/icons/Link';
import Divider from '@material-ui/core/Divider';
import AccordionDetails from '@material-ui/core/AccordionDetails';
import ListItemText from '@material-ui/core/ListItemText';
import Button from '@material-ui/core/Button';
import Dialog from '@material-ui/core/Dialog';
import DialogContent from '@material-ui/core/DialogContent';
import DialogContentText from '@material-ui/core/DialogContentText';
import DialogActions from '@material-ui/core/DialogActions';
import { ExpandMoreOutlined, ExpandLessOutlined } from '@material-ui/icons';
import Slide from '@material-ui/core/Slide';
import { interval } from 'rxjs';
import { commitMutation as CM, createFragmentContainer, createPaginationContainer } from 'react-relay';
import environmentDarkLight from '../../../../relay/environmentDarkLight';
import inject18n from '../../../../components/i18n';
import { truncate } from '../../../../utils/String';
// import { commitMutation } from '../../../../relay/environment';
import CyioAddExternalReferences from './CyioAddExternalReferences';
import { cyioExternalReferenceMutationRelationDelete } from './CyioAddExternalReferencesLines';
import Security, {
  // KNOWLEDGE_KNENRICHMENT,
  KNOWLEDGE_KNUPDATE,
  // KNOWLEDGE_KNUPLOAD,
} from '../../../../utils/Security';
import { FIVE_SECONDS } from '../../../../utils/Time';
import CyioExternalReferencePopover from './CyioExternalReferencePopover';

const interval$ = interval(FIVE_SECONDS);

const styles = (theme) => ({
  paper: {
    height: '100%',
    minHeight: '100%',
    padding: 0,
    position: 'relative',
  },
  avatar: {
    width: 24,
    height: 24,
    backgroundColor: theme.palette.primary.main,
  },
  avatarDisabled: {
    width: 24,
    height: 24,
  },
  placeholder: {
    display: 'inline-block',
    height: '1em',
    backgroundColor: theme.palette.grey[700],
  },
  buttonExpand: {
    position: 'absolute',
    bottom: 2,
    width: '100%',
    height: 25,
    backgroundColor: 'rgba(255, 255, 255, .2)',
    borderTopLeftRadius: 0,
    borderTopRightRadius: 0,
    '&:hover': {
      backgroundColor: 'rgba(255, 255, 255, .5)',
    },
  },
});

const Transition = React.forwardRef((props, ref) => (
  <Slide direction="up" ref={ref} {...props} />
));
Transition.displayName = 'TransitionSlide';

class CyioCoreObjectExternalReferencesLinesContainer extends Component {
  constructor(props) {
    super(props);
    this.state = {
      displayDialog: false,
      displayExternalLink: false,
      externalLink: null,
      removeExternalReference: null,
      removing: false,
      displayExternalRefID: false,
      expanded: false,
    };
  }

  // componentDidMount() {
  //   this.subscription = interval$.subscribe(() => {
  //     this.props.relay.refetchConnection(200);
  //   });
  // }

  // componentWillUnmount() {
  //   this.subscription.unsubscribe();
  // }

  handleToggleExpand() {
    this.setState({ expanded: !this.state.expanded });
  }

  handleOpenDialog(externalReferenceEdge) {
    const openedState = {
      displayDialog: true,
      removeExternalReference: externalReferenceEdge,
    };
    this.setState(openedState);
  }

  handleCloseDialog() {
    const closedState = {
      displayDialog: false,
      removeExternalReference: null,
    };
    this.setState(closedState);
  }

  handleRemoval() {
    this.setState({ removing: true });
    this.removeExternalReference(this.state.removeExternalReference);
  }

  handleOpenExternalLink(url) {
    this.setState({ displayExternalLink: true, externalLink: url });
  }

  handleCloseExternalLink() {
    this.setState({ displayExternalLink: false, externalLink: null });
  }

  handleBrowseExternalLink() {
    window.open(this.state.externalLink, '_blank');
    this.setState({ displayExternalLink: false, externalLink: null });
  }

  handleToggleDetails() {
    this.setState({ displayExternalRefID: !this.state.displayExternalRefID });
  }

  removeExternalReference(externalReferenceEdge) {
    CM(environmentDarkLight, {
      mutation: cyioExternalReferenceMutationRelationDelete,
      variables: {
        toId: externalReferenceEdge.id,
        fromId: this.props.cyioCoreObjectId,
        fieldName: 'external_references',
      },
      onCompleted: (resp) => {
        this.setState({ removing: false });
        this.handleCloseDialog();
      },
      // onError: (err) => console.log('ExtRefRemoveDarkLightMutationError', err),
    });
    // commitMutation({
    //   mutation: cyioExternalReferenceMutationRelationDelete,
    //   variables: {
    //     id: externalReferenceEdge.node.id,
    //     fromId: this.props.cyioCoreObjectId,
    //     relationship_type: 'external-reference',
    //   },
    //   updater: (store) => {
    //     const entity = store.get(this.props.cyioCoreObjectId);
    //     const conn = ConnectionHandler.getConnection(
    //       entity,
    //       'Pagination_externalReferences',
    //     );
    //     ConnectionHandler.deleteNode(conn, externalReferenceEdge.node.id);
    //   },
    //   onCompleted: () => {
    //     this.setState({ removing: false });
    //     this.handleCloseDialog();
    //   },
    // });
  }

  render() {
    const {
      t, classes, cyioCoreObjectId, externalReference,
    } = this.props;
    const { expanded, displayExternalRefID } = this.state;
    // const externalReferencesEdges = externalReference || [];
    // const externalReferencesEdges = [externalReference.externalReference];
    // const expandable = externalReferencesEdges.length > 7;
    return (
<<<<<<< HEAD
      <div style={{ height: '100%' }}>
        <Typography variant="h4" gutterBottom={true} style={{ float: 'left' }}>
          {t('External references')}
        </Typography>
        {/* <Security
          needs={[KNOWLEDGE_KNUPDATE]}
          placeholder={<div style={{ height: 28 }} />}
        > */}
        <CyioAddExternalReferences
          cyioCoreObjectOrCyioCoreRelationshipId={cyioCoreObjectId}
          cyioCoreObjectOrCyioCoreRelationshipReferences={
            data?.itAsset?.external_references?.edges
            // data.externalReference
          }
        />
        {/* </Security> */}
        <div className="clearfix" />
        <Paper className={ classes.paper } elevation={2}>
          {externalReferencesEdges.length > 0 ? (
            <List style={{ marginBottom: 0, padding: '12px' }}>
              {/* {externalReferencesEdges.map( */}
              {R.take(expanded ? 200 : 7, externalReferencesEdges).map(
                (externalReferenceEdge) => {
                  const externalReference = externalReferenceEdge.node;
                  return (
                    <div key={externalReference.id}>
                      <div style={{ display: 'grid', gridTemplateColumns: '90% 10%' }}>
                        <Accordion onChange={this.handleToggleDetails.bind(this)} style={{ borderBottom: '0', boxShadow: 'none' }}>
                          <AccordionSummary
                            expandIcon={<ExpandMoreIcon />}
                            aria-controls="panel1a-content"
                            id="panel1a-header"
                            sx={{ width: '100%' }}
                          >
                            <ListItemText
                              primary={externalReference.source_name}
                              secondary={!displayExternalRefID
                                ? (externalReference.url && truncate(t(externalReference.url), 80))
                                : (externalReference.id && t(externalReference.id))}
                            />
                          </AccordionSummary>
                          <AccordionDetails>
                            <div >
                              <Typography variant="subtitle1" gutterBottom={true}>
                                {externalReference.description}
                              </Typography>
                              <Typography variant="subtitle2" style={{ display: 'flex', color: '#F9B406' }} >
                                <LinkIcon fontSize="small" style={{ paddingRight: '5px' }} />
                                {externalReference.url && truncate(
                                  t(externalReference.url),
                                  80,
                                )}
                              </Typography>
                            </div>
                          </AccordionDetails>
                          {/* </ListItem> */}
                        </Accordion>
                        <div style={{ marginTop: '12px' }}>
                          {/* <Security needs={[KNOWLEDGE_KNUPDATE]}> */}
                          <CyioExternalReferencePopover
                            externalReferenceId={externalReference.id}
                            handleRemove={this.handleOpenDialog.bind(
                              this,
                              externalReferenceEdge,
                            )}
                          />
                          {/* </Security> */}
                        </div>
                      </div>
                      <Divider variant="middle" light={true} />
                    </div>
                  );
                },
              )}
            </List>
          ) : (
            <div style={{ display: 'table', height: '100%', width: '100%' }}>
              <span
                style={{
                  display: 'table-cell',
                  verticalAlign: 'middle',
                  textAlign: 'center',
                }}
              >
                {t('No entities of this type has been found.')}
              </span>
=======
      <div>
        <List style={{ marginBottom: 0, padding: '12px' }}>
          <div>
            <div style={{ display: 'grid', gridTemplateColumns: '90% 10%' }}>
              <Accordion onChange={this.handleToggleDetails.bind(this)} style={{ borderBottom: '0', boxShadow: 'none' }}>
                <AccordionSummary
                  expandIcon={<ExpandMoreIcon />}
                  aria-controls="panel1a-content"
                  id="panel1a-header"
                  sx={{ width: '100%' }}
                >
                  <ListItemText
                    primary={externalReference.source_name}
                    secondary={!displayExternalRefID
                      ? (externalReference.url && truncate(t(externalReference.url), 80))
                      : (externalReference.id && t(externalReference.id))}
                  />
                </AccordionSummary>
                <AccordionDetails>
                  <div >
                    <Typography variant="subtitle1" gutterBottom={true}>
                      {externalReference.description}
                    </Typography>
                    <Typography variant="subtitle2" style={{ display: 'flex', color: '#F9B406' }} >
                      <LinkIcon fontSize="small" style={{ paddingRight: '5px' }} />
                      {externalReference.url && truncate(
                        t(externalReference.url),
                        80,
                      )}
                    </Typography>
                  </div>
                </AccordionDetails>
                {/* </ListItem> */}
              </Accordion>
              <div style={{ marginTop: '12px' }}>
                {/* <Security needs={[KNOWLEDGE_KNUPDATE]}> */}
                <CyioExternalReferencePopover
                  externalReference={externalReference}
                  externalReferenceId={externalReference.id}
                  handleRemove={this.handleOpenDialog.bind(
                    this,
                    externalReference,
                  )}
                />
                {/* </Security> */}
              </div>
>>>>>>> 43f6bb2e
            </div>
            <Divider variant="middle" light={true} />
          </div>
          {/* );
                },
              )} */}
        </List>
        <Dialog
          open={this.state.displayDialog}
          keepMounted={true}
          TransitionComponent={Transition}
          onClose={this.handleCloseDialog.bind(this)}
        >
          <DialogContent>
            <DialogContentText>
              {t('Do you want to remove this external reference?')}
            </DialogContentText>
          </DialogContent>
          <DialogActions>
            <Button
              onClick={this.handleCloseDialog.bind(this)}
              disabled={this.state.removing}
            >
              {t('Cancel')}
            </Button>
            <Button
              onClick={this.handleRemoval.bind(this)}
              color="primary"
              disabled={this.state.removing}
            >
              {t('Remove')}
            </Button>
          </DialogActions>
        </Dialog>
        <Dialog
          open={this.state.displayExternalLink}
          keepMounted={true}
          TransitionComponent={Transition}
          onClose={this.handleCloseExternalLink.bind(this)}
        >
          <DialogContent>
            <DialogContentText>
              {t('Do you want to browse this external link?')}
            </DialogContentText>
          </DialogContent>
          <DialogActions>
            <Button onClick={this.handleCloseExternalLink.bind(this)}>
              {t('Cancel')}
            </Button>
            <Button
              button={true}
              color="secondary"
              onClick={this.handleBrowseExternalLink.bind(this)}
            >
              {t('Browse the link')}
            </Button>
          </DialogActions>
        </Dialog>
      </div>
    );
  }
}

CyioCoreObjectExternalReferencesLinesContainer.propTypes = {
  cyioCoreObjectId: PropTypes.string,
  externalReference: PropTypes.object,
  limit: PropTypes.number,
  classes: PropTypes.object,
  t: PropTypes.func,
  fld: PropTypes.func,
  relay: PropTypes.object,
};

export default R.compose(
  inject18n,
  withStyles(styles),
)(CyioCoreObjectExternalReferencesLinesContainer);<|MERGE_RESOLUTION|>--- conflicted
+++ resolved
@@ -193,94 +193,6 @@
     // const externalReferencesEdges = [externalReference.externalReference];
     // const expandable = externalReferencesEdges.length > 7;
     return (
-<<<<<<< HEAD
-      <div style={{ height: '100%' }}>
-        <Typography variant="h4" gutterBottom={true} style={{ float: 'left' }}>
-          {t('External references')}
-        </Typography>
-        {/* <Security
-          needs={[KNOWLEDGE_KNUPDATE]}
-          placeholder={<div style={{ height: 28 }} />}
-        > */}
-        <CyioAddExternalReferences
-          cyioCoreObjectOrCyioCoreRelationshipId={cyioCoreObjectId}
-          cyioCoreObjectOrCyioCoreRelationshipReferences={
-            data?.itAsset?.external_references?.edges
-            // data.externalReference
-          }
-        />
-        {/* </Security> */}
-        <div className="clearfix" />
-        <Paper className={ classes.paper } elevation={2}>
-          {externalReferencesEdges.length > 0 ? (
-            <List style={{ marginBottom: 0, padding: '12px' }}>
-              {/* {externalReferencesEdges.map( */}
-              {R.take(expanded ? 200 : 7, externalReferencesEdges).map(
-                (externalReferenceEdge) => {
-                  const externalReference = externalReferenceEdge.node;
-                  return (
-                    <div key={externalReference.id}>
-                      <div style={{ display: 'grid', gridTemplateColumns: '90% 10%' }}>
-                        <Accordion onChange={this.handleToggleDetails.bind(this)} style={{ borderBottom: '0', boxShadow: 'none' }}>
-                          <AccordionSummary
-                            expandIcon={<ExpandMoreIcon />}
-                            aria-controls="panel1a-content"
-                            id="panel1a-header"
-                            sx={{ width: '100%' }}
-                          >
-                            <ListItemText
-                              primary={externalReference.source_name}
-                              secondary={!displayExternalRefID
-                                ? (externalReference.url && truncate(t(externalReference.url), 80))
-                                : (externalReference.id && t(externalReference.id))}
-                            />
-                          </AccordionSummary>
-                          <AccordionDetails>
-                            <div >
-                              <Typography variant="subtitle1" gutterBottom={true}>
-                                {externalReference.description}
-                              </Typography>
-                              <Typography variant="subtitle2" style={{ display: 'flex', color: '#F9B406' }} >
-                                <LinkIcon fontSize="small" style={{ paddingRight: '5px' }} />
-                                {externalReference.url && truncate(
-                                  t(externalReference.url),
-                                  80,
-                                )}
-                              </Typography>
-                            </div>
-                          </AccordionDetails>
-                          {/* </ListItem> */}
-                        </Accordion>
-                        <div style={{ marginTop: '12px' }}>
-                          {/* <Security needs={[KNOWLEDGE_KNUPDATE]}> */}
-                          <CyioExternalReferencePopover
-                            externalReferenceId={externalReference.id}
-                            handleRemove={this.handleOpenDialog.bind(
-                              this,
-                              externalReferenceEdge,
-                            )}
-                          />
-                          {/* </Security> */}
-                        </div>
-                      </div>
-                      <Divider variant="middle" light={true} />
-                    </div>
-                  );
-                },
-              )}
-            </List>
-          ) : (
-            <div style={{ display: 'table', height: '100%', width: '100%' }}>
-              <span
-                style={{
-                  display: 'table-cell',
-                  verticalAlign: 'middle',
-                  textAlign: 'center',
-                }}
-              >
-                {t('No entities of this type has been found.')}
-              </span>
-=======
       <div>
         <List style={{ marginBottom: 0, padding: '12px' }}>
           <div>
@@ -327,7 +239,6 @@
                 />
                 {/* </Security> */}
               </div>
->>>>>>> 43f6bb2e
             </div>
             <Divider variant="middle" light={true} />
           </div>
