--- conflicted
+++ resolved
@@ -204,11 +204,7 @@
                       )}
                     </strong>
                     <span style={{ color: theme.palette.text.secondary }}>
-<<<<<<< HEAD
-                      {t('added a note')} on {node.created && nsdt(node.created)}
-=======
                       {t(' added a note on ')}
->>>>>>> ff21c3ca
                     </span>
                     {nsdt(node.created)}
                   </div>
