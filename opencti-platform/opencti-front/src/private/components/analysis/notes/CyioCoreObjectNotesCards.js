/* eslint-disable import/no-cycle */
import React, { Component } from 'react';
import * as PropTypes from 'prop-types';
import * as R from 'ramda';
import graphql from 'babel-plugin-relay/macro';
import Paper from '@material-ui/core/Paper';
import { withStyles } from '@material-ui/core/styles';
import { createFragmentContainer, createPaginationContainer } from 'react-relay';
import Typography from '@material-ui/core/Typography';
import { ConnectionHandler } from 'relay-runtime';
import inject18n from '../../../../components/i18n';
import CyioCoreObjectOrCyioCoreRelationshipNoteCard from './CyioCoreObjectOrCyioCoreRelationshipNoteCard';
// import Security, { KNOWLEDGE_KNUPDATE } from '../../../../utils/Security';
import { commitMutation } from '../../../../relay/environment';
import { noteCreationMutation } from './NoteCreation';
import CyioNoteCreation from './CyioNoteCreation';

const styles = (theme) => ({
  paper: {
    height: '100%',
    minHeight: '100%',
    margin: 0,
    marginTop: '-5px',
    position: 'relative',
    padding: '20px 20px 20px 20px',
  },
  heading: {
    display: 'flex',
  },
  buttons: {
    marginTop: 20,
    textAlign: 'right',
  },
  button: {
    marginLeft: theme.spacing(2),
  },
  createButton: {
    float: 'left',
    margin: '-15px 0 0 0px',
  },
});

// const noteValidation = (t) => Yup.object().shape({
//   attribute_abstract: Yup.string(),
//   content: Yup.string().required(t('This field is required')),
// });

const sharedUpdater = (store, entityId, newEdge) => {
  const entity = store.get(entityId);
  const conn = ConnectionHandler.getConnection(entity, 'Pagination_notes');
  ConnectionHandler.insertEdgeBefore(conn, newEdge);
};

class CyioCoreObjectNotesCardsContainer extends Component {
  constructor(props) {
    super(props);
    this.bottomRef = React.createRef();
    this.state = { open: false, search: '' };
  }

  scrollToBottom() {
    setTimeout(() => {
      this.bottomRef.current.scrollIntoView({ behavior: 'smooth' });
    }, 400);
  }

  handleToggleWrite() {
    const expanded = !this.state.open;
    this.setState({ open: expanded }, () => {
      if (expanded) {
        this.scrollToBottom();
      }
    });
  }

  onSubmit(values, { setSubmitting, resetForm }) {
    const { cyioCoreObjectId, data } = this.props;
    const defaultMarking = R.pathOr(
      [],
      ['stixCoreObject', 'objectMarking', 'edges'],
      data,
    ).map((n) => n.node.id);
    const adaptedValues = R.pipe(
      R.assoc('objectMarking', [
        ...defaultMarking,
        ...R.pluck('value', values.objectMarking),
      ]),
      R.assoc('objects', [cyioCoreObjectId]),
      R.assoc('createdBy', R.pathOr(null, ['createdBy', 'value'], values)),
      R.assoc('objectLabel', R.pluck('value', values.objectLabel)),
    )(values);
    commitMutation({
      mutation: noteCreationMutation,
      variables: {
        input: adaptedValues,
      },
      setSubmitting,
      updater: (store) => {
        const payload = store.getRootField('noteAdd');
        const newEdge = payload.setLinkedRecord(payload, 'node');
        sharedUpdater(store, cyioCoreObjectId, newEdge);
      },
      onCompleted: () => {
        setSubmitting(false);
        resetForm();
      },
    });
  }

  onReset() {
    this.handleToggleWrite();
  }

  render() {
    const {
      t,
      cyioCoreObjectId,
      marginTop,
      classes,
      data,
    } = this.props;
    // const notes = R.pathOr([], ['cyioNotes', 'edges'], data);
    const paginationOptions = {
      search: this.state.search,
    };
    return (
      <div style={{ marginTop: marginTop || 40, height: '100%' }}>
        <Typography variant="h4" gutterBottom={true} style={{ float: 'left' }}>
          {t('Notes')}
        </Typography>
        {/* <Security needs={[KNOWLEDGE_KNUPDATE]}> */}
        <CyioNoteCreation
          display={true}
          contextual={true}
          inputValue={this.state.search}
          paginationOptions={paginationOptions}
        />
        {/* </Security> */}
        <div className="clearfix" />
<<<<<<< HEAD
        <Paper elevation={2} className={classes.paper} >
        {notes.map((noteEdge) => {
          const note = noteEdge.node;
          return (
=======
        <Paper style={{ height: '100%', paddingTop: '15px' }} >
          {data.map((note) => (
>>>>>>> 43f6bb2e
            <CyioCoreObjectOrCyioCoreRelationshipNoteCard
              key={note.id}
              node={note}
              cyioCoreObjectOrCyioCoreRelationshipId={cyioCoreObjectId}
            />
          ))}
        </Paper>
        {/* <div style={{ marginTop: 100 }} /> */}
        <div ref={this.bottomRef} />
      </div>
    );
  }
}

CyioCoreObjectNotesCardsContainer.propTypes = {
  cyioCoreObjectId: PropTypes.string,
  marginTop: PropTypes.number,
  data: PropTypes.object,
  classes: PropTypes.object,
  t: PropTypes.func,
};

// export const cyioCoreObjectNotesCardsQuery = graphql`
//   query CyioCoreObjectNotesCardsQuery($count: Int!) {
//     ...CyioCoreObjectNotesCards_data @arguments(count: $count)
//   }
// `;

// const CyioCoreObjectNotesCards = createFragmentContainer(
//   CyioCoreObjectNotesCardsContainer,
//   {
//     data: graphql`
//       fragment CyioCoreObjectNotesCards_data on Query
//       @argumentDefinitions(
//         count: { type: "Int", defaultValue: 25 }
//       ) {
//         cyioNotes(limit: $count) {
//           edges {
//             node {
//               id
//               ...CyioCoreObjectOrCyioCoreRelationshipNoteCard_node
//             }
//           }
//         }
//       }
//     `,
//   },
// );

export default R.compose(
  inject18n,
  withStyles(styles),
)(CyioCoreObjectNotesCardsContainer);<|MERGE_RESOLUTION|>--- conflicted
+++ resolved
@@ -137,15 +137,8 @@
         />
         {/* </Security> */}
         <div className="clearfix" />
-<<<<<<< HEAD
-        <Paper elevation={2} className={classes.paper} >
-        {notes.map((noteEdge) => {
-          const note = noteEdge.node;
-          return (
-=======
         <Paper style={{ height: '100%', paddingTop: '15px' }} >
           {data.map((note) => (
->>>>>>> 43f6bb2e
             <CyioCoreObjectOrCyioCoreRelationshipNoteCard
               key={note.id}
               node={note}
