--- conflicted
+++ resolved
@@ -141,10 +141,6 @@
     } = this.props;
     const { open } = this.state;
     const notes = R.pathOr([], ['stixCoreObject', 'notes', 'edges'], data);
-<<<<<<< HEAD
-=======
-    console.log('notesData', notes);
->>>>>>> a896d6ad
     return (
       <div style={{ marginTop: marginTop || 40 }}>
         <Typography variant="h4" gutterBottom={true} style={{ float: 'left' }}>
