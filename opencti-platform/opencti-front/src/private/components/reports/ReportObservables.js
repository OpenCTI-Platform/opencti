--- conflicted
+++ resolved
@@ -5,180 +5,11 @@
 import ReportHeader from './ReportHeader';
 import ReportObservablesLines from './ReportObservablesLines';
 
-<<<<<<< HEAD
-const styles = theme => ({
-  linesContainer: {
-    marginTop: 10,
-  },
-  itemHead: {
-    paddingLeft: 10,
-    textTransform: 'uppercase',
-    cursor: 'pointer',
-  },
-  item: {
-    paddingLeft: 10,
-    height: '100%',
-  },
-  bodyItem: {
-    height: '100%',
-    fontSize: 13,
-  },
-  itemIcon: {
-    color: theme.palette.primary.main,
-  },
-  goIcon: {
-    position: 'absolute',
-    right: 10,
-    marginRight: 0,
-  },
-  inputLabel: {
-    float: 'left',
-  },
-  sortIcon: {
-    float: 'left',
-    margin: '-5px 0 0 15px',
-  },
-});
-
-const inlineStylesHeaders = {
-  iconSort: {
-    position: 'absolute',
-    margin: '0 0 0 5px',
-    padding: 0,
-    top: '0px',
-  },
-  entity_type: {
-    float: 'left',
-    width: '10%',
-    fontSize: 12,
-    fontWeight: '700',
-  },
-  observable_value: {
-    float: 'left',
-    width: '20%',
-    fontSize: 12,
-    fontWeight: '700',
-  },
-  threat: {
-    float: 'left',
-    width: '15%',
-    fontSize: 12,
-    fontWeight: '700',
-  },
-  role_played: {
-    float: 'left',
-    width: '10%',
-    fontSize: 12,
-    fontWeight: '700',
-  },
-  first_seen: {
-    float: 'left',
-    width: '15%',
-    fontSize: 12,
-    fontWeight: '700',
-  },
-  last_seen: {
-    float: 'left',
-    width: '15%',
-    fontSize: 12,
-    fontWeight: '700',
-  },
-  weight: {
-    float: 'left',
-    fontSize: 12,
-    fontWeight: '700',
-  },
-};
-
-const inlineStyles = {
-  entity_type: {
-    float: 'left',
-    width: '10%',
-    height: 20,
-    whiteSpace: 'nowrap',
-    overflow: 'hidden',
-    textOverflow: 'ellipsis',
-  },
-  observable_value: {
-    float: 'left',
-    width: '20%',
-    height: 20,
-    whiteSpace: 'nowrap',
-    overflow: 'hidden',
-    textOverflow: 'ellipsis',
-  },
-  threat: {
-    float: 'left',
-    width: '15%',
-    height: 20,
-    whiteSpace: 'nowrap',
-    overflow: 'hidden',
-    textOverflow: 'ellipsis',
-  },
-  role_played: {
-    float: 'left',
-    width: '10%',
-    height: 20,
-    whiteSpace: 'nowrap',
-    overflow: 'hidden',
-    textOverflow: 'ellipsis',
-  },
-  first_seen: {
-    float: 'left',
-    width: '15%',
-    height: 20,
-    whiteSpace: 'nowrap',
-    overflow: 'hidden',
-    textOverflow: 'ellipsis',
-  },
-  last_seen: {
-    float: 'left',
-    width: '15%',
-    height: 20,
-    whiteSpace: 'nowrap',
-    overflow: 'hidden',
-    textOverflow: 'ellipsis',
-  },
-  weight: {
-    float: 'left',
-    height: 20,
-    whiteSpace: 'nowrap',
-    overflow: 'hidden',
-    textOverflow: 'ellipsis',
-  },
-};
-
-class ReportObservablesComponent extends Component {
-  constructor(props) {
-    super(props);
-    this.state = { sortBy: 'type', orderAsc: false };
-  }
-
-  reverseBy(field) {
-    this.setState({ sortBy: field, orderAsc: !this.state.orderAsc });
-  }
-
-  SortHeader(field, label, isSortable) {
-    const { t } = this.props;
-    const sortComponent = this.state.orderAsc
-      ? <ArrowDropDown style={inlineStylesHeaders.iconSort} />
-      : <ArrowDropUp style={inlineStylesHeaders.iconSort} />;
-    if (isSortable) {
-      return (
-        <div
-          style={inlineStylesHeaders[field]}
-          onClick={this.reverseBy.bind(this, field)}>
-          <span>{t(label)}</span>
-          {this.state.sortBy === field ? sortComponent : ''}
-        </div>
-      );
-=======
 const reportObservablesQuery = graphql`
   query ReportObservablesQuery($id: String!, $relationType: String) {
     report(id: $id) {
       ...ReportHeader_report
       ...ReportObservablesLines_report @arguments(relationType: $relationType)
->>>>>>> da8a4cc8
     }
   }
 `;
@@ -198,105 +29,10 @@
                   <ReportHeader report={props.report} />
                   <ReportObservablesLines report={props.report} />
                 </div>
-<<<<<<< HEAD
-              }
-            />
-            <ListItemSecondaryAction>&nbsp;</ListItemSecondaryAction>
-          </ListItem>
-          {sortedRelationRefs.map((relationRef) => {
-            const link = `${resolveLink(relationRef.threat_type)}/${
-              relationRef.threat_id
-            }/observables/relations`;
-            return (
-              <ListItem
-                key={relationRef.id}
-                classes={{ root: classes.item }}
-                divider={true}
-                button={true}
-                component={Link}
-                to={`${link}/${relationRef.id}`}
-              >
-                <ListItemIcon classes={{ root: classes.itemIcon }}>
-                  <Tag />
-                </ListItemIcon>
-                <ListItemText
-                  primary={
-                    <div>
-                      <div
-                        className={classes.bodyItem}
-                        style={inlineStyles.entity_type}
-                      >
-                        {t(`observable_${relationRef.entity_type}`)}
-                      </div>
-                      <div
-                        className={classes.bodyItem}
-                        style={inlineStyles.observable_value}
-                      >
-                        {relationRef.observable_value}
-                      </div>
-                      <div
-                        className={classes.bodyItem}
-                        style={inlineStyles.threat}
-                      >
-                        {relationRef.threat}
-                      </div>
-                      <div
-                        className={classes.bodyItem}
-                        style={inlineStyles.role_played}
-                      >
-                        {relationRef.role_played
-                          ? t(relationRef.role_played)
-                          : t('Unknown')}
-                      </div>
-                      <div
-                        className={classes.bodyItem}
-                        style={inlineStyles.first_seen}
-                      >
-                        {fd(relationRef.first_seen)}
-                      </div>
-                      <div
-                        className={classes.bodyItem}
-                        style={inlineStyles.last_seen}
-                      >
-                        {fd(relationRef.last_seen)}
-                      </div>
-                      <div
-                        className={classes.bodyItem}
-                        style={inlineStyles.weight}
-                      >
-                        <ItemConfidenceLevel
-                          level={relationRef.inferred ? 99 : relationRef.weight}
-                          variant="inList"
-                        />
-                      </div>
-                    </div>
-                  }
-                />
-                <ListItemSecondaryAction>
-                  <ReportRefPopover
-                    reportId={report.id}
-                    entityId={relationRef.id}
-                    relationId={relationRef.relation.id}
-                    secondaryRelationId={relationRef.observableRelationId}
-                    isRelation={true}
-                  />
-                </ListItemSecondaryAction>
-              </ListItem>
-            );
-          })}
-        </List>
-        <ReportAddObservable
-          reportId={report.id}
-          objectRefsIds={objectRefsIds}
-          firstSeen={dateFormat(report.published)}
-          lastSeen={dateFormat(report.published)}
-          weight={report.source_confidence_level}
-=======
               );
             }
             return <div> &nbsp; </div>;
           }}
->>>>>>> da8a4cc8
         />
       </div>
     );
