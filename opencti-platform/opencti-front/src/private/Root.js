import React from 'react';
import * as R from 'ramda';
import { useLazyLoadQuery } from 'react-relay';
import graphql from 'babel-plugin-relay/macro';
import CssBaseline from '@mui/material/CssBaseline';
<<<<<<< HEAD
import { StyledEngineProvider } from '@mui/material/styles';
import { QueryRenderer } from '../relay/environment';
=======
>>>>>>> 228a3618
import { ConnectedIntlProvider } from '../components/AppIntlProvider';
import { ConnectedThemeProvider } from '../components/AppThemeProvider';
import Index from './Index';
import { UserContext } from '../utils/Security';

const rootPrivateQuery = graphql`
  query RootPrivateQuery {
    me {
      id
      name
      lastname
      language
      theme
      user_email
      theme
      capabilities {
        name
      }
    }
    settings {
      platform_map_tile_server_dark
      platform_map_tile_server_light
      platform_feature_flags {
        id
        enable
      }
      platform_modules {
        id
        enable
      }
      ...AppThemeProvider_settings
      ...AppIntlProvider_settings
    }
    about {
      version
    }
  }
`;

const isFeatureEnable = (settings, id) => {
  const flags = settings.platform_feature_flags || [];
  const feature = R.find((f) => f.id === id, flags);
  return feature !== undefined && feature.enable === true;
};
const isModuleEnable = (settings, id) => {
  const modules = settings.platform_modules || [];
  const module = R.find((f) => f.id === id, modules);
  return module !== undefined && module.enable === true;
};
const buildHelper = (settings) => ({
  isModuleEnable: (id) => isModuleEnable(settings, id),
  isRuleEngineEnable: () => isModuleEnable(settings, 'RULE_ENGINE'),
  isFeatureEnable: (id) => isFeatureEnable(settings, id),
  isRuntimeFieldEnable: () => isFeatureEnable(settings, 'RUNTIME_SORTING'),
});
<<<<<<< HEAD
const Root = () => (
  <AuthBoundaryComponent>
    <QueryRenderer
      query={rootPrivateQuery}
      variables={{}}
      render={({ props }) => {
        if (props) {
          return (
            <UserContext.Provider
              value={{
                me: props.me,
                settings: props.settings,
                helper: buildHelper(props.settings),
              }}
            >
              <StyledEngineProvider injectFirst={true}>
                <ConnectedThemeProvider settings={props.settings}>
                  <CssBaseline />
                  <ConnectedIntlProvider settings={props.settings}>
                    <Index me={props.me} />
                  </ConnectedIntlProvider>
                </ConnectedThemeProvider>
              </StyledEngineProvider>
            </UserContext.Provider>
          );
        }
        return <div />;
      }}
    />
  </AuthBoundaryComponent>
);
=======
const Root = () => {
  const data = useLazyLoadQuery(rootPrivateQuery);
  const { me, settings } = data;
  const helper = buildHelper(settings);
  return <UserContext.Provider value={{ me, settings, helper }}>
      <ConnectedThemeProvider settings={settings}>
        <CssBaseline/>
        <ConnectedIntlProvider settings={settings}>
          <Index me={me}/>
        </ConnectedIntlProvider>
      </ConnectedThemeProvider>
    </UserContext.Provider>;
};
>>>>>>> 228a3618

export default Root;<|MERGE_RESOLUTION|>--- conflicted
+++ resolved
@@ -3,11 +3,7 @@
 import { useLazyLoadQuery } from 'react-relay';
 import graphql from 'babel-plugin-relay/macro';
 import CssBaseline from '@mui/material/CssBaseline';
-<<<<<<< HEAD
 import { StyledEngineProvider } from '@mui/material/styles';
-import { QueryRenderer } from '../relay/environment';
-=======
->>>>>>> 228a3618
 import { ConnectedIntlProvider } from '../components/AppIntlProvider';
 import { ConnectedThemeProvider } from '../components/AppThemeProvider';
 import Index from './Index';
@@ -63,52 +59,23 @@
   isFeatureEnable: (id) => isFeatureEnable(settings, id),
   isRuntimeFieldEnable: () => isFeatureEnable(settings, 'RUNTIME_SORTING'),
 });
-<<<<<<< HEAD
-const Root = () => (
-  <AuthBoundaryComponent>
-    <QueryRenderer
-      query={rootPrivateQuery}
-      variables={{}}
-      render={({ props }) => {
-        if (props) {
-          return (
-            <UserContext.Provider
-              value={{
-                me: props.me,
-                settings: props.settings,
-                helper: buildHelper(props.settings),
-              }}
-            >
-              <StyledEngineProvider injectFirst={true}>
-                <ConnectedThemeProvider settings={props.settings}>
-                  <CssBaseline />
-                  <ConnectedIntlProvider settings={props.settings}>
-                    <Index me={props.me} />
-                  </ConnectedIntlProvider>
-                </ConnectedThemeProvider>
-              </StyledEngineProvider>
-            </UserContext.Provider>
-          );
-        }
-        return <div />;
-      }}
-    />
-  </AuthBoundaryComponent>
-);
-=======
+
 const Root = () => {
   const data = useLazyLoadQuery(rootPrivateQuery);
   const { me, settings } = data;
   const helper = buildHelper(settings);
-  return <UserContext.Provider value={{ me, settings, helper }}>
-      <ConnectedThemeProvider settings={settings}>
-        <CssBaseline/>
-        <ConnectedIntlProvider settings={settings}>
-          <Index me={me}/>
-        </ConnectedIntlProvider>
-      </ConnectedThemeProvider>
-    </UserContext.Provider>;
+  return (
+    <UserContext.Provider value={{ me, settings, helper }}>
+      <StyledEngineProvider injectFirst={true}>
+        <ConnectedThemeProvider settings={settings}>
+          <CssBaseline />
+          <ConnectedIntlProvider settings={settings}>
+            <Index me={me} />
+          </ConnectedIntlProvider>
+        </ConnectedThemeProvider>
+      </StyledEngineProvider>
+    </UserContext.Provider>
+  );
 };
->>>>>>> 228a3618
 
 export default Root;