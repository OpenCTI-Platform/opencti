--- conflicted
+++ resolved
@@ -143,16 +143,9 @@
     "http-proxy-middleware": "3.0.5",
     "i18n-auto-translation": "2.2.1",
     "jsdom": "26.1.0",
-<<<<<<< HEAD
-    "monocart-reporter": "2.9.18",
+    "monocart-reporter": "2.9.19",
     "relay-compiler": "18.2.0",
     "relay-test-utils": "18.2.0",
-=======
-    "monocart-reporter": "2.9.19",
-    "react-test-renderer": "18.3.1",
-    "relay-compiler": "17.0.0",
-    "relay-test-utils": "17.0.0",
->>>>>>> 30aef5a4
     "typescript": "5.8.3",
     "vite": "6.3.5",
     "vite-plugin-relay": "2.1.0",
