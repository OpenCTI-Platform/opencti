import { createLogger, defineConfig, transformWithEsbuild } from 'vite';
import react from '@vitejs/plugin-react';
import * as path from 'node:path';
import relay from 'vite-plugin-relay';
import { viteStaticCopy } from 'vite-plugin-static-copy';

// to avoid multiple reload when discovering new dependencies after a going on a lazy (not precedently) loaded route we pre optmize these dependencies
const depsToOptimize = [
  "@analytics/google-analytics",
  "@ckeditor/ckeditor5-react",
  "@hello-pangea/dnd",
  "@mui/icons-material",
  "@mui/icons-material/ArrowForwardIosSharp",
  "@mui/icons-material/ChevronRight",
  "@mui/icons-material/ContentCopy",
  "@mui/icons-material/Delete",
  "@mui/icons-material/ExpandMore",
  "@mui/icons-material/HistoryEdu",
  "@mui/icons-material/LocalPoliceOutlined",
  "@mui/icons-material/MoreVert",
  "@mui/icons-material/SentimentDissatisfied",
  "@mui/icons-material/SentimentSatisfied",
  "@mui/icons-material/SentimentSatisfiedAltOutlined",
  "@mui/icons-material/SentimentVeryDissatisfied",
  "@mui/icons-material/SentimentVerySatisfied",
  "@mui/icons-material/Share",
  "@mui/icons-material/TableView",
  "@mui/lab/Alert",
  "@mui/lab/LoadingButton",
  "@mui/lab/Timeline",
  "@mui/lab/TimelineConnector",
  "@mui/lab/TimelineContent",
  "@mui/lab/TimelineDot",
  "@mui/lab/TimelineItem",
  "@mui/lab/TimelineOppositeContent",
  "@mui/lab/TimelineSeparator",
  "@mui/material/Accordion",
  "@mui/material/AccordionDetails",
  "@mui/material/AccordionSummary",
  "@mui/material/AlertTitle",
  "@mui/material/AppBar",
  "@mui/material/Autocomplete",
  "@mui/material/Avatar",
  "@mui/material/Badge",
  "@mui/material/Breadcrumbs",
  "@mui/material/Card",
  "@mui/material/CardActionArea",
  "@mui/material/CardContent",
  "@mui/material/CardHeader",
  "@mui/material/Chip",
  "@mui/material/Collapse",
  "@mui/material/Dialog",
  "@mui/material/DialogActions",
  "@mui/material/DialogContent",
  "@mui/material/DialogContentText",
  "@mui/material/DialogTitle",
  "@mui/material/Divider",
  "@mui/material/Drawer",
  "@mui/material/Fab",
  "@mui/material/FormControl",
  "@mui/material/FormControlLabel",
  "@mui/material/FormGroup",
  "@mui/material/FormHelperText",
  "@mui/material/Grid",
  "@mui/material/IconButton",
  "@mui/material/InputAdornment",
  "@mui/material/InputLabel",
  "@mui/material/LinearProgress",
  "@mui/material/List",
  "@mui/material/ListItem",
  "@mui/material/ListItemAvatar",
  "@mui/material/ListItemButton",
  "@mui/material/ListItemIcon",
  "@mui/material/ListItemSecondaryAction",
  "@mui/material/ListItemText",
  "@mui/material/ListSubheader",
  "@mui/material/Menu",
  "@mui/material/MenuItem",
  "@mui/material/MenuList",
  "@mui/material/Popover",
  "@mui/material/Radio",
  "@mui/material/Rating",
  "@mui/material/Select",
  "@mui/material/Skeleton",
  "@mui/material/Slide",
  "@mui/material/Slider",
  "@mui/material/Snackbar",
  "@mui/material/SpeedDial",
  "@mui/material/SpeedDialAction",
  "@mui/material/SpeedDialIcon",
  "@mui/material/Step",
  "@mui/material/StepButton",
  "@mui/material/StepLabel",
  "@mui/material/Stepper",
  "@mui/material/Switch",
  "@mui/material/Tab",
  "@mui/material/Table",
  "@mui/material/TableBody",
  "@mui/material/TableCell",
  "@mui/material/TableContainer",
  "@mui/material/TableHead",
  "@mui/material/TableRow",
  "@mui/material/Tabs",
  "@mui/material/TextField",
  "@mui/material/ToggleButton",
  "@mui/material/ToggleButtonGroup",
  "@mui/material/Toolbar",
  "@mui/material/Tooltip",
  "@mui/material/colors",
  "@mui/styles/withStyles",
  "@mui/styles/withTheme",
  "@mui/x-date-pickers/DatePicker",
  "@mui/x-date-pickers/DateTimePicker",
  "@mui/x-date-pickers/TimePicker",
  "@rjsf/mui",
  "@rjsf/utils",
  "analytics",
  "axios",
  "buffer",
  "ckeditor5",
  "ckeditor5/translations/de.js",
  "ckeditor5/translations/en.js",
  "ckeditor5/translations/es.js",
  "ckeditor5/translations/fr.js",
  "ckeditor5/translations/ja.js",
  "ckeditor5/translations/ko.js",
  "ckeditor5/translations/zh.js",
  "classnames",
  "convert",
  "date-fns",
  "d3-hierarchy",
  "d3-timer",
  "formik-mui-lab",
  "html-to-image",
  "html-to-pdfmake",
  "js-base64",
  "js-file-download",
  "leaflet",
  "markdown-to-jsx",
  "moment/moment",
  "pdfmake",
  "pdfmake/build/pdfmake",
  "react-apexcharts",
  "react-color",
  "react-csv",
  "react-dom/server",
  "react-draggable",
<<<<<<< HEAD
  "react-force-graph-2d",
  "react-force-graph-3d",
  "react-grid-layout",
  "react-leaflet",
  "react-material-ui-carousel",
  "react-mde",
  "react-pdf",
  "react-rectangle-selection",
  "react-syntax-highlighter",
  "react-syntax-highlighter/dist/esm/styles/prism",
  "react-timeline-range-slider",
  "react-virtualized",
  "react-wordcloud",
  "reactflow",
  "recharts",
  "remark-flexible-markers",
  "remark-gfm",
  "remark-parse",
  "three-spritetext",
  "use-analytics",
  "uuid"
  ]
;
=======
  "ckeditor5",
  "ckeditor5/translations/de",
  "ckeditor5/translations/en",
  "ckeditor5/translations/es",
  "ckeditor5/translations/fr",
  "ckeditor5/translations/ja",
  "ckeditor5/translations/ko",
  "ckeditor5/translations/zh",
  "d3-scale",
  "react-compound-slider"
];
>>>>>>> 190083d5

const logger = createLogger();
const loggerError = logger.error;

logger.error = (msg, options) => {
  // Ignore jsx syntax error as it taken into account in a custom plugin
  if (msg.includes('The JSX syntax extension is not currently enabled')) return
  loggerError(msg, options)
};

const basePath = "";

const backProxy = (ws = false) => ({
  target: process.env.BACK_END_URL ?? 'http://localhost:4000',
  changeOrigin: true,
  ws,
});

// https://vitejs.dev/config/
export default defineConfig({
  build: {
    target: ['chrome58'],
  },

  resolve: {
    alias: {
      '@components': path.resolve(__dirname, './src/private/components'),
      'src': path.resolve(__dirname, './src'),
    },
    extensions: ['.tsx', '.jsx', '.ts', '.js', '.json'],
  },

  optimizeDeps: {
    include: depsToOptimize,
  },

  customLogger: logger,

  plugins: [
    viteStaticCopy({
      targets: [
        {
          src: 'src/static/ext/*',
          dest: 'static/ext'
        }
      ]
    }),
    {
      name: 'html-transform',
      enforce: "pre",
      apply: 'serve',
      transformIndexHtml(html) {
        return html.replace(/%BASE_PATH%/g, basePath)
          .replace(/%APP_TITLE%/g, "OpenCTI Dev")
          .replace(/%APP_DESCRIPTION%/g, "OpenCTI Development platform")
          .replace(/%APP_FAVICON%/g, `${basePath}/static/ext/favicon.png`)
          .replace(/%APP_MANIFEST%/g, `${basePath}/static/ext/manifest.json`)
      }
    },
    {
      name: 'treat-js-files-as-jsx',
      async transform(code, id) {
        if (!id.match(/src\/.*\.js$/)) return null;
        // Use the exposed transform from vite, instead of directly
        // transforming with esbuild
        return transformWithEsbuild(code, id, {
          loader: 'tsx',
          jsx: 'automatic',
        });
      },
    },
    react(),
    relay
  ],

  server: {
    port: 3000,
    proxy: {
      '/logout': backProxy(),
      '/stream': backProxy(),
      '/storage': backProxy(),
      '/taxii2': backProxy(),
      '/feeds': backProxy(),
      '/graphql': backProxy(true),
      '/auth': backProxy(),
      '/static/flags': backProxy(),
    },
  },
});<|MERGE_RESOLUTION|>--- conflicted
+++ resolved
@@ -145,7 +145,6 @@
   "react-csv",
   "react-dom/server",
   "react-draggable",
-<<<<<<< HEAD
   "react-force-graph-2d",
   "react-force-graph-3d",
   "react-grid-layout",
@@ -166,22 +165,10 @@
   "remark-parse",
   "three-spritetext",
   "use-analytics",
-  "uuid"
-  ]
-;
-=======
-  "ckeditor5",
-  "ckeditor5/translations/de",
-  "ckeditor5/translations/en",
-  "ckeditor5/translations/es",
-  "ckeditor5/translations/fr",
-  "ckeditor5/translations/ja",
-  "ckeditor5/translations/ko",
-  "ckeditor5/translations/zh",
+  "uuid",
   "d3-scale",
   "react-compound-slider"
-];
->>>>>>> 190083d5
+ ];
 
 const logger = createLogger();
 const loggerError = logger.error;
